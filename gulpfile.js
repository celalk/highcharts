--- conflicted
+++ resolved
@@ -630,11 +630,8 @@
         './js/parts-map/Map.js',
         './js/parts-map/MapNavigation.js',
         './js/parts-map/MapSeries.js',
-<<<<<<< HEAD
         './js/modules/accessibility/*.js',
-=======
         './js/parts-more/AreaRangeSeries.js',
->>>>>>> c6b95e4b
         './js/modules/drilldown.src.js',
         './js/modules/exporting.src.js',
         './js/modules/export-data.src.js',
