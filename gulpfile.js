/* eslint-env node */

'use strict';
var eslint = require('gulp-eslint'),
    gulp = require('gulp'),
    // argv = require('yargs').argv,
    fs = require('fs'),
<<<<<<< HEAD
    sass = require('gulp-sass'),
=======
    // sass = require('gulp-sass'),
>>>>>>> df0e951f
    ftp = require('vinyl-ftp'),
    xml2js = require('xml2js');

var paths = {
    buildsDir: './js/builds',
    distributions: [
        './js/highcharts.src.js',
        './js/highmaps.src.js',
        './js/highstock.src.js',
        './js/highcharts-3d.src.js',
        './js/highcharts-more.src.js'
    ],
    assemblies: [
        './js/highcharts.src.js',
        './js/highstock.src.js',
        './js/highcharts-3d.src.js',
        './js/highcharts-more.src.js',
        './js/highmaps.src.js',
        './js/modules/map.src.js',
        './js/modules/heatmap.src.js'
    ],
    modules: ['./js/modules/*.js'],
    parts: ['./js/parts/*.js'],
    parts3D: ['./js/parts-3d/*.js'],
    partsMap: ['./js/parts-map/*.js'],
    partsMore: ['./js/parts-more/*.js'],
    themes: ['./js/themes/*.js']
};

/**
 * Look up in build.xml and concatenate the parts files
 *
 * @param {Array} assemblies An array of assembly file names
 * @returns {Array} A parallel array containing the concatenated files
 */
function assemble(assemblies) {

    var xml = fs.readFileSync('./build.xml', 'utf8'),
        ret = [];

    xml2js.parseString(xml, function (err, result) {
        if (err) {
            throw err;
        }
        xml = result;
    });

    assemblies.forEach(function (assembly) {
        xml.project.target.forEach(function (target) {
            if (target.$.name === 'set.properties') {
                target.filelist.forEach(function (list) {
                    var partsDir = '',
                        tpl = '';
                    if (list.$.id === assembly + '.files') {
                        if (assembly === 'highchartsmore') {
                            partsDir = 'parts-more/';

                        } else if (assembly === 'highmaps') {
                            partsDir = '';
                        } else if (assembly === 'highstock') {
                            partsDir = '';
                        }

                        if (assembly === 'highcharts3d') {
                            partsDir = 'parts-3d/';
                        }

                        list.file.forEach(function (item) {
                            var file = fs.readFileSync('./js/' + partsDir + item.$.name, 'utf8');

                            file = file.replace(/\t/g, '    ');

                            // Indent all files so we can use jsLints whitespace
                            if (item.$.name.indexOf('Intro') === -1 && item.$.name.indexOf('Outro') === -1) {
                                file = file.replace(/\n/g, '\n    ');
                            }
                            tpl += file;
                        });

                        tpl = tpl.replace(/ {4}[\r]?\n/g, '\n');

                        tpl = tpl.replace(
                            'http://code.highcharts.com@product.cdnpath@/@product.version@/modules/canvas-tools.js',
                            'http://code.highcharts.com/modules/canvas-tools.js'
                        );

                        ret.push(tpl);
                    }
                });
            }
        });
    });
    return ret;
}

    /*
    optimizeHighcharts = function (fs, path) {
        var wrapFile = './js/parts/Intro.js',
            WS = '\\s*',
            CM = ',',
            captureQuoted = "'([^']+)'",
            captureArray = "\\[(.*?)\\]",
            captureFunc = "(function[\\s\\S]*?\\})\\);((?=\\s*define)|\\s*$)",
            defineStatements = new RegExp('define\\(' + WS + captureQuoted + WS + CM + WS + captureArray + WS + CM + WS + captureFunc, 'g');
        fs.readFile(path, 'utf8', function (err, data) {
            var lines = data.split("\n"),
                wrap = fs.readFileSync(wrapFile, 'utf8');
            lines.forEach(function (line, i) {
                if (line.indexOf("define") !== -1) {
                    lines[i] = lines[i].replace(/\.\//g, ''); // Remove all beginnings of relative paths
                    lines[i] = lines[i].replace(/\//g, '_'); // Replace all forward slashes with underscore
                    lines[i] = lines[i].replace(/"/g, ''); // Remove all double quotes
                }
            });
            data = lines.join('\n'); // Concatenate lines
            data = data.replace(defineStatements, 'var $1 = ($3($2));'); // Replace define statement with a variable declaration
            wrap = wrap.replace(/.*@code.* /, data); // Insert code into UMD wrap
            fs.writeFile(path, wrap, 'utf8');
        });

    },
    bundleHighcharts = function (file) {
        var requirejs = require('requirejs'),
            fileName = file.slice(0, -3), // Remove file extension (.js) from name
            config = {
                baseUrl: './js/',
                name: 'builds/' + fileName,
                optimize: 'none',
                out: './js/' + file,
                onModuleBundleComplete: function (info) {
                    optimizeHighcharts(fs, info.path);
                }
            };

        requirejs.optimize(config, function (buildResponse) {
            console.log("Successfully build " + fileName);
        }, function(err) {
            console.log(err.originalError);
        });
    };

gulp.task('build', function () {
    var buildFiles = fs.readdirSync(paths.buildsDir);
    buildFiles.forEach(bundleHighcharts);
});

gulp.task('styles', function () {
    var dir = './js/css/';

    gulp.src(dir + '*.scss')
        .pipe(sass().on('error', sass.logError))
        .pipe(gulp.dest(dir));
});
*/
gulp.task('lint', ['scripts'], function () {
<<<<<<< HEAD
    return gulp.src(paths.distributions.concat(paths.modules))
        .pipe(jslint({
            'continue': true,
            'forin': true,
            'newcap': true,
            'nomen': true,
            'plusplus': true,
            'regexp': true,
            'sloppy': true,
            'todo': true,
            'vars': true,
            'white': true,
            //'unparam': true,
            //'unused': true,

            //'edition': '2014-07-08',
            //'edition': '2013-08-13',
            'reporter': function (evt) {
                if (!evt.pass) {
                    console.log('___________________________________________________________________________\nErrors in ' + evt.file + '\n');
                    evt.errors.forEach(function (err) {
                        if (err) {
                            console.log(
                                err.line + ': ' + err.reason + '\n    ' + 
                                (err.evidence && err.evidence.replace(/^\s+/, '')) + '\n'
                            );
                        }
                    });
                }
            }
        }));
=======
    return gulp.src(paths.assemblies.concat(paths.modules))

        // ESLint config is found in .eslintrc file(s)
        .pipe(eslint())
        .pipe(eslint.failOnError())
        .pipe(eslint.formatEach());

});
gulp.task('lint-samples', function () {
    return gulp.src(['./samples/*/*/*/demo.js'])

        // ESLint config is found in .eslintrc file(s)
        .pipe(eslint())
        .pipe(eslint.failOnError())
        .pipe(eslint.formatEach());

>>>>>>> df0e951f
});

// Watch changes to CSS files
gulp.task('default', function () {
    // gulp.watch('./js/css/*.scss',['styles']);
    gulp.watch('./js/*/*.js', ['scripts']);
});


gulp.task('ftp', function () {
    fs.readFile('./git-ignore-me.properties', 'utf8', function (err, lines) {
        if (err) {
            throw err;
        }
        var config = {};
        lines.split('\n').forEach(function (line) {
            line = line.split('=');
            if (line[0]) {
                config[line[0]] = line[1];
            }
        });

        var conn = ftp.create({
            host: config['ftp.host'],
            user: config['ftp.user'],
            password: config['ftp.password']
        });

        var globs = paths.distributions.concat(paths.modules);

        return gulp.src(globs, { base: './js', buffer: false })
            .pipe(conn.newer(config['ftp.dest']))
            .pipe(conn.dest(config['ftp.dest']));
    });
});

gulp.task('ftp-watch', function () {
    gulp.watch('./js/*/*.js', ['scripts', 'ftp']);
});

/**
 * Proof of concept to parse super code. Move this logic into the standard build when ready.
 */
gulp.task('scripts', function () {
    var codes = [],
        prods = [],
        assemblies;


    /**
     * Micro-optimize code based on the build object.
     *
     * @param {String} tpl The concatenated JavaScript template to process
     *
     * @returns {String} The processed JavaScript
     */
    function preprocess(tpl) {
        // Windows newlines
        tpl = tpl.replace(/\r\n/g, '\n');

        // Escape double quotes and backslashes, to be reinserted after parsing
        tpl = tpl.replace(/"/g, '___doublequote___');
        tpl = tpl.replace(/\\/g, '\\\\');


        // Prepare newlines
        tpl = tpl.replace(/\n/g, '\\n');

        // Start supercode output, start first output string
        tpl = tpl.replace(/^/, 'var s = "');
        // Start supercode block, closes output string
        tpl = tpl.replace(/\/\*=\s?/g, '";\n');
        // End of supercode block, starts output string
        tpl = tpl.replace(/=\*\//g, '\ns += "');
        // End supercode output, end last output string
        tpl = tpl.replace(/$/, '";\nreturn s;');

        // Uncomment to preview generated supercode
        // fs.writeFile('temp.js', tpl, 'utf8');

        // The evaluation function for the ready built supercode
        func = new Function('build', tpl);

        tpl = func(build);
        tpl = tpl.replace(/___doublequote___/g, '"');

        // Collect trailing commas left when the tamplate engine has removed
        // object literal properties or array items
        tpl = tpl.replace(/,(\s*(\]|\}))/g, '$1');
        

        return tpl;
    }

    /**
     * Replace function variables with actual product info
     *
     * @param {String} tpl The JavaScript template
     * @param {Object} product An object containing product info
     *
     * @returns {String} JavaScript with replaced content
     */
    function addVersion(tpl, product) {
        return tpl
            .replace(/@product\.name@/g, product.name)
            .replace(/@product\.version@/g, product.version)
            .replace(/@product\.date@/g, product.date)
            .replace(/@product\.cdnpath@/g, product.cdnpath);
    }


    /**
     * Parse the build properties files into a structure
     *
     * @returns {Object} An object containing product info
     */
    function getProducts() {
        var lines = fs.readFileSync('./build.properties', 'utf8'),
            products = {};

        lines.split('\n').forEach(function (line) {
            var prod, key;
            line = line.replace(/\r/, '');
            if (line.indexOf('#') !== 0 && line.indexOf('=') !== -1) {
                line = line.split('=');
                key = line[0].split('.');
                prod = key[0];
                key = key[2];
                if (!products[prod]) {
                    products[prod] = {};
                }
                products[prod][key] = line[1];
            }
        });
        return products;
    }

    var products = getProducts();

    // Avoid gulping files in old branch after checkout
    /*
    if (products.highcharts.version.indexOf('4') === 0) {
        return;
    }
    */
    paths.assemblies.forEach(function (path) {

        var prod,
            inpath = path
            .replace('./js/', '')
            .replace('.src.js', '')
            .replace('-', '');

        // highcharts, highmaps or highstock
        if (inpath === 'highmaps' || inpath === 'highstock') {
            prod = inpath;
        } else {
            prod = 'highcharts';
        }

        if (inpath === 'modules/heatmap') {
            inpath = 'heatmap';
        } else if (inpath === 'modules/map') {
            inpath = 'maps';
            prod = 'highmaps';
        }

        // Load through the local debug.php (todo on HC5: require)
        codes.push(inpath);
        prods.push(prod);
    });


    assemblies = assemble(codes);


    // Loop over the source files
    assemblies.forEach(function (tpl, i) {
        var prod = prods[i],
            path = paths.assemblies[i],
            file;

        // Unspecified date, use current
        if (!products[prod].date) {
            products[prod].date = (new Date()).toISOString().substr(0, 10);
        }
        tpl = addVersion(tpl, products[prod]);

        file = fs.readFileSync(path, 'utf8');

        // To avoid noisy commits, change dates if there are actual changes in the contents of the file
        if (file.replace(/\([0-9]{4}-[0-9]{2}-[0-9]{2}\)/g, '()') !== tpl.replace(/\([0-9]{4}-[0-9]{2}-[0-9]{2}\)/g, '()')) {

            // Create the classic file
            fs.writeFileSync(
                path,
                preprocess(tpl, {
                    classic: true
                }),
                'utf8'
            );

            // Create the unstyled file
            fs.writeFileSync(
                path.replace('.src.js', '.unstyled.src.js'),
                preprocess(tpl, {
                    classic: false
                }),
                'utf8'
            );
        }
    });

    // Special case
    var files = ['./lib/canvg-1.1/rgbcolor.js', './lib/canvg-1.1/canvg.js', './js/modules/canvgrenderer-extended.src.js'],
        js = '';

    /**
     * Add a file to the assembly
     *
     * @param {Number} i The index
     * @param {Function} finished Continue when ready
     *
     * @returns {undefined}
     */
    function addFile(i, finished) {
        var file = fs.readFileSync(files[i], 'utf8');

        js += file;
        if (i + 1 < files.length) {
            addFile(i + 1, finished);
        } else if (finished) {
            finished();
        }
    }

    addFile(0, function () {
        js = addVersion(js, products.highcharts);
        fs.writeFileSync('./build/canvas-tools.src.js', js, 'utf8');
    });
});<|MERGE_RESOLUTION|>--- conflicted
+++ resolved
@@ -5,11 +5,7 @@
     gulp = require('gulp'),
     // argv = require('yargs').argv,
     fs = require('fs'),
-<<<<<<< HEAD
     sass = require('gulp-sass'),
-=======
-    // sass = require('gulp-sass'),
->>>>>>> df0e951f
     ftp = require('vinyl-ftp'),
     xml2js = require('xml2js');
 
@@ -165,39 +161,6 @@
 });
 */
 gulp.task('lint', ['scripts'], function () {
-<<<<<<< HEAD
-    return gulp.src(paths.distributions.concat(paths.modules))
-        .pipe(jslint({
-            'continue': true,
-            'forin': true,
-            'newcap': true,
-            'nomen': true,
-            'plusplus': true,
-            'regexp': true,
-            'sloppy': true,
-            'todo': true,
-            'vars': true,
-            'white': true,
-            //'unparam': true,
-            //'unused': true,
-
-            //'edition': '2014-07-08',
-            //'edition': '2013-08-13',
-            'reporter': function (evt) {
-                if (!evt.pass) {
-                    console.log('___________________________________________________________________________\nErrors in ' + evt.file + '\n');
-                    evt.errors.forEach(function (err) {
-                        if (err) {
-                            console.log(
-                                err.line + ': ' + err.reason + '\n    ' + 
-                                (err.evidence && err.evidence.replace(/^\s+/, '')) + '\n'
-                            );
-                        }
-                    });
-                }
-            }
-        }));
-=======
     return gulp.src(paths.assemblies.concat(paths.modules))
 
         // ESLint config is found in .eslintrc file(s)
@@ -214,7 +177,6 @@
         .pipe(eslint.failOnError())
         .pipe(eslint.formatEach());
 
->>>>>>> df0e951f
 });
 
 // Watch changes to CSS files
