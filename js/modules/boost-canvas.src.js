--- conflicted
+++ resolved
@@ -1,64 +1,12 @@
 /**
  * License: www.highcharts.com/license
  * Author: Torstein Honsi, Christer Vasseng
-<<<<<<< HEAD
- *
- * This is an experimental Highcharts module that draws long data series on a canvas
- * in order to increase performance of the initial load time and tooltip responsiveness.
-=======
- * 
- * This is a  Highcharts module that draws long data series on a canvas
- * in order to increase performance of the initial load time and tooltip
- * responsiveness.
->>>>>>> f9ea1909
  *
  * This module serves as a fallback for the Boost module in IE9 and IE10. Newer
  * browsers support WebGL which is faster. 
  *
-<<<<<<< HEAD
- *
- *
- * Development plan
- * - Column range.
- * - Heatmap. Modify the heatmap-canvas demo so that it uses this module.
- * - Treemap.
- * - Check how it works with Highstock and data grouping. Currently it only works when navigator.adaptToUpdatedData
- *   is false. It is also recommended to set scrollbar.liveRedraw to false.
- * - Check inverted charts.
- * - Check reversed axes.
- * - Chart callback should be async after last series is drawn. (But not necessarily, we don't do
-	 that with initial series animation).
- * - Cache full-size image so we don't have to redraw on hide/show and zoom up. But k-d-tree still
- *   needs to be built.
- * - Test IE9 and IE10.
- * - Stacking is not perhaps not correct since it doesn't use the translation given in
- *   the translate method. If this gets to complicated, a possible way out would be to
- *   have a simplified renderCanvas method that simply draws the areaPath on a canvas.
- *
- * If this module is taken in as part of the core
- * - All the loading logic should be merged with core. Update styles in the core.
- * - Most of the method wraps should probably be added directly in parent methods.
- *
- * Notes for boost mode
- * - Area lines are not drawn
- * - Point markers are not drawn on line-type series
- * - Lines are not drawn on scatter charts
- * - Zones and negativeColor don't work
- * - Initial point colors aren't rendered
- * - Columns are always one pixel wide. Don't set the threshold too low.
- *
- * Optimizing tips for users
- * - For scatter plots, use a marker.radius of 1 or less. It results in a rectangle being drawn, which is
- *   considerably faster than a circle.
- * - Set extremes (min, max) explicitly on the axes in order for Highcharts to avoid computing extremes.
- * - Set enableMouseTracking to false on the series to improve total rendering time.
- * - The default threshold is set based on one series. If you have multiple, dense series, the combined
- *   number of points drawn gets higher, and you may want to set the threshold lower in order to
- *   use optimizations.
-=======
  * It is recommended to include this module in conditional comments targeting
  * IE9 and IE10.
->>>>>>> f9ea1909
  */
 
 'use strict';
@@ -85,44 +33,6 @@
 	CHUNK_SIZE = 50000,
 	destroyLoadingDiv;
 
-<<<<<<< HEAD
-function eachAsync(arr, fn, finalFunc, chunkSize, i) {
-	i = i || 0;
-	chunkSize = chunkSize || CHUNK_SIZE;
-
-	var threshold = i + chunkSize,
-		proceed = true;
-
-	while (proceed && i < threshold && i < arr.length) {
-		proceed = fn(arr[i], i);
-		i = i + 1;
-	}
-	if (proceed) {
-		if (i < arr.length) {
-			setTimeout(function () {
-				eachAsync(arr, fn, finalFunc, chunkSize, i);
-			});
-		} else if (finalFunc) {
-			finalFunc();
-		}
-	}
-}
-
-/*
- * Returns true if the chart is in series boost mode
- * @param chart {Highchart.Chart} - the chart to check
- * @returns {Boolean} - true if the chart is in series boost mode
- */
-function isChartSeriesBoosting(chart) {
-	var threshold = (chart.options.boost ? chart.options.boost.seriesThreshold : 0) ||
-					chart.options.chart.seriesBoostThreshold ||
-					10;
-
-	return chart.series.length >= threshold;
-}
-
-=======
->>>>>>> f9ea1909
 H.initCanvasBoost = function () {
 	if (H.seriesTypes.heatmap) {
 		H.wrap(H.seriesTypes.heatmap.prototype, 'drawPoints', function () {
@@ -163,48 +73,7 @@
 
 
 	H.extend(Series.prototype, {
-<<<<<<< HEAD
-		directTouch: false,
-		pointRange: 0,
-		allowDG: false, // No data grouping, let boost handle large data
-		hasExtremes: function (checkX) {
-			var options = this.options,
-				data = options.data,
-				xAxis = this.xAxis && this.xAxis.options,
-				yAxis = this.yAxis && this.yAxis.options;
-			return data.length > (options.boostThreshold || Number.MAX_VALUE) && isNumber(yAxis.min) && isNumber(yAxis.max) &&
-				(!checkX || (isNumber(xAxis.min) && isNumber(xAxis.max)));
-		},
-
-		/**
-		 * If implemented in the core, parts of this can probably be shared with other similar
-		 * methods in Highcharts.
-		 */
-		destroyGraphics: function () {
-			var series = this,
-				points = this.points,
-				point,
-				i;
-
-			if (points) {
-				for (i = 0; i < points.length; i = i + 1) {
-					point = points[i];
-					if (point && point.graphic) {
-						point.graphic = point.graphic.destroy();
-					}
-				}
-			}
-
-			each(['graph', 'area', 'tracker'], function (prop) {
-				if (series[prop]) {
-					series[prop] = series[prop].destroy();
-				}
-			});
-		},
-
-=======
-		
->>>>>>> f9ea1909
+
 		/**
 		 * Create a hidden canvas to draw the graph on. The contents is later copied over
 		 * to an SVG image element.
@@ -229,21 +98,12 @@
 
 			if (!target.canvas) {
 				target.canvas = doc.createElement('canvas');
-<<<<<<< HEAD
-
-				target.image = chart.renderer.image(
-					'',
-					0,
-					0,
-					width,
-=======
 				
 				target.renderTarget = chart.renderer.image(
 					'', 
 					0, 
 					0, 
 					width, 
->>>>>>> f9ea1909
 					height
 				).add(targetGroup);
 
@@ -258,9 +118,11 @@
 				target.boostClear = function () {
 					ctx.clearRect(0, 0, target.canvas.width, target.canvas.height);
 
-					target.image.attr({
-						href: ''
-					});
+					if (target.renderTarget) {
+						target.renderTarget.attr({
+							href: ''
+						});
+					}
 				};
 
 				target.boostClipRect = chart.renderer.clipRect(
@@ -303,19 +165,7 @@
 			return ctx;
 		},
 
-		/**
-<<<<<<< HEAD
-=======
-		 * Clear the target image
-		 */
-		boostClear: function () {
-			if (this.renderTarget) {
-				this.renderTarget.attr({ href: '' });
-			}
-		},
-
 		/** 
->>>>>>> f9ea1909
 		 * Draw the canvas image inside an SVG image
 		 */
 		canvasToSVG: function () {
@@ -675,15 +525,6 @@
 					}, 250);
 				}
 
-<<<<<<< HEAD
-				// Pass tests in Pointer.
-				// Replace this with a single property, and replace when zooming in
-				// below boostThreshold.
-				series.directTouch = false;
-				series.options.stickyTracking = true;
-=======
->>>>>>> f9ea1909
-
 				delete series.buildKDTree; // Go back to prototype, ready to build
 				series.buildKDTree();
 
@@ -698,18 +539,7 @@
 			proceed.apply(this, Array.prototype.slice.call(arguments, 1));
 		}
 	});
-<<<<<<< HEAD
-
-	wrap(Series.prototype, 'processData', function (proceed) {
-		if (!this.hasExtremes || !this.hasExtremes(true) || this.type === 'heatmap') {
-			proceed.apply(this, Array.prototype.slice.call(arguments, 1));
-		}
-	});
-
-=======
 	*/
-	
->>>>>>> f9ea1909
 	seriesTypes.scatter.prototype.cvsMarkerCircle = function (ctx, clientX, plotY, r) {
 		ctx.moveTo(clientX, plotY);
 		ctx.arc(clientX, plotY, r, 0, 2 * Math.PI, false);
@@ -752,19 +582,11 @@
 	});
 
 	H.Chart.prototype.callbacks.push(function (chart) {
-<<<<<<< HEAD
-		function canvasToSVG() {
-			if (chart.image && chart.canvas) {
-				chart.image.attr({
-					href: chart.canvas.toDataURL('image/png')
-				});
-=======
 		function canvasToSVG() {			
 			if (chart.renderTarget && chart.canvas) {
 				chart.renderTarget.attr({ 
 					href: chart.canvas.toDataURL('image/png') 
-				});			
->>>>>>> f9ea1909
+				});
 			}
 		}
 
