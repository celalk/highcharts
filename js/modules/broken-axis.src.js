/**
 * (c) 2009-2017 Torstein Honsi
 *
 * License: www.highcharts.com/license
 */
'use strict';
import H from '../parts/Globals.js';
import '../parts/Utilities.js';
import '../parts/Axis.js';
import '../parts/Series.js';

var addEvent = H.addEvent,
    pick = H.pick,
    wrap = H.wrap,
    each = H.each,
    extend = H.extend,
    isArray = H.isArray,
    fireEvent = H.fireEvent,
    Axis = H.Axis,
    Series = H.Series;

function stripArguments() {
    return Array.prototype.slice.call(arguments, 1);
}

extend(Axis.prototype, {
    isInBreak: function (brk, val) {
        var ret,
            repeat = brk.repeat || Infinity,
            from = brk.from,
            length = brk.to - brk.from,
            test = (
                val >= from ?
                    (val - from) % repeat :
                    repeat - ((from - val) % repeat)
            );

        if (!brk.inclusive) {
            ret = test < length && test !== 0;
        } else {
            ret = test <= length;
        }
        return ret;
    },

    isInAnyBreak: function (val, testKeep) {

        var breaks = this.options.breaks,
            i = breaks && breaks.length,
            inbrk,
            keep,
            ret;


        if (i) {

            while (i--) {
                if (this.isInBreak(breaks[i], val)) {
                    inbrk = true;
                    if (!keep) {
                        keep = pick(
                            breaks[i].showPoints,
                            this.isXAxis ? false : true
                        );
                    }
                }
            }

            if (inbrk && testKeep) {
                ret = inbrk && !keep;
            } else {
                ret = inbrk;
            }
        }
        return ret;
    }
});

addEvent(Axis, 'afterInit', function () {
	if (typeof this.setBreaks === 'function') {
		this.setBreaks(this.options.breaks, false);
	}
});

addEvent(Axis, 'afterSetTickPositions', function () {
<<<<<<< HEAD
	if (this.isBroken) {
		var axis = this,
			tickPositions = this.tickPositions,
			info = this.tickPositions.info,
			newPositions = [],
			i;

		for (i = 0; i < tickPositions.length; i++) {
			if (!axis.isInAnyBreak(tickPositions[i])) {
				newPositions.push(tickPositions[i]);
			}
		}

		this.tickPositions = newPositions;
		this.tickPositions.info = info;
	}
=======
    if (this.options.breaks) {
        var axis = this,
            tickPositions = this.tickPositions,
            info = this.tickPositions.info,
            newPositions = [],
            i;

        for (i = 0; i < tickPositions.length; i++) {
            if (!axis.isInAnyBreak(tickPositions[i])) {
                newPositions.push(tickPositions[i]);
            }
        }

        this.tickPositions = newPositions;
        this.tickPositions.info = info;
    }
>>>>>>> 88c0013b
});

// Force Axis to be not-ordinal when breaks are defined
addEvent(Axis, 'afterSetOptions', function () {
<<<<<<< HEAD
	if (this.isBroken) {
		this.options.ordinal = false;
	}
});

/**
 * Dynamically set or unset breaks in an axis. This function in lighter than
 * usin Axis.update, and it also preserves animation.
 * @param  {Array} [breaks]
 *         The breaks to add. When `undefined` it removes existing breaks.
 * @param  {Boolean} [redraw=true]
 *         Whether to redraw the chart immediately.
 */
Axis.prototype.setBreaks = function (breaks, redraw) {
	var axis = this,
		isBroken = (isArray(breaks) && !!breaks.length);

	function breakVal2Lin(val) {
		var nval = val,
			brk,
			i;

		for (i = 0; i < axis.breakArray.length; i++) {
			brk = axis.breakArray[i];
			if (brk.to <= val) {
				nval -= brk.len;
			} else if (brk.from >= val) {
				break;
			} else if (axis.isInBreak(brk, val)) {
				nval -= (val - brk.from);
				break;
			}
		}

		return nval;
	}

	function breakLin2Val(val) {
		var nval = val,
			brk,
			i;

		for (i = 0; i < axis.breakArray.length; i++) {
			brk = axis.breakArray[i];
			if (brk.from >= nval) {
				break;
			} else if (brk.to < nval) {
				nval += brk.len;
			} else if (axis.isInBreak(brk, nval)) {
				nval += brk.len;
			}
		}
		return nval;
	}


	axis.isDirty = axis.isBroken !== isBroken;
	axis.isBroken = isBroken;
	axis.options.breaks = axis.userOptions.breaks = breaks;
	axis.forceRedraw = true; // Force recalculation in setScale

	if (!isBroken && axis.val2lin === breakVal2Lin) {
		// Revert to prototype functions
		delete axis.val2lin;
		delete axis.lin2val;
	}

	if (isBroken) {
		axis.userOptions.ordinal = false;
		axis.val2lin = breakVal2Lin;
		axis.lin2val = breakLin2Val;

		axis.setExtremes = function (
			newMin,
			newMax,
			redraw,
			animation,
			eventArguments
		) {
			// If trying to set extremes inside a break, extend it to before and
			// after the break ( #3857 )
			if (this.isBroken) {
				while (this.isInAnyBreak(newMin)) {
					newMin -= this.closestPointRange;
				}				
				while (this.isInAnyBreak(newMax)) {
					newMax -= this.closestPointRange;
				}
			}
			Axis.prototype.setExtremes.call(
				this,
				newMin,
				newMax,
				redraw,
				animation,
				eventArguments
			);
		};

		axis.setAxisTranslation = function (saveOld) {
			Axis.prototype.setAxisTranslation.call(this, saveOld);

			this.unitLength = null;
			if (this.isBroken) {
				var breaks = axis.options.breaks,
					breakArrayT = [],	// Temporary one
					breakArray = [],
					length = 0, 
					inBrk,
					repeat,
					min = axis.userMin || axis.min,
					max = axis.userMax || axis.max,
					pointRangePadding = pick(axis.pointRangePadding, 0),
					start,
					i;

				// Min & max check (#4247)
				each(breaks, function (brk) {
					repeat = brk.repeat || Infinity;
					if (axis.isInBreak(brk, min)) {
						min += (brk.to % repeat) - (min % repeat);
					}
					if (axis.isInBreak(brk, max)) {
						max -= (max % repeat) - (brk.from % repeat);
					}
				});

				// Construct an array holding all breaks in the axis
				each(breaks, function (brk) {
					start = brk.from;
					repeat = brk.repeat || Infinity;
					
					while (start - repeat > min) {
						start -= repeat;
					}
					while (start < min) {
						start += repeat;
					}
					
					for (i = start; i < max; i += repeat) {
						breakArrayT.push({
							value: i,
							move: 'in'
						});
						breakArrayT.push({
							value: i + (brk.to - brk.from),
							move: 'out',
							size: brk.breakSize
						});
					}
				});

				breakArrayT.sort(function (a, b) {
					return (
						(a.value === b.value) ?
						(a.move === 'in' ? 0 : 1) - (b.move === 'in' ? 0 : 1) :
						a.value - b.value
					);
				});
				
				// Simplify the breaks
				inBrk = 0;
				start = min;

				each(breakArrayT, function (brk) {
					inBrk += (brk.move === 'in' ? 1 : -1);
					
					if (inBrk === 1 && brk.move === 'in') {
						start = brk.value;
					}
					if (inBrk === 0) {
						breakArray.push({
							from: start,
							to: brk.value,
							len: brk.value - start - (brk.size || 0)
						});
						length += brk.value - start - (brk.size || 0);
					}
				});

				axis.breakArray = breakArray;

				// Used with staticScale, and below, the actual axis length when
				// breaks are substracted.
				axis.unitLength = max - min - length + pointRangePadding;

				fireEvent(axis, 'afterBreaks');
				
				if (axis.options.staticScale) {
					axis.transA = axis.options.staticScale;
				} else if (axis.unitLength) {
					axis.transA *= (max - axis.min + pointRangePadding) /
						axis.unitLength;
				}
					
				if (pointRangePadding) {
					axis.minPixelPadding = axis.transA * axis.minPointOffset;
				}
				
				axis.min = min;
				axis.max = max;
			}
		};
	}

	if (pick(redraw, true)) {
		this.chart.redraw();
	}
};
=======
    if (this.options.breaks && this.options.breaks.length) {
        this.options.ordinal = false;
    }
});

addEvent(Axis, 'afterInit', function () {
    var axis = this,
        breaks;

    breaks = this.options.breaks;
    axis.isBroken = (isArray(breaks) && !!breaks.length);
    if (axis.isBroken) {
        axis.val2lin = function (val) {
            var nval = val,
                brk,
                i;

            for (i = 0; i < axis.breakArray.length; i++) {
                brk = axis.breakArray[i];
                if (brk.to <= val) {
                    nval -= brk.len;
                } else if (brk.from >= val) {
                    break;
                } else if (axis.isInBreak(brk, val)) {
                    nval -= (val - brk.from);
                    break;
                }
            }

            return nval;
        };

        axis.lin2val = function (val) {
            var nval = val,
                brk,
                i;

            for (i = 0; i < axis.breakArray.length; i++) {
                brk = axis.breakArray[i];
                if (brk.from >= nval) {
                    break;
                } else if (brk.to < nval) {
                    nval += brk.len;
                } else if (axis.isInBreak(brk, nval)) {
                    nval += brk.len;
                }
            }
            return nval;
        };

        axis.setExtremes = function (
            newMin,
            newMax,
            redraw,
            animation,
            eventArguments
        ) {
            // If trying to set extremes inside a break, extend it to before and
            // after the break ( #3857 )
            while (this.isInAnyBreak(newMin)) {
                newMin -= this.closestPointRange;
            }
            while (this.isInAnyBreak(newMax)) {
                newMax -= this.closestPointRange;
            }
            Axis.prototype.setExtremes.call(
                this,
                newMin,
                newMax,
                redraw,
                animation,
                eventArguments
            );
        };

        axis.setAxisTranslation = function (saveOld) {
            Axis.prototype.setAxisTranslation.call(this, saveOld);

            var breaks = axis.options.breaks,
                breakArrayT = [],    // Temporary one
                breakArray = [],
                length = 0,
                inBrk,
                repeat,
                min = axis.userMin || axis.min,
                max = axis.userMax || axis.max,
                pointRangePadding = pick(axis.pointRangePadding, 0),
                start,
                i;

            // Min & max check (#4247)
            each(breaks, function (brk) {
                repeat = brk.repeat || Infinity;
                if (axis.isInBreak(brk, min)) {
                    min += (brk.to % repeat) - (min % repeat);
                }
                if (axis.isInBreak(brk, max)) {
                    max -= (max % repeat) - (brk.from % repeat);
                }
            });

            // Construct an array holding all breaks in the axis
            each(breaks, function (brk) {
                start = brk.from;
                repeat = brk.repeat || Infinity;

                while (start - repeat > min) {
                    start -= repeat;
                }
                while (start < min) {
                    start += repeat;
                }

                for (i = start; i < max; i += repeat) {
                    breakArrayT.push({
                        value: i,
                        move: 'in'
                    });
                    breakArrayT.push({
                        value: i + (brk.to - brk.from),
                        move: 'out',
                        size: brk.breakSize
                    });
                }
            });

            breakArrayT.sort(function (a, b) {
                var ret;
                if (a.value === b.value) {
                    ret = (a.move === 'in' ? 0 : 1) - (b.move === 'in' ? 0 : 1);
                } else {
                    ret = a.value - b.value;
                }
                return ret;
            });

            // Simplify the breaks
            inBrk = 0;
            start = min;

            each(breakArrayT, function (brk) {
                inBrk += (brk.move === 'in' ? 1 : -1);

                if (inBrk === 1 && brk.move === 'in') {
                    start = brk.value;
                }
                if (inBrk === 0) {
                    breakArray.push({
                        from: start,
                        to: brk.value,
                        len: brk.value - start - (brk.size || 0)
                    });
                    length += brk.value - start - (brk.size || 0);
                }
            });

            axis.breakArray = breakArray;

            // Used with staticScale, and below, the actual axis length when
            // breaks are substracted.
            axis.unitLength = max - min - length + pointRangePadding;

            fireEvent(axis, 'afterBreaks');

            if (axis.options.staticScale) {
                axis.transA = axis.options.staticScale;
            } else if (axis.unitLength) {
                axis.transA *= (max - axis.min + pointRangePadding) /
                    axis.unitLength;
            }

            if (pointRangePadding) {
                axis.minPixelPadding = axis.transA * axis.minPointOffset;
            }

            axis.min = min;
            axis.max = max;
        };
    }
});
>>>>>>> 88c0013b

wrap(Series.prototype, 'generatePoints', function (proceed) {

    proceed.apply(this, stripArguments(arguments));

    var series = this,
        xAxis = series.xAxis,
        yAxis = series.yAxis,
        points = series.points,
        point,
        i = points.length,
        connectNulls = series.options.connectNulls,
        nullGap;


    if (xAxis && yAxis && (xAxis.options.breaks || yAxis.options.breaks)) {
        while (i--) {
            point = points[i];

            // Respect nulls inside the break (#4275)
            nullGap = point.y === null && connectNulls === false;
            if (
                !nullGap &&
                (
                    xAxis.isInAnyBreak(point.x, true) ||
                    yAxis.isInAnyBreak(point.y, true)
                )
            ) {
                points.splice(i, 1);
                if (this.data[i]) {
                    // Removes the graphics for this point if they exist
                    this.data[i].destroyElements();
                }
            }
        }
    }

});

function drawPointsWrapped(proceed) {
    proceed.apply(this);
    this.drawBreaks(this.xAxis, ['x']);
    this.drawBreaks(this.yAxis, pick(this.pointArrayMap, ['y']));
}

H.Series.prototype.drawBreaks = function (axis, keys) {
    var series = this,
        points = series.points,
        breaks,
        threshold,
        eventName,
        y;

    if (!axis) {
        return; // #5950
    }

    each(keys, function (key) {
        breaks = axis.breakArray || [];
        threshold = axis.isXAxis ?
            axis.min :
            pick(series.options.threshold, axis.min);
        each(points, function (point) {
            y = pick(point['stack' + key.toUpperCase()], point[key]);
            each(breaks, function (brk) {
                eventName = false;

                if (
                    (threshold < brk.from && y > brk.to) ||
                    (threshold > brk.from && y < brk.from)
                ) {
                    eventName = 'pointBreak';

                } else if (
                    (threshold < brk.from && y > brk.from && y < brk.to) ||
                    (threshold > brk.from && y > brk.to && y < brk.from)
                ) {
                    eventName = 'pointInBreak';
                }
                if (eventName) {
                    fireEvent(axis, eventName, { point: point, brk: brk });
                }
            });
        });
    });
};


/**
 * Extend getGraphPath by identifying gaps in the data so that we can draw a gap
 * in the line or area. This was moved from ordinal axis module to broken axis
 * module as of #5045.
 */
H.Series.prototype.gappedPath = function () {
    var currentDataGrouping = this.currentDataGrouping,
        groupingSize = currentDataGrouping && currentDataGrouping.totalRange,
        gapSize = this.options.gapSize,
        points = this.points.slice(),
        i = points.length - 1,
        yAxis = this.yAxis,
        xRange,
        stack;

    /**
     * Defines when to display a gap in the graph, together with the
     * [gapUnit](plotOptions.series.gapUnit) option.
     *
     * In case when `dataGrouping` is enabled, points can be grouped into a
     * larger time span. This can make the grouped points to have a greater
     * distance than the absolute value of `gapSize` property, which will result
     * in disappearing graph completely. To prevent this situation the mentioned
     * distance between grouped points is used instead of previously defined
     * `gapSize`.
     *
     * In practice, this option is most often used to visualize gaps in
     * time series. In a stock chart, intraday data is available for daytime
     * hours, while gaps will appear in nights and weekends.
     *
     * @type    {Number}
     * @see     [gapUnit](plotOptions.series.gapUnit) and
     *          [xAxis.breaks](#xAxis.breaks)
     * @sample  {highstock} stock/plotoptions/series-gapsize/
     *          Setting the gap size to 2 introduces gaps for weekends in daily
     *          datasets.
     * @default 0
     * @product highstock
     * @apioption plotOptions.series.gapSize
     */

    /**
     * Together with [gapSize](plotOptions.series.gapSize), this option defines
     * where to draw gaps in the graph.
     *
     * When the `gapUnit` is `relative` (default), a gap size of 5 means
     * that if the distance between two points is greater than five times
     * that of the two closest points, the graph will be broken.
     *
     * When the `gapUnit` is `value`, the gap is based on absolute axis values,
     * which on a datetime axis is milliseconds. This also applies to the
     * navigator series that inherits gap options from the base series.
     *
     * @type {String}
     * @see [gapSize](plotOptions.series.gapSize)
     * @default relative
     * @validvalue ["relative", "value"]
     * @since 5.0.13
     * @product highstock
     * @apioption plotOptions.series.gapUnit
     */

    if (gapSize && i > 0) { // #5008

        // Gap unit is relative
        if (this.options.gapUnit !== 'value') {
            gapSize *= this.closestPointRange;
        }

        // Setting a new gapSize in case dataGrouping is enabled (#7686)
        if (groupingSize && groupingSize > gapSize) {
            gapSize = groupingSize;
        }

        // extension for ordinal breaks
        while (i--) {
            if (points[i + 1].x - points[i].x > gapSize) {
                xRange = (points[i].x + points[i + 1].x) / 2;

                points.splice( // insert after this one
                    i + 1,
                    0,
                    {
                        isNull: true,
                        x: xRange
                    }
                );

                // For stacked chart generate empty stack items, #6546
                if (this.options.stacking) {
                    stack = yAxis.stacks[this.stackKey][xRange] =
                        new H.StackItem(
                            yAxis,
                            yAxis.options.stackLabels,
                            false,
                            xRange,
                            this.stack
                        );
                    stack.total = 0;
                }
            }
        }
    }

    // Call base method
    return this.getGraphPath(points);
};

wrap(H.seriesTypes.column.prototype, 'drawPoints', drawPointsWrapped);
wrap(H.Series.prototype, 'drawPoints', drawPointsWrapped);<|MERGE_RESOLUTION|>--- conflicted
+++ resolved
@@ -77,31 +77,13 @@
 });
 
 addEvent(Axis, 'afterInit', function () {
-	if (typeof this.setBreaks === 'function') {
-		this.setBreaks(this.options.breaks, false);
-	}
+    if (typeof this.setBreaks === 'function') {
+        this.setBreaks(this.options.breaks, false);
+    }
 });
 
 addEvent(Axis, 'afterSetTickPositions', function () {
-<<<<<<< HEAD
-	if (this.isBroken) {
-		var axis = this,
-			tickPositions = this.tickPositions,
-			info = this.tickPositions.info,
-			newPositions = [],
-			i;
-
-		for (i = 0; i < tickPositions.length; i++) {
-			if (!axis.isInAnyBreak(tickPositions[i])) {
-				newPositions.push(tickPositions[i]);
-			}
-		}
-
-		this.tickPositions = newPositions;
-		this.tickPositions.info = info;
-	}
-=======
-    if (this.options.breaks) {
+    if (this.isBroken) {
         var axis = this,
             tickPositions = this.tickPositions,
             info = this.tickPositions.info,
@@ -117,15 +99,13 @@
         this.tickPositions = newPositions;
         this.tickPositions.info = info;
     }
->>>>>>> 88c0013b
 });
 
 // Force Axis to be not-ordinal when breaks are defined
 addEvent(Axis, 'afterSetOptions', function () {
-<<<<<<< HEAD
-	if (this.isBroken) {
-		this.options.ordinal = false;
-	}
+    if (this.isBroken) {
+        this.options.ordinal = false;
+    }
 });
 
 /**
@@ -137,251 +117,63 @@
  *         Whether to redraw the chart immediately.
  */
 Axis.prototype.setBreaks = function (breaks, redraw) {
-	var axis = this,
-		isBroken = (isArray(breaks) && !!breaks.length);
-
-	function breakVal2Lin(val) {
-		var nval = val,
-			brk,
-			i;
-
-		for (i = 0; i < axis.breakArray.length; i++) {
-			brk = axis.breakArray[i];
-			if (brk.to <= val) {
-				nval -= brk.len;
-			} else if (brk.from >= val) {
-				break;
-			} else if (axis.isInBreak(brk, val)) {
-				nval -= (val - brk.from);
-				break;
-			}
-		}
-
-		return nval;
-	}
-
-	function breakLin2Val(val) {
-		var nval = val,
-			brk,
-			i;
-
-		for (i = 0; i < axis.breakArray.length; i++) {
-			brk = axis.breakArray[i];
-			if (brk.from >= nval) {
-				break;
-			} else if (brk.to < nval) {
-				nval += brk.len;
-			} else if (axis.isInBreak(brk, nval)) {
-				nval += brk.len;
-			}
-		}
-		return nval;
-	}
-
-
-	axis.isDirty = axis.isBroken !== isBroken;
-	axis.isBroken = isBroken;
-	axis.options.breaks = axis.userOptions.breaks = breaks;
-	axis.forceRedraw = true; // Force recalculation in setScale
-
-	if (!isBroken && axis.val2lin === breakVal2Lin) {
-		// Revert to prototype functions
-		delete axis.val2lin;
-		delete axis.lin2val;
-	}
-
-	if (isBroken) {
-		axis.userOptions.ordinal = false;
-		axis.val2lin = breakVal2Lin;
-		axis.lin2val = breakLin2Val;
-
-		axis.setExtremes = function (
-			newMin,
-			newMax,
-			redraw,
-			animation,
-			eventArguments
-		) {
-			// If trying to set extremes inside a break, extend it to before and
-			// after the break ( #3857 )
-			if (this.isBroken) {
-				while (this.isInAnyBreak(newMin)) {
-					newMin -= this.closestPointRange;
-				}				
-				while (this.isInAnyBreak(newMax)) {
-					newMax -= this.closestPointRange;
-				}
-			}
-			Axis.prototype.setExtremes.call(
-				this,
-				newMin,
-				newMax,
-				redraw,
-				animation,
-				eventArguments
-			);
-		};
-
-		axis.setAxisTranslation = function (saveOld) {
-			Axis.prototype.setAxisTranslation.call(this, saveOld);
-
-			this.unitLength = null;
-			if (this.isBroken) {
-				var breaks = axis.options.breaks,
-					breakArrayT = [],	// Temporary one
-					breakArray = [],
-					length = 0, 
-					inBrk,
-					repeat,
-					min = axis.userMin || axis.min,
-					max = axis.userMax || axis.max,
-					pointRangePadding = pick(axis.pointRangePadding, 0),
-					start,
-					i;
-
-				// Min & max check (#4247)
-				each(breaks, function (brk) {
-					repeat = brk.repeat || Infinity;
-					if (axis.isInBreak(brk, min)) {
-						min += (brk.to % repeat) - (min % repeat);
-					}
-					if (axis.isInBreak(brk, max)) {
-						max -= (max % repeat) - (brk.from % repeat);
-					}
-				});
-
-				// Construct an array holding all breaks in the axis
-				each(breaks, function (brk) {
-					start = brk.from;
-					repeat = brk.repeat || Infinity;
-					
-					while (start - repeat > min) {
-						start -= repeat;
-					}
-					while (start < min) {
-						start += repeat;
-					}
-					
-					for (i = start; i < max; i += repeat) {
-						breakArrayT.push({
-							value: i,
-							move: 'in'
-						});
-						breakArrayT.push({
-							value: i + (brk.to - brk.from),
-							move: 'out',
-							size: brk.breakSize
-						});
-					}
-				});
-
-				breakArrayT.sort(function (a, b) {
-					return (
-						(a.value === b.value) ?
-						(a.move === 'in' ? 0 : 1) - (b.move === 'in' ? 0 : 1) :
-						a.value - b.value
-					);
-				});
-				
-				// Simplify the breaks
-				inBrk = 0;
-				start = min;
-
-				each(breakArrayT, function (brk) {
-					inBrk += (brk.move === 'in' ? 1 : -1);
-					
-					if (inBrk === 1 && brk.move === 'in') {
-						start = brk.value;
-					}
-					if (inBrk === 0) {
-						breakArray.push({
-							from: start,
-							to: brk.value,
-							len: brk.value - start - (brk.size || 0)
-						});
-						length += brk.value - start - (brk.size || 0);
-					}
-				});
-
-				axis.breakArray = breakArray;
-
-				// Used with staticScale, and below, the actual axis length when
-				// breaks are substracted.
-				axis.unitLength = max - min - length + pointRangePadding;
-
-				fireEvent(axis, 'afterBreaks');
-				
-				if (axis.options.staticScale) {
-					axis.transA = axis.options.staticScale;
-				} else if (axis.unitLength) {
-					axis.transA *= (max - axis.min + pointRangePadding) /
-						axis.unitLength;
-				}
-					
-				if (pointRangePadding) {
-					axis.minPixelPadding = axis.transA * axis.minPointOffset;
-				}
-				
-				axis.min = min;
-				axis.max = max;
-			}
-		};
-	}
-
-	if (pick(redraw, true)) {
-		this.chart.redraw();
-	}
-};
-=======
-    if (this.options.breaks && this.options.breaks.length) {
-        this.options.ordinal = false;
-    }
-});
-
-addEvent(Axis, 'afterInit', function () {
     var axis = this,
-        breaks;
-
-    breaks = this.options.breaks;
-    axis.isBroken = (isArray(breaks) && !!breaks.length);
-    if (axis.isBroken) {
-        axis.val2lin = function (val) {
-            var nval = val,
-                brk,
-                i;
-
-            for (i = 0; i < axis.breakArray.length; i++) {
-                brk = axis.breakArray[i];
-                if (brk.to <= val) {
-                    nval -= brk.len;
-                } else if (brk.from >= val) {
-                    break;
-                } else if (axis.isInBreak(brk, val)) {
-                    nval -= (val - brk.from);
-                    break;
-                }
-            }
-
-            return nval;
-        };
-
-        axis.lin2val = function (val) {
-            var nval = val,
-                brk,
-                i;
-
-            for (i = 0; i < axis.breakArray.length; i++) {
-                brk = axis.breakArray[i];
-                if (brk.from >= nval) {
-                    break;
-                } else if (brk.to < nval) {
-                    nval += brk.len;
-                } else if (axis.isInBreak(brk, nval)) {
-                    nval += brk.len;
-                }
-            }
-            return nval;
-        };
+        isBroken = (isArray(breaks) && !!breaks.length);
+
+    function breakVal2Lin(val) {
+        var nval = val,
+            brk,
+            i;
+
+        for (i = 0; i < axis.breakArray.length; i++) {
+            brk = axis.breakArray[i];
+            if (brk.to <= val) {
+                nval -= brk.len;
+            } else if (brk.from >= val) {
+                break;
+            } else if (axis.isInBreak(brk, val)) {
+                nval -= (val - brk.from);
+                break;
+            }
+        }
+
+        return nval;
+    }
+
+    function breakLin2Val(val) {
+        var nval = val,
+            brk,
+            i;
+
+        for (i = 0; i < axis.breakArray.length; i++) {
+            brk = axis.breakArray[i];
+            if (brk.from >= nval) {
+                break;
+            } else if (brk.to < nval) {
+                nval += brk.len;
+            } else if (axis.isInBreak(brk, nval)) {
+                nval += brk.len;
+            }
+        }
+        return nval;
+    }
+
+
+    axis.isDirty = axis.isBroken !== isBroken;
+    axis.isBroken = isBroken;
+    axis.options.breaks = axis.userOptions.breaks = breaks;
+    axis.forceRedraw = true; // Force recalculation in setScale
+
+    if (!isBroken && axis.val2lin === breakVal2Lin) {
+        // Revert to prototype functions
+        delete axis.val2lin;
+        delete axis.lin2val;
+    }
+
+    if (isBroken) {
+        axis.userOptions.ordinal = false;
+        axis.val2lin = breakVal2Lin;
+        axis.lin2val = breakLin2Val;
 
         axis.setExtremes = function (
             newMin,
@@ -392,11 +184,13 @@
         ) {
             // If trying to set extremes inside a break, extend it to before and
             // after the break ( #3857 )
-            while (this.isInAnyBreak(newMin)) {
-                newMin -= this.closestPointRange;
-            }
-            while (this.isInAnyBreak(newMax)) {
-                newMax -= this.closestPointRange;
+            if (this.isBroken) {
+                while (this.isInAnyBreak(newMin)) {
+                    newMin -= this.closestPointRange;
+                }
+                while (this.isInAnyBreak(newMax)) {
+                    newMax -= this.closestPointRange;
+                }
             }
             Axis.prototype.setExtremes.call(
                 this,
@@ -411,109 +205,113 @@
         axis.setAxisTranslation = function (saveOld) {
             Axis.prototype.setAxisTranslation.call(this, saveOld);
 
-            var breaks = axis.options.breaks,
-                breakArrayT = [],    // Temporary one
-                breakArray = [],
-                length = 0,
-                inBrk,
-                repeat,
-                min = axis.userMin || axis.min,
-                max = axis.userMax || axis.max,
-                pointRangePadding = pick(axis.pointRangePadding, 0),
-                start,
-                i;
-
-            // Min & max check (#4247)
-            each(breaks, function (brk) {
-                repeat = brk.repeat || Infinity;
-                if (axis.isInBreak(brk, min)) {
-                    min += (brk.to % repeat) - (min % repeat);
-                }
-                if (axis.isInBreak(brk, max)) {
-                    max -= (max % repeat) - (brk.from % repeat);
-                }
-            });
-
-            // Construct an array holding all breaks in the axis
-            each(breaks, function (brk) {
-                start = brk.from;
-                repeat = brk.repeat || Infinity;
-
-                while (start - repeat > min) {
-                    start -= repeat;
-                }
-                while (start < min) {
-                    start += repeat;
-                }
-
-                for (i = start; i < max; i += repeat) {
-                    breakArrayT.push({
-                        value: i,
-                        move: 'in'
-                    });
-                    breakArrayT.push({
-                        value: i + (brk.to - brk.from),
-                        move: 'out',
-                        size: brk.breakSize
-                    });
-                }
-            });
-
-            breakArrayT.sort(function (a, b) {
-                var ret;
-                if (a.value === b.value) {
-                    ret = (a.move === 'in' ? 0 : 1) - (b.move === 'in' ? 0 : 1);
-                } else {
-                    ret = a.value - b.value;
-                }
-                return ret;
-            });
-
-            // Simplify the breaks
-            inBrk = 0;
-            start = min;
-
-            each(breakArrayT, function (brk) {
-                inBrk += (brk.move === 'in' ? 1 : -1);
-
-                if (inBrk === 1 && brk.move === 'in') {
-                    start = brk.value;
-                }
-                if (inBrk === 0) {
-                    breakArray.push({
-                        from: start,
-                        to: brk.value,
-                        len: brk.value - start - (brk.size || 0)
-                    });
-                    length += brk.value - start - (brk.size || 0);
-                }
-            });
-
-            axis.breakArray = breakArray;
-
-            // Used with staticScale, and below, the actual axis length when
-            // breaks are substracted.
-            axis.unitLength = max - min - length + pointRangePadding;
-
-            fireEvent(axis, 'afterBreaks');
-
-            if (axis.options.staticScale) {
-                axis.transA = axis.options.staticScale;
-            } else if (axis.unitLength) {
-                axis.transA *= (max - axis.min + pointRangePadding) /
-                    axis.unitLength;
-            }
-
-            if (pointRangePadding) {
-                axis.minPixelPadding = axis.transA * axis.minPointOffset;
-            }
-
-            axis.min = min;
-            axis.max = max;
+            this.unitLength = null;
+            if (this.isBroken) {
+                var breaks = axis.options.breaks,
+                    breakArrayT = [],    // Temporary one
+                    breakArray = [],
+                    length = 0,
+                    inBrk,
+                    repeat,
+                    min = axis.userMin || axis.min,
+                    max = axis.userMax || axis.max,
+                    pointRangePadding = pick(axis.pointRangePadding, 0),
+                    start,
+                    i;
+
+                // Min & max check (#4247)
+                each(breaks, function (brk) {
+                    repeat = brk.repeat || Infinity;
+                    if (axis.isInBreak(brk, min)) {
+                        min += (brk.to % repeat) - (min % repeat);
+                    }
+                    if (axis.isInBreak(brk, max)) {
+                        max -= (max % repeat) - (brk.from % repeat);
+                    }
+                });
+
+                // Construct an array holding all breaks in the axis
+                each(breaks, function (brk) {
+                    start = brk.from;
+                    repeat = brk.repeat || Infinity;
+
+                    while (start - repeat > min) {
+                        start -= repeat;
+                    }
+                    while (start < min) {
+                        start += repeat;
+                    }
+
+                    for (i = start; i < max; i += repeat) {
+                        breakArrayT.push({
+                            value: i,
+                            move: 'in'
+                        });
+                        breakArrayT.push({
+                            value: i + (brk.to - brk.from),
+                            move: 'out',
+                            size: brk.breakSize
+                        });
+                    }
+                });
+
+                breakArrayT.sort(function (a, b) {
+                    return (
+                        (a.value === b.value) ?
+                        (a.move === 'in' ? 0 : 1) - (b.move === 'in' ? 0 : 1) :
+                        a.value - b.value
+                    );
+                });
+
+                // Simplify the breaks
+                inBrk = 0;
+                start = min;
+
+                each(breakArrayT, function (brk) {
+                    inBrk += (brk.move === 'in' ? 1 : -1);
+
+                    if (inBrk === 1 && brk.move === 'in') {
+                        start = brk.value;
+                    }
+                    if (inBrk === 0) {
+                        breakArray.push({
+                            from: start,
+                            to: brk.value,
+                            len: brk.value - start - (brk.size || 0)
+                        });
+                        length += brk.value - start - (brk.size || 0);
+                    }
+                });
+
+                axis.breakArray = breakArray;
+
+                // Used with staticScale, and below, the actual axis length when
+                // breaks are substracted.
+                axis.unitLength = max - min - length + pointRangePadding;
+
+                fireEvent(axis, 'afterBreaks');
+
+                if (axis.options.staticScale) {
+                    axis.transA = axis.options.staticScale;
+                } else if (axis.unitLength) {
+                    axis.transA *= (max - axis.min + pointRangePadding) /
+                        axis.unitLength;
+                }
+
+                if (pointRangePadding) {
+                    axis.minPixelPadding = axis.transA * axis.minPointOffset;
+                }
+
+                axis.min = min;
+                axis.max = max;
+            }
         };
     }
-});
->>>>>>> 88c0013b
+
+    if (pick(redraw, true)) {
+        this.chart.redraw();
+    }
+};
 
 wrap(Series.prototype, 'generatePoints', function (proceed) {
 
