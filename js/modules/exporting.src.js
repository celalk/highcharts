--- conflicted
+++ resolved
@@ -126,18 +126,6 @@
 
 });
 
-<<<<<<< HEAD
-// Buttons and menus are collected in a separate config option set called
-// 'navigation'. This can be extended later to add control buttons like zoom and
-// pan right click menus.
-/**
- * A collection of options for buttons and menus appearing in the exporting
- * module.
- *
- * @optionparent navigation
- */
-if (!defaultOptions.navigation) {
-=======
 if (!defaultOptions.navigation) {
     // Buttons and menus are collected in a separate config option set called
     // 'navigation'. This can be extended later to add control buttons like
@@ -148,7 +136,6 @@
      *
      * @optionparent navigation
      */
->>>>>>> 718dac38
     defaultOptions.navigation = {};
 }
 merge(true, defaultOptions.navigation, {
