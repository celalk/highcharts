/**
 * Data module
 *
 * (c) 2012-2017 Torstein Honsi
 *
 * License: www.highcharts.com/license
 */
'use strict';
import Highcharts from '../parts/Globals.js';
import '../parts/Utilities.js';
import '../parts/Chart.js';

// Utilities
var addEvent = Highcharts.addEvent,
	Chart = Highcharts.Chart,
	win = Highcharts.win,
	doc = win.document,
	each = Highcharts.each,
	objectEach = Highcharts.objectEach,
	pick = Highcharts.pick,
	inArray = Highcharts.inArray,
	isNumber = Highcharts.isNumber,
	splat = Highcharts.splat,
	fireEvent = Highcharts.fireEvent,
	some,
	SeriesBuilder;

// `some` function
if (!Array.prototype.some) {
	some = function (arr, fn, ctx) { // legacy
		var i = 0,
			len = arr.length;

		for (; i < len; i++) {
			if (fn.call(ctx, arr[i], i, arr) === true) {
				return;
			}
		}
	};
} else {
	some = function (arr, fn, ctx) {
		Array.prototype.some.call(arr, fn, ctx);
	};
}

/**
 * @typedef {Object} AjaxSettings
 * @property {String} url - The URL to call
 * @property {('get'|'post'|'update'|'delete')} type - The verb to use
 * @property {('json'|'xml'|'text'|'octet')} dataType - The data type expected
 * @property {Function} success - Function to call on success
 * @property {Function} error - Function to call on error
 * @property {Object} data - The payload to send
 * @property {Object} headers - The headers; keyed on header name
 */

/**
 * Perform an Ajax call.
 *
 * @memberof Highcharts
 * @param {AjaxSettings} - The Ajax settings to use
 *
 */
Highcharts.ajax = function (attr) {
	var options = Highcharts.merge(true, {
			url: false,
			type: 'GET',
			dataType: 'json',
			success: false,
			error: false,
			data: false,
			headers: {}
		}, attr),
		headers = {
			json: 'application/json',
			xml: 'application/xml',
			text: 'text/plain',
			octet: 'application/octet-stream'
		},
		r = new XMLHttpRequest();

	function handleError(xhr, err) {
		if (options.error) {
			options.error(xhr, err);
		} else {
			// Maybe emit a highcharts error event here
		}
	}

	if (!options.url) {
		return false;
	}

	r.open(options.type.toUpperCase(), options.url, true);
	r.setRequestHeader(
		'Content-Type',
		headers[options.dataType] || headers.text
	);

	Highcharts.objectEach(options.headers, function (val, key) {
		r.setRequestHeader(key, val);
	});

	r.onreadystatechange = function () {
		var res;

		if (r.readyState === 4) {
			if (r.status === 200) {
				res = r.responseText;
				if (options.dataType === 'json') {
					try {
						res = JSON.parse(res);
					} catch (e) {
						return handleError(r, e);
					}
				}
				return options.success && options.success(res);
			}

			handleError(r, r.responseText);
		}
	};

	try {
		options.data = JSON.stringify(options.data);
	} catch (e) {}

	r.send(options.data || true);
};

/**
 * The Data module provides a simplified interface for adding data to
 * a chart from sources like CVS, HTML tables or grid views. See also
 * the [tutorial article on the Data module](http://www.highcharts.com/docs/working-
 * with-data/data-module).
 *
 * It requires the `modules/data.js` file to be loaded.
 *
 * Please note that the default way of adding data in Highcharts, without
 * the need of a module, is through the [series.data](#series.data)
 * option.
 *
 * @sample {highcharts} highcharts/demo/column-parsed/ HTML table
 * @sample {highcharts} highcharts/data/csv/ CSV
 * @since 4.0
 * @product highcharts
 * @apioption data
 */

/**
 * A two-dimensional array representing the input data on tabular form.
 * This input can be used when the data is already parsed, for example
 * from a grid view component. Each cell can be a string or number.
 * If not switchRowsAndColumns is set, the columns are interpreted as
 * series.
 *
 * @type {Array<Array<Mixed>>}
 * @see [data.rows](#data.rows)
 * @sample {highcharts} highcharts/data/columns/ Columns
 * @since 4.0
 * @product highcharts
 * @apioption data.columns
 */

/**
 * The callback that is evaluated when the data is finished loading,
 * optionally from an external source, and parsed. The first argument
 * passed is a finished chart options object, containing the series.
 * These options can be extended with additional options and passed
 * directly to the chart constructor.
 *
 * @type {Function}
 * @see [data.parsed](#data.parsed)
 * @sample {highcharts} highcharts/data/complete/ Modify data on complete
 * @since 4.0
 * @product highcharts
 * @apioption data.complete
 */

/**
 * A comma delimited string to be parsed. Related options are [startRow](
 * #data.startRow), [endRow](#data.endRow), [startColumn](#data.startColumn)
 * and [endColumn](#data.endColumn) to delimit what part of the table
 * is used. The [lineDelimiter](#data.lineDelimiter) and [itemDelimiter](
 * #data.itemDelimiter) options define the CSV delimiter formats.
 *
 * The built-in CSV parser doesn't support all flavours of CSV, so in
 * some cases it may be necessary to use an external CSV parser. See
 * [this example](http://jsfiddle.net/highcharts/u59176h4/) of parsing
 * CSV through the MIT licensed [Papa Parse](http://papaparse.com/)
 * library.
 *
 * @type {String}
 * @sample {highcharts} highcharts/data/csv/ Data from CSV
 * @since 4.0
 * @product highcharts
 * @apioption data.csv
 */

/**
 * Which of the predefined date formats in Date.prototype.dateFormats
 * to use to parse date values. Defaults to a best guess based on what
 * format gives valid and ordered dates.
 *
 * Valid options include:
 *
 * *   `YYYY/mm/dd`
 * *   `dd/mm/YYYY`
 * *   `mm/dd/YYYY`
 * *   `dd/mm/YY`
 * *   `mm/dd/YY`
 *
 * @validvalue [undefined, "YYYY/mm/dd", "dd/mm/YYYY", "mm/dd/YYYY",
 *             "dd/mm/YYYY", "dd/mm/YY", "mm/dd/YY"]
 * @type {String}
 * @see [data.parseDate](#data.parseDate)
 * @sample {highcharts} highcharts/data/dateformat-auto/ Best guess date format
 * @since 4.0
 * @product highcharts
 * @apioption data.dateFormat
 */

/**
 * The decimal point used for parsing numbers in the CSV.
 *
 * If both this and data.delimiter is set to false, the parser will
 * attempt to deduce the decimal point automatically.
 *
 * @type {String}
 * @sample {highcharts} highcharts/data/delimiters/ Comma as decimal point
 * @default .
 * @since 4.1.0
 * @product highcharts
 * @apioption data.decimalPoint
 */

/**
 * In tabular input data, the last column (indexed by 0) to use. Defaults
 * to the last column containing data.
 *
 * @type {Number}
 * @sample {highcharts} highcharts/data/start-end/ Limited data
 * @since 4.0
 * @product highcharts
 * @apioption data.endColumn
 */

/**
 * In tabular input data, the last row (indexed by 0) to use. Defaults
 * to the last row containing data.
 *
 * @type {Number}
 * @sample {highcharts} highcharts/data/start-end/ Limited data
 * @since 4.0.4
 * @product highcharts
 * @apioption data.endRow
 */

/**
 * Whether to use the first row in the data set as series names.
 *
 * @type {Boolean}
 * @sample {highcharts} highcharts/data/start-end/ Don't get series names from the CSV
 * @sample {highstock} highcharts/data/start-end/ Don't get series names from the CSV
 * @default true
 * @since 4.1.0
 * @product highcharts highstock
 * @apioption data.firstRowAsNames
 */

/**
 * The key for a Google Spreadsheet to load. See [general information
 * on GS](https://developers.google.com/gdata/samples/spreadsheet_sample).
 *
 * @type {String}
 * @sample {highcharts} highcharts/data/google-spreadsheet/ Load a Google Spreadsheet
 * @since 4.0
 * @product highcharts
 * @apioption data.googleSpreadsheetKey
 */

/**
 * The Google Spreadsheet worksheet to use in combination with
 * [googleSpreadsheetKey](#data.googleSpreadsheetKey). The available id's from
 * your sheet can be read from `https://spreadsheets.google.com/feeds/worksheets/{key}/public/basic`.
 *
 * @type {String}
 * @sample {highcharts} highcharts/data/google-spreadsheet/ Load a Google Spreadsheet
 * @since 4.0
 * @product highcharts
 * @apioption data.googleSpreadsheetWorksheet
 */

/**
 * Item or cell delimiter for parsing CSV. Defaults to the tab character
 * `\t` if a tab character is found in the CSV string, if not it defaults
 * to `,`.
 *
 * If this is set to false or undefined, the parser will attempt to deduce
 * the delimiter automatically.
 *
 * @type {String}
 * @sample {highcharts} highcharts/data/delimiters/ Delimiters
 * @since 4.0
 * @product highcharts
 * @apioption data.itemDelimiter
 */

/**
 * Line delimiter for parsing CSV.
 *
 * @type {String}
 * @sample {highcharts} highcharts/data/delimiters/ Delimiters
 * @default \n
 * @since 4.0
 * @product highcharts
 * @apioption data.lineDelimiter
 */

/**
 * A callback function to parse string representations of dates into
 * JavaScript timestamps. Should return an integer timestamp on success.
 *
 * @type {Function}
 * @see [dateFormat](#data.dateFormat)
 * @since 4.0
 * @product highcharts
 * @apioption data.parseDate
 */

/**
 * A callback function to access the parsed columns, the two-dimentional
 * input data array directly, before they are interpreted into series
 * data and categories. Return `false` to stop completion, or call
 * `this.complete()` to continue async.
 *
 * @type {Function}
 * @see [data.complete](#data.complete)
 * @sample {highcharts} highcharts/data/parsed/ Modify data after parse
 * @since 4.0
 * @product highcharts
 * @apioption data.parsed
 */

/**
 * The same as the columns input option, but defining rows intead of
 * columns.
 *
 * @type {Array<Array<Mixed>>}
 * @see [data.columns](#data.columns)
 * @sample {highcharts} highcharts/data/rows/ Data in rows
 * @since 4.0
 * @product highcharts
 * @apioption data.rows
 */

/**
 * An array containing object with Point property names along with what
 * column id the property should be taken from.
 *
 * @type {Array<Object>}
 * @sample {highcharts} highcharts/data/seriesmapping-label/ Label from data set
 * @since 4.0.4
 * @product highcharts
 * @apioption data.seriesMapping
 */

/**
 * In tabular input data, the first column (indexed by 0) to use.
 *
 * @type {Number}
 * @sample {highcharts} highcharts/data/start-end/ Limited data
 * @default 0
 * @since 4.0
 * @product highcharts
 * @apioption data.startColumn
 */

/**
 * In tabular input data, the first row (indexed by 0) to use.
 *
 * @type {Number}
 * @sample {highcharts} highcharts/data/start-end/ Limited data
 * @default 0
 * @since 4.0
 * @product highcharts
 * @apioption data.startRow
 */

/**
 * Switch rows and columns of the input data, so that `this.columns`
 * effectively becomes the rows of the data set, and the rows are interpreted
 * as series.
 *
 * @type {Boolean}
 * @sample {highcharts} highcharts/data/switchrowsandcolumns/ Switch rows and columns
 * @default false
 * @since 4.0
 * @product highcharts
 * @apioption data.switchRowsAndColumns
 */

/**
 * A HTML table or the id of such to be parsed as input data. Related
 * options are `startRow`, `endRow`, `startColumn` and `endColumn` to
 * delimit what part of the table is used.
 *
 * @type {String|HTMLElement}
 * @sample {highcharts} highcharts/demo/column-parsed/ Parsed table
 * @since 4.0
 * @product highcharts
 * @apioption data.table
 */


// The Data constructor
var Data = function (dataOptions, chartOptions, chart) {
	this.init(dataOptions, chartOptions, chart);
};

// Set the prototype properties
Highcharts.extend(Data.prototype, {

	/**
	 * Initialize the Data object with the given options
	 */
	init: function (options, chartOptions, chart) {

		var decimalPoint = options.decimalPoint,
			hasData;

		this.chart = chart;
		
		if (decimalPoint !== '.' && decimalPoint !== ',') {
			decimalPoint = undefined;
		}
		
		this.options = options;
		this.chartOptions = chartOptions;
		this.columns = (
			options.columns ||
			this.rowsToColumns(options.rows) ||
			[]
		);
		
		this.firstRowAsNames = pick(options.firstRowAsNames, true);

		this.decimalRegex = (
			decimalPoint &&
			new RegExp('^(-?[0-9]+)' + decimalPoint + '([0-9]+)$') // eslint-disable-line security/detect-non-literal-regexp
		);

		// This is a two-dimensional array holding the raw, trimmed string
		// values with the same organisation as the columns array. It makes it
		// possible for example to revert from interpreted timestamps to
		// string-based categories.
		this.rawColumns = [];

		// No need to parse or interpret anything
		if (this.columns.length) {
			this.dataFound();
			hasData = true;
		}

		if (!hasData) {
			// Parse a CSV string if options.csv is given. The parseCSV function
			// returns a columns array, if it has no length, we have no data
			hasData = Boolean(this.parseCSV().length);
		}

		if (!hasData) {
			// Parse a HTML table if options.table is given
			hasData = Boolean(this.parseTable().length);
		}

		if (!hasData) {

			// Parse a Google Spreadsheet
<<<<<<< HEAD
			this.parseGoogleSpreadsheet();
	
			// Fetch live data
			this.fetchLiveData();
=======
			hasData = this.parseGoogleSpreadsheet();
>>>>>>> 5182f43d
		}

		if (!hasData && options.afterComplete) {
			options.afterComplete();
		}
	},

	/**
	 * Get the column distribution. For example, a line series takes a single
	 * column for Y values. A range series takes two columns for low and high
	 * values respectively, and an OHLC series takes four columns.
	 */
	getColumnDistribution: function () {
		var chartOptions = this.chartOptions,
			options = this.options,
			xColumns = [],
			getValueCount = function (type) {
				return (
					Highcharts.seriesTypes[type || 'line'].prototype
						.pointArrayMap ||
					[0]
				).length;
			},
			getPointArrayMap = function (type) {
				return Highcharts.seriesTypes[type || 'line']
					.prototype.pointArrayMap;
			},
			globalType = (
				chartOptions &&
				chartOptions.chart &&
				chartOptions.chart.type
			),
			individualCounts = [],
			seriesBuilders = [],
			seriesIndex = 0,
			i;

		each((chartOptions && chartOptions.series) || [], function (series) {
			individualCounts.push(getValueCount(series.type || globalType));
		});

		// Collect the x-column indexes from seriesMapping
		each((options && options.seriesMapping) || [], function (mapping) {
			xColumns.push(mapping.x || 0);
		});

		// If there are no defined series with x-columns, use the first column
		// as x column
		if (xColumns.length === 0) {
			xColumns.push(0);
		}

		// Loop all seriesMappings and constructs SeriesBuilders from
		// the mapping options.
		each((options && options.seriesMapping) || [], function (mapping) {
			var builder = new SeriesBuilder(),
				numberOfValueColumnsNeeded = individualCounts[seriesIndex] ||
					getValueCount(globalType),
				seriesArr = (chartOptions && chartOptions.series) || [],
				series = seriesArr[seriesIndex] || {},
				pointArrayMap = getPointArrayMap(series.type || globalType) ||
					['y'];

			// Add an x reader from the x property or from an undefined column
			// if the property is not set. It will then be auto populated later.
			builder.addColumnReader(mapping.x, 'x');

			// Add all column mappings
			objectEach(mapping, function (val, name) {
				if (name !== 'x') {
					builder.addColumnReader(val, name);
				}
			});

			// Add missing columns
			for (i = 0; i < numberOfValueColumnsNeeded; i++) {
				if (!builder.hasReader(pointArrayMap[i])) {
					// Create and add a column reader for the next free column
					// index
					builder.addColumnReader(undefined, pointArrayMap[i]);
				}
			}

			seriesBuilders.push(builder);
			seriesIndex++;
		});

		var globalPointArrayMap = getPointArrayMap(globalType);
		if (globalPointArrayMap === undefined) {
			globalPointArrayMap = ['y'];
		}

		this.valueCount = {
			global: getValueCount(globalType),
			xColumns: xColumns,
			individual: individualCounts,
			seriesBuilders: seriesBuilders,
			globalPointArrayMap: globalPointArrayMap
		};
	},

	/**
	 * When the data is parsed into columns, either by CSV, table, GS or direct
	 * input, continue with other operations.
	 */
	dataFound: function () {

		if (this.options.switchRowsAndColumns) {
			this.columns = this.rowsToColumns(this.columns);
		}

		// Interpret the info about series and columns
		this.getColumnDistribution();

		// Interpret the values into right types
		this.parseTypes();

		// Handle columns if a handleColumns callback is given
		if (this.parsed() !== false) {

			// Complete if a complete callback is given
			this.complete();
		}

	},

	/**
	 * Parse a CSV input string
	 */
	parseCSV: function (inOptions) {
		var self = this,
			options = inOptions || this.options,
			csv = options.csv,
			columns,
			startRow = (
				typeof options.startRow !== 'undefined' && options.startRow ?
					options.startRow :
					0
			),
			endRow = options.endRow || Number.MAX_VALUE,
			startColumn = (
				typeof options.startColumn !== 'undefined' &&
				options.startColumn
			) ? options.startColumn : 0,
			endColumn = options.endColumn || Number.MAX_VALUE,
			itemDelimiter,
			lines,
			rowIt = 0,
			// activeRowNo = 0,
			dataTypes = [],
			// We count potential delimiters in the prepass, and use the
			// result as the basis of half-intelligent guesses.
			potDelimiters = {
				',': 0,
				';': 0,
				'\t': 0
			};

		columns = this.columns = [];

		/*
			This implementation is quite verbose. It will be shortened once
			it's stable and passes all the test.

			It's also not written with speed in mind, instead everything is
			very seggregated, and there a several redundant loops.
			This is to make it easier to stabilize the code initially.

			We do a pre-pass on the first 4 rows to make some intelligent
			guesses on the set. Guessed delimiters are in this pass counted.

			Auto detecting delimiters
				- If we meet a quoted string, the next symbol afterwards
				  (that's not \s, \t) is the delimiter
				- If we meet a date, the next symbol afterwards is the delimiter

			Date formats
				- If we meet a column with date formats, check all of them to
				  see if one of the potential months crossing 12. If it does,
				  we now know the format

			It would make things easier to guess the delimiter before
			doing the actual parsing.

			General rules:
				- Quoting is allowed, e.g: "Col 1",123,321
				- Quoting is optional, e.g.: Col1,123,321
				- Doubble quoting is escaping, e.g. "Col ""Hello world""",123
				- Spaces are considered part of the data: Col1 ,123
				- New line is always the row delimiter
				- Potential column delimiters are , ; \t
				- First row may optionally contain headers
				- The last row may or may not have a row delimiter
				- Comments are optionally supported, in which case the comment
				  must start at the first column, and the rest of the line will
				  be ignored
		*/

		// Parse a single row
		function parseRow(columnStr, rowNumber, noAdd, callbacks) {
			var i = 0,
				c = '',
				cl = '',
				cn = '',
				token = '',
				actualColumn = 0,
				column = 0;

			function read(j) {
				c = columnStr[j];
				cl = columnStr[j - 1];
				cn = columnStr[j + 1];
			}

			function pushType(type) {
				if (dataTypes.length < column + 1) {
					dataTypes.push([type]);
				}
				if (dataTypes[column][dataTypes[column].length - 1] !== type) {
					dataTypes[column].push(type);
				}
			}

			function push() {
				if (startColumn > actualColumn || actualColumn > endColumn) {
					// Skip this column, but increment the column count (#7272)
					++actualColumn;
					token = '';
					return;
				}

				if (!isNaN(parseFloat(token)) && isFinite(token)) {
					token = parseFloat(token);
					pushType('number');
				} else if (!isNaN(Date.parse(token))) {
					token = token.replace(/\//g, '-');
					pushType('date');
				} else {
					pushType('string');
				}


				if (columns.length < column + 1) {
					columns.push([]);
				}

				if (!noAdd) {
					// Don't push - if there's a varrying amount of columns
					// for each row, pushing will skew everything down n slots
					columns[column][rowNumber] = token;
				}

				token = '';
				++column;
				++actualColumn;
			}

			if (!columnStr.trim().length) {
				return;
			}

			if (columnStr.trim()[0] === '#') {
				return;
			}

			for (; i < columnStr.length; i++) {
				read(i);

				// Quoted string
				if (c === '#') {
					// The rest of the row is a comment
					push();
					return;
				} else if (c === '"') {
					read(++i);

					while (i < columnStr.length) {
						if (c === '"' && cl !== '"' && cn !== '"') {
							break;
						}

						if (c !== '"' || (c === '"' && cl !== '"')) {
							token += c;
						}

						read(++i);
					}

				// Perform "plugin" handling
				} else if (callbacks && callbacks[c]) {
					if (callbacks[c](c, token)) {
						push();
					}

				// Delimiter - push current token
				} else if (c === itemDelimiter) {
					push();

				// Actual column data
				} else {
					token += c;
				}
			}

			push();

		}

		// Attempt to guess the delimiter
		// We do a separate parse pass here because we need
		// to count potential delimiters softly without making any assumptions.
		function guessDelimiter(lines) {
			var points = 0,
				commas = 0,
				guessed = false;

			some(lines, function (columnStr, i) {
				var inStr = false,
					c,
					cn,
					cl,
					token = ''
					;


				// We should be able to detect dateformats within 13 rows
				if (i > 13) {
					return true;
				}

				for (var j = 0; j < columnStr.length; j++) {
					c = columnStr[j];
					cn = columnStr[j + 1];
					cl = columnStr[j - 1];

					if (c === '#') {
						// Skip the rest of the line - it's a comment
						return;
					} else if (c === '"') {
						if (inStr) {
							if (cl !== '"' && cn !== '"') {
								while (cn === ' ' && j < columnStr.length) {
									cn = columnStr[++j];
								}

								// After parsing a string, the next non-blank
								// should be a delimiter if the CSV is properly
								// formed.

								if (typeof potDelimiters[cn] !== 'undefined') {
									potDelimiters[cn]++;
								}

								inStr = false;
							}
						} else {
							inStr = true;
						}
					} else if (typeof potDelimiters[c] !== 'undefined') {

						token = token.trim();

						if (!isNaN(Date.parse(token))) {
							potDelimiters[c]++;
						} else if (isNaN(token) || !isFinite(token)) {
							potDelimiters[c]++;
						}

						token = '';

					} else {
						token += c;
					}

					if (c === ',') {
						commas++;
					}

					if (c === '.') {
						points++;
					}
				}
			});

			// Count the potential delimiters.
			// This could be improved by checking if the number of delimiters
			// equals the number of columns - 1

			if (potDelimiters[';'] > potDelimiters[',']) {
				guessed = ';';
			} else if (potDelimiters[','] > potDelimiters[';']) {
				guessed = ',';
			} else {
				// No good guess could be made..
				guessed = ',';
			}

			// Try to deduce the decimal point if it's not explicitly set.
			// If both commas or points is > 0 there is likely an issue
			if (!options.decimalPoint) {
				if (points > commas) {
					options.decimalPoint = '.';
				} else {
					options.decimalPoint = ',';
				}

				// Apply a new decimal regex based on the presumed decimal sep.
				self.decimalRegex = new RegExp( // eslint-disable-line security/detect-non-literal-regexp
					'^(-?[0-9]+)' +
					options.decimalPoint +
					'([0-9]+)$'
				);
			}

			return guessed;
		}

		/* Tries to guess the date format
		 *	- Check if either month candidate exceeds 12
		 *  - Check if year is missing (use current year)
		 *  - Check if a shortened year format is used (e.g. 1/1/99)
		 *  - If no guess can be made, the user must be prompted
		 * data is the data to deduce a format based on
		 */
		function deduceDateFormat(data, limit) {
			var format = 'YYYY/mm/dd',
				thing,
				guessedFormat,
				calculatedFormat,
				i = 0,
				madeDeduction = false,
				// candidates = {},
				stable = [],
				max = [],
				j;

			if (!limit || limit > data.length) {
				limit = data.length;
			}

			for (; i < limit; i++) {
				if (
					typeof data[i] !== 'undefined' &&
					data[i] && data[i].length
				) {
					thing = data[i]
							.trim()
							.replace(/\//g, ' ')
							.replace(/\-/g, ' ')
							.split(' ');

					guessedFormat = [
						'',
						'',
						''
					];


					for (j = 0; j < thing.length; j++) {
						if (j < guessedFormat.length) {
							thing[j] = parseInt(thing[j], 10);

							if (thing[j]) {

								max[j] = (!max[j] || max[j] < thing[j]) ?
									thing[j] :
									max[j];

								if (typeof stable[j] !== 'undefined') {
									if (stable[j] !== thing[j]) {
										stable[j] = false;
									}
								} else {
									stable[j] = thing[j];
								}

								if (thing[j] > 31) {
									if (thing[j] < 100) {
										guessedFormat[j] = 'YY';
									} else {
										guessedFormat[j] = 'YYYY';
									}
									// madeDeduction = true;
								} else if (thing[j] > 12 && thing[j] <= 31) {
									guessedFormat[j] = 'dd';
									madeDeduction = true;
								} else if (!guessedFormat[j].length) {
									guessedFormat[j] = 'mm';
								}
							}
						}
					}
				}
			}

			if (madeDeduction) {

				// This handles a few edge cases with hard to guess dates
				for (j = 0; j < stable.length; j++) {
					if (stable[j] !== false) {
						if (
							max[j] > 12 &&
							guessedFormat[j] !== 'YY' &&
							guessedFormat[j] !== 'YYYY'
						) {
							guessedFormat[j] = 'YY';
						}
					} else if (max[j] > 12 && guessedFormat[j] === 'mm') {
						guessedFormat[j] = 'dd';
					}
				}

				// If the middle one is dd, and the last one is dd,
				// the last should likely be year.
				if (guessedFormat.length === 3 &&
					guessedFormat[1] === 'dd' &&
					guessedFormat[2] === 'dd') {
					guessedFormat[2] = 'YY';
				}

				calculatedFormat = guessedFormat.join('/');

				// If the caculated format is not valid, we need to present an
				// error.

				if (
					!(options.dateFormats || self.dateFormats)[calculatedFormat]
				) {
					// This should emit an event instead
					fireEvent('invalidDateFormat');
					Highcharts.error('Could not deduce date format');
					return format;
				}

				return calculatedFormat;
			}

			return format;
		}

		/* Figure out the best axis types for the data
		 * - If the first column is a number, we're good
		 * - If the first column is a date, set to date/time
		 * - If the first column is a string, set to categories
		 */
		function deduceAxisTypes() {

		}

		if (csv) {

			lines = csv
				.replace(/\r\n/g, '\n') // Unix
				.replace(/\r/g, '\n') // Mac
				.split(options.lineDelimiter || '\n');

			if (!startRow || startRow < 0) {
				startRow = 0;
			}

			if (!endRow || endRow >= lines.length) {
				endRow = lines.length - 1;
			}

			if (options.itemDelimiter) {
				itemDelimiter = options.itemDelimiter;
			} else {
				itemDelimiter = null;
				itemDelimiter = guessDelimiter(lines);
			}

			var offset = 0;

			for (rowIt = startRow; rowIt <= endRow; rowIt++) {
				if (lines[rowIt][0] === '#') {
					offset++;
				} else {
					parseRow(lines[rowIt], rowIt - startRow - offset);
				}
			}

			// //Make sure that there's header columns for everything
			// each(columns, function (col) {

			// });

			deduceAxisTypes();

			if ((!options.columnTypes || options.columnTypes.length === 0) &&
				dataTypes.length &&
				dataTypes[0].length &&
				dataTypes[0][1] === 'date' &&
				!options.dateFormat) {
				options.dateFormat = deduceDateFormat(columns[0]);
			}


			// each(lines, function (line, rowNo) {
			//	var trimmed = self.trim(line),
			//		isComment = trimmed.indexOf('#') === 0,
			//		isBlank = trimmed === '',
			//		items;

			//	if (
			//		rowNo >= startRow &&
			//		rowNo <= endRow &&
			//		!isComment && !isBlank
			//	) {
			//		items = line.split(itemDelimiter);
			//		each(items, function (item, colNo) {
			//			if (colNo >= startColumn && colNo <= endColumn) {
			//				if (!columns[colNo - startColumn]) {
			//					columns[colNo - startColumn] = [];
			//				}

			//				columns[colNo - startColumn][activeRowNo] = item;
			//			}
			//		});
			//		activeRowNo += 1;
			//	}
			// });
			//

			this.dataFound();
		}

		return columns;
	},

	/**
	 * Parse a HTML table
	 */
	parseTable: function () {
		var options = this.options,
			table = options.table,
			columns = this.columns,
			startRow = options.startRow || 0,
			endRow = options.endRow || Number.MAX_VALUE,
			startColumn = options.startColumn || 0,
			endColumn = options.endColumn || Number.MAX_VALUE;

		if (table) {

			if (typeof table === 'string') {
				table = doc.getElementById(table);
			}

			each(table.getElementsByTagName('tr'), function (tr, rowNo) {
				if (rowNo >= startRow && rowNo <= endRow) {
					each(tr.children, function (item, colNo) {
						if (
							(item.tagName === 'TD' || item.tagName === 'TH') &&
							colNo >= startColumn &&
							colNo <= endColumn
						) {
							if (!columns[colNo - startColumn]) {
								columns[colNo - startColumn] = [];
							}

							columns[colNo - startColumn][rowNo - startRow] =
								item.innerHTML;
						}
					});
				}
			});

			this.dataFound(); // continue
		}
		return columns;
	},


	/**
	 * Fetch or refetch live data
	 */
	fetchLiveData: function () {
		var chart = this.chart,
			options = this.options,
			pollingEnabled = true, // options.enableAutoRefresh
			updateIntervalMs = (options.dataRefreshRate || 2) * 1000,
			updatedOptions = Highcharts.merge({}, options, true);

		// Do not allow polling more than once a second
		if (updateIntervalMs < 1000) {
			updateIntervalMs = 1000;
		}

		updatedOptions.csvURL = false;
	
		function performFetch(initialFetch) {

			function beforeFetch(url) {
				if (url.indexOf('http') !== 0) {
					if (options.error) {
						options.error('Invalid URL');
					}
					return false;
				}
			
				if (initialFetch) {
					// chart.showLoading('Loading Data');
				}

				return true;
			}

			function afterFetch() {
				if (initialFetch) {
					// chart.hideLoading();
				}
			}

			function poll() {
				// Refetch in updateIntervalMs milliseconds.
				// Doing this rather than setInterval
				// ensures that the polling stops if the file becomes
				// M.I.A.
				if (pollingEnabled) {
					setTimeout(performFetch, updateIntervalMs);
				}
			}

			if (options.csvURL) {
				// Fetch remote CSV
				if (!beforeFetch(options.csvURL)) {
					return;
				}

				Highcharts.ajax({
					url: options.csvURL,
					dataType: 'text',
					success: function (res) {
						updatedOptions.csv = res;

					// if (initialFetch) {
						// self.parseCSV(updatedOptions);
					// } else {
						chart.update({
							data: updatedOptions
						});
					// }

						poll();
					},
					error: function (xhr, text) {
						return options.error && options.error(text, xhr);
					}
				});

				afterFetch();

			} else if (options.rowsURL) {

			} else if (options.columnsURL) {

			}
		}

		performFetch(true);
	},


	/**
	 * Parse a Google spreadsheet.
	 */
	parseGoogleSpreadsheet: function () {
		var self = this,
			options = this.options,
			googleSpreadsheetKey = options.googleSpreadsheetKey,
			// use sheet 1 as the default rather than od6
			// as the latter sometimes cause issues (it looks like it can
			// be renamed in some cases, ref. a fogbugz case).
			worksheet = options.googleSpreadsheetWorksheet || 1,
			columns = this.columns,
			startRow = options.startRow || 0,
			endRow = options.endRow || Number.MAX_VALUE,
			startColumn = options.startColumn || 0,
			endColumn = options.endColumn || Number.MAX_VALUE,
			gr, // google row
			gc; // google column

		/*
		 * Fetch the actual spreadsheet using XMLHttpRequest
		 */
		function fetchSheet(fn) {
			var url = [
				'https://spreadsheets.google.com/feeds/cells',
				googleSpreadsheetKey,
				worksheet,
				'public/values?alt=json'
			].join('/');

			Highcharts.ajax({
				url: url,
				dataType: 'json',
				success: fn,
				error: function (xhr, text) {
					return options.error && options.error(text, xhr);
				}
			});
		}

		if (googleSpreadsheetKey) {
			fetchSheet(function (json) {
				// Prepare the data from the spreadsheat
				var cells = json.feed.entry,
					cell,
					cellCount = cells.length,
					colCount = 0,
					rowCount = 0,
					val,
					cellInner,
					i;

				// First, find the total number of columns and rows that
				// are actually filled with data
				for (i = 0; i < cellCount; i++) {
					cell = cells[i];
					colCount = Math.max(colCount, cell.gs$cell.col);
					rowCount = Math.max(rowCount, cell.gs$cell.row);
				}

				// Set up arrays containing the column data
				for (i = 0; i < colCount; i++) {
					if (i >= startColumn && i <= endColumn) {
						// Create new columns with the length of either
						// end-start or rowCount
						columns[i - startColumn] = [];

						// Setting the length to avoid jslint warning
						columns[i - startColumn].length = Math.min(
							rowCount,
							endRow - startRow
						);
					}
				}

				// Loop over the cells and assign the value to the right
				// place in the column arrays
				for (i = 0; i < cellCount; i++) {
					cell = cells[i];
					gr = cell.gs$cell.row - 1; // rows start at 1
					gc = cell.gs$cell.col - 1; // columns start at 1

					// If both row and col falls inside start and end set the
					// transposed cell value in the newly created columns
					if (gc >= startColumn && gc <= endColumn &&
						gr >= startRow && gr <= endRow) {

						cellInner = cell.gs$cell || cell.content;

						val = null;

						if (cellInner.numericValue) {
							if (cellInner.$t.indexOf('/') >= 0 ||
								cellInner.$t.indexOf('-') >= 0) {
								// This is a date - for future reference.
								val = cellInner.$t;
							} else if (cellInner.$t.indexOf('%') > 0) {
								// Percentage
								val = parseFloat(cellInner.numericValue) * 100;
							} else {
								val = parseFloat(cellInner.numericValue);
							}
						} else if (cellInner.$t && cellInner.$t.length) {
							val = cellInner.$t;
						}

						columns[gc - startColumn][gr - startRow] = val;
					}
				}

				// Insert null for empty spreadsheet cells (#5298)
				each(columns, function (column) {
					for (i = 0; i < column.length; i++) {
						if (column[i] === undefined) {
							column[i] = null;
						}
					}
				});

				self.dataFound();
			});
		}
		return Boolean(googleSpreadsheetKey);
	},

	/**
	 * Trim a string from whitespace
	 */
	trim: function (str, inside) {
		if (typeof str === 'string') {
			str = str.replace(/^\s+|\s+$/g, '');

			// Clear white space insdie the string, like thousands separators
			if (inside && /^[0-9\s]+$/.test(str)) {
				str = str.replace(/\s/g, '');
			}

			if (this.decimalRegex) {
				str = str.replace(this.decimalRegex, '$1.$2');
			}
		}
		return str;
	},

	/**
	 * Parse numeric cells in to number types and date types in to true dates.
	 */
	parseTypes: function () {
		var columns = this.columns,
			col = columns.length;

		while (col--) {
			this.parseColumn(columns[col], col);
		}

	},

	/**
	 * Parse a single column. Set properties like .isDatetime and .isNumeric.
	 */
	parseColumn: function (column, col) {
		var rawColumns = this.rawColumns,
			columns = this.columns,
			row = column.length,
			val,
			floatVal,
			trimVal,
			trimInsideVal,
			firstRowAsNames = this.firstRowAsNames,
			isXColumn = inArray(col, this.valueCount.xColumns) !== -1,
			dateVal,
			backup = [],
			diff,
			chartOptions = this.chartOptions,
			descending,
			columnTypes = this.options.columnTypes || [],
			columnType = columnTypes[col],
			forceCategory = isXColumn && ((
				chartOptions &&
				chartOptions.xAxis &&
				splat(chartOptions.xAxis)[0].type === 'category'
			) || columnType === 'string');

		if (!rawColumns[col]) {
			rawColumns[col] = [];
		}
		while (row--) {
			val = backup[row] || column[row];

			trimVal = this.trim(val);
			trimInsideVal = this.trim(val, true);
			floatVal = parseFloat(trimInsideVal);

			// Set it the first time
			if (rawColumns[col][row] === undefined) {
				rawColumns[col][row] = trimVal;
			}

			// Disable number or date parsing by setting the X axis type to
			// category
			if (forceCategory || (row === 0 && firstRowAsNames)) {
				column[row] = '' + trimVal;

			} else if (+trimInsideVal === floatVal) { // is numeric

				column[row] = floatVal;

				// If the number is greater than milliseconds in a year, assume
				// datetime
				if (
					floatVal > 365 * 24 * 3600 * 1000 &&
					columnType !== 'float'
				) {
					column.isDatetime = true;
				} else {
					column.isNumeric = true;
				}

				if (column[row + 1] !== undefined) {
					descending = floatVal > column[row + 1];
				}

			// String, continue to determine if it is a date string or really a
			// string
			} else {
				if (trimVal && trimVal.length) {
					dateVal = this.parseDate(val);
				}

				// Only allow parsing of dates if this column is an x-column
				if (isXColumn && isNumber(dateVal) && columnType !== 'float') {
					backup[row] = val;
					column[row] = dateVal;
					column.isDatetime = true;

					// Check if the dates are uniformly descending or ascending.
					// If they are not, chances are that they are a different
					// time format, so check for alternative.
					if (column[row + 1] !== undefined) {
						diff = dateVal > column[row + 1];
						if (diff !== descending && descending !== undefined) {
							if (this.alternativeFormat) {
								this.dateFormat = this.alternativeFormat;
								row = column.length;
								this.alternativeFormat =
									this.dateFormats[this.dateFormat]
										.alternative;
							} else {
								column.unsorted = true;
							}
						}
						descending = diff;
					}

				} else { // string
					column[row] = trimVal === '' ? null : trimVal;
					if (row !== 0 && (column.isDatetime || column.isNumeric)) {
						column.mixed = true;
					}
				}
			}
		}

		// If strings are intermixed with numbers or dates in a parsed column,
		// it is an indication that parsing went wrong or the data was not
		// intended to display as numbers or dates and parsing is too
		// aggressive. Fall back to categories. Demonstrated in the
		// highcharts/demo/column-drilldown sample.
		if (isXColumn && column.mixed) {
			columns[col] = rawColumns[col];
		}

		// If the 0 column is date or number and descending, reverse all
		// columns.
		if (isXColumn && descending && this.options.sort) {
			for (col = 0; col < columns.length; col++) {
				columns[col].reverse();
				if (firstRowAsNames) {
					columns[col].unshift(columns[col].pop());
				}
			}
		}
	},

	/**
	 * A collection of available date formats, extendable from the outside to
	 * support custom date formats.
	 */
	dateFormats: {
		'YYYY/mm/dd': {
			regex: /^([0-9]{4})[\-\/\.]([0-9]{1,2})[\-\/\.]([0-9]{1,2})$/,
			parser: function (match) {
				return Date.UTC(+match[1], match[2] - 1, +match[3]);
			}
		},
		'dd/mm/YYYY': {
			regex: /^([0-9]{1,2})[\-\/\.]([0-9]{1,2})[\-\/\.]([0-9]{4})$/,
			parser: function (match) {
				return Date.UTC(+match[3], match[2] - 1, +match[1]);
			},
			alternative: 'mm/dd/YYYY' // different format with the same regex
		},
		'mm/dd/YYYY': {
			regex: /^([0-9]{1,2})[\-\/\.]([0-9]{1,2})[\-\/\.]([0-9]{4})$/,
			parser: function (match) {
				return Date.UTC(+match[3], match[1] - 1, +match[2]);
			}
		},
		'dd/mm/YY': {
			regex: /^([0-9]{1,2})[\-\/\.]([0-9]{1,2})[\-\/\.]([0-9]{2})$/,
			parser: function (match) {
				var year = +match[3],
					d = new Date()
				;

				if (year > (d.getFullYear() - 2000)) {
					year += 1900;
				} else {
					year += 2000;
				}

				return Date.UTC(year, match[2] - 1, +match[1]);
			},
			alternative: 'mm/dd/YY' // different format with the same regex
		},
		'mm/dd/YY': {
			regex: /^([0-9]{1,2})[\-\/\.]([0-9]{1,2})[\-\/\.]([0-9]{2})$/,
			parser: function (match) {
				return Date.UTC(+match[3] + 2000, match[1] - 1, +match[2]);
			}
		}
	},

	/**
	 * Parse a date and return it as a number. Overridable through
	 * `options.parseDate`.
	 */
	parseDate: function (val) {
		var parseDate = this.options.parseDate,
			ret,
			key,
			format,
			dateFormat = this.options.dateFormat || this.dateFormat,
			match;

		if (parseDate) {
			ret = parseDate(val);

		} else if (typeof val === 'string') {
			// Auto-detect the date format the first time
			if (!dateFormat) {
				for (key in this.dateFormats) {
					format = this.dateFormats[key];
					match = val.match(format.regex);
					if (match) {
						this.dateFormat = dateFormat = key;
						this.alternativeFormat = format.alternative;
						ret = format.parser(match);
						break;
					}
				}
			// Next time, use the one previously found
			} else {
				format = this.dateFormats[dateFormat];


				if (!format) {
					// The selected format is invalid
					format = this.dateFormats['YYYY/mm/dd'];
				}

				match = val.match(format.regex);
				if (match) {
					ret = format.parser(match);
				}

			}
			// Fall back to Date.parse
			if (!match) {
				match = Date.parse(val);
				// External tools like Date.js and MooTools extend Date object
				// and returns a date.
				if (
					typeof match === 'object' &&
					match !== null &&
					match.getTime
				) {
					ret = match.getTime() - match.getTimezoneOffset() * 60000;

				// Timestamp
				} else if (isNumber(match)) {
					ret = match - (new Date(match)).getTimezoneOffset() * 60000;
				}
			}
		}
		return ret;
	},

	/**
	 * Reorganize rows into columns
	 */
	rowsToColumns: function (rows) {
		var row,
			rowsLength,
			col,
			colsLength,
			columns;

		if (rows) {
			columns = [];
			rowsLength = rows.length;
			for (row = 0; row < rowsLength; row++) {
				colsLength = rows[row].length;
				for (col = 0; col < colsLength; col++) {
					if (!columns[col]) {
						columns[col] = [];
					}
					columns[col][row] = rows[row][col];
				}
			}
		}
		return columns;
	},

	/**
	 * A hook for working directly on the parsed columns
	 */
	parsed: function () {
		if (this.options.parsed) {
			return this.options.parsed.call(this, this.columns);
		}
	},

	getFreeIndexes: function (numberOfColumns, seriesBuilders) {
		var s,
			i,
			freeIndexes = [],
			freeIndexValues = [],
			referencedIndexes;

		// Add all columns as free
		for (i = 0; i < numberOfColumns; i = i + 1) {
			freeIndexes.push(true);
		}

		// Loop all defined builders and remove their referenced columns
		for (s = 0; s < seriesBuilders.length; s = s + 1) {
			referencedIndexes = seriesBuilders[s].getReferencedColumnIndexes();

			for (i = 0; i < referencedIndexes.length; i = i + 1) {
				freeIndexes[referencedIndexes[i]] = false;
			}
		}

		// Collect the values for the free indexes
		for (i = 0; i < freeIndexes.length; i = i + 1) {
			if (freeIndexes[i]) {
				freeIndexValues.push(i);
			}
		}

		return freeIndexValues;
	},

	/**
	 * If a complete callback function is provided in the options, interpret the
	 * columns into a Highcharts options object.
	 */
	complete: function () {

		var columns = this.columns,
			xColumns = [],
			type,
			options = this.options,
			series,
			data,
			i,
			j,
			r,
			seriesIndex,
			chartOptions,
			allSeriesBuilders = [],
			builder,
			freeIndexes,
			typeCol,
			index;

		xColumns.length = columns.length;
		if (options.complete || options.afterComplete) {

			// Get the names and shift the top row
			for (i = 0; i < columns.length; i++) {
				if (this.firstRowAsNames) {
					columns[i].name = columns[i].shift();
				}
			}

			// Use the next columns for series
			series = [];
			freeIndexes = this.getFreeIndexes(
				columns.length,
				this.valueCount.seriesBuilders
			);

			// Populate defined series
			for (
				seriesIndex = 0;
				seriesIndex < this.valueCount.seriesBuilders.length;
				seriesIndex++
			) {
				builder = this.valueCount.seriesBuilders[seriesIndex];

				// If the builder can be populated with remaining columns, then
				// add it to allBuilders
				if (builder.populateColumns(freeIndexes)) {
					allSeriesBuilders.push(builder);
				}
			}

			// Populate dynamic series
			while (freeIndexes.length > 0) {
				builder = new SeriesBuilder();
				builder.addColumnReader(0, 'x');

				// Mark index as used (not free)
				index = inArray(0, freeIndexes);
				if (index !== -1) {
					freeIndexes.splice(index, 1);
				}

				for (i = 0; i < this.valueCount.global; i++) {
					// Create and add a column reader for the next free column
					// index
					builder.addColumnReader(
						undefined,
						this.valueCount.globalPointArrayMap[i]
					);
				}

				// If the builder can be populated with remaining columns, then
				// add it to allBuilders
				if (builder.populateColumns(freeIndexes)) {
					allSeriesBuilders.push(builder);
				}
			}

			// Get the data-type from the first series x column
			if (
				allSeriesBuilders.length > 0 &&
				allSeriesBuilders[0].readers.length > 0
			) {
				typeCol = columns[allSeriesBuilders[0].readers[0].columnIndex];
				if (typeCol !== undefined) {
					if (typeCol.isDatetime) {
						type = 'datetime';
					} else if (!typeCol.isNumeric) {
						type = 'category';
					}
				}
			}
			// Axis type is category, then the "x" column should be called
			// "name"
			if (type === 'category') {
				for (
					seriesIndex = 0;
					seriesIndex < allSeriesBuilders.length;
					seriesIndex++
				) {
					builder = allSeriesBuilders[seriesIndex];
					for (r = 0; r < builder.readers.length; r++) {
						if (builder.readers[r].configName === 'x') {
							builder.readers[r].configName = 'name';
						}
					}
				}
			}

			// Read data for all builders
			for (
				seriesIndex = 0;
				seriesIndex < allSeriesBuilders.length;
				seriesIndex++
			) {
				builder = allSeriesBuilders[seriesIndex];

				// Iterate down the cells of each column and add data to the
				// series
				data = [];
				for (j = 0; j < columns[0].length; j++) {
					data[j] = builder.read(columns, j);
				}

				// Add the series
				series[seriesIndex] = {
					data: data
				};
				if (builder.name) {
					series[seriesIndex].name = builder.name;
				}
				if (type === 'category') {
					series[seriesIndex].turboThreshold = 0;
				}
			}



			// Do the callback
			chartOptions = {
				series: series
			};
			if (type) {
				chartOptions.xAxis = {
					type: type
				};
				if (type === 'category') {
					chartOptions.xAxis.uniqueNames = false;
				}
			}

			if (options.complete) {
				options.complete(chartOptions);
			}

			// The afterComplete hook is used internally to avoid conflict with
			// the externally available complete option.
			if (options.afterComplete) {
				options.afterComplete(chartOptions);
			}
		}

	},

	update: function (options, redraw) {
		var chart = this.chart;
		if (options) {
			// Set the complete handler
			options.afterComplete = function (dataOptions) {
				chart.update(dataOptions, redraw, true);
			};
			// Apply it
			Highcharts.data(options);
		}
	}
});

// Register the Data prototype and data function on Highcharts
Highcharts.Data = Data;
Highcharts.data = function (options, chartOptions) {
	return new Data(options, chartOptions);
};

// Extend Chart.init so that the Chart constructor accepts a new configuration
// option group, data.
addEvent(
	Chart,
	'init',
	function (e) {
		var chart = this,
			userOptions = e.args[0],
			callback = e.args[1];

		if (userOptions && userOptions.data && !chart.hasDataDef) {
			chart.hasDataDef = true;
			chart.data = new Data(Highcharts.extend(userOptions.data, {

				afterComplete: function (dataOptions) {
					var i, series;

					// Merge series configs
					if (userOptions.hasOwnProperty('series')) {
						if (typeof userOptions.series === 'object') {
							i = Math.max(
								userOptions.series.length,
								dataOptions.series.length
							);
							while (i--) {
								series = userOptions.series[i] || {};
								userOptions.series[i] = Highcharts.merge(
									series,
									dataOptions.series[i]
								);
							}
						} else { // Allow merging in dataOptions.series (#2856)
							delete userOptions.series;
						}
					}

					// Do the merge
					userOptions = Highcharts.merge(dataOptions, userOptions);

					// Run chart.init again
					chart.init(userOptions, callback);
				}
			}), userOptions, chart);

			e.preventDefault();
		}
	}
);

/**
 * Creates a new SeriesBuilder. A SeriesBuilder consists of a number
 * of ColumnReaders that reads columns and give them a name.
 * Ex: A series builder can be constructed to read column 3 as 'x' and
 * column 7 and 8 as 'y1' and 'y2'.
 * The output would then be points/rows of the form {x: 11, y1: 22, y2: 33}
 *
 * The name of the builder is taken from the second column. In the above
 * example it would be the column with index 7.
 * @constructor
 */
SeriesBuilder = function () {
	this.readers = [];
	this.pointIsArray = true;
};

/**
 * Populates readers with column indexes. A reader can be added without
 * a specific index and for those readers the index is taken sequentially
 * from the free columns (this is handled by the ColumnCursor instance).
 * @returns {boolean}
 */
SeriesBuilder.prototype.populateColumns = function (freeIndexes) {
	var builder = this,
		enoughColumns = true;

	// Loop each reader and give it an index if its missing.
	// The freeIndexes.shift() will return undefined if there
	// are no more columns.
	each(builder.readers, function (reader) {
		if (reader.columnIndex === undefined) {
			reader.columnIndex = freeIndexes.shift();
		}
	});

	// Now, all readers should have columns mapped. If not
	// then return false to signal that this series should
	// not be added.
	each(builder.readers, function (reader) {
		if (reader.columnIndex === undefined) {
			enoughColumns = false;
		}
	});

	return enoughColumns;
};

/**
 * Reads a row from the dataset and returns a point or array depending
 * on the names of the readers.
 * @param columns
 * @param rowIndex
 * @returns {Array | Object}
 */
SeriesBuilder.prototype.read = function (columns, rowIndex) {
	var builder = this,
		pointIsArray = builder.pointIsArray,
		point = pointIsArray ? [] : {},
		columnIndexes;

	// Loop each reader and ask it to read its value.
	// Then, build an array or point based on the readers names.
	each(builder.readers, function (reader) {
		var value = columns[reader.columnIndex][rowIndex];
		if (pointIsArray) {
			point.push(value);
		} else {
			point[reader.configName] = value;
		}
	});

	// The name comes from the first column (excluding the x column)
	if (this.name === undefined && builder.readers.length >= 2) {
		columnIndexes = builder.getReferencedColumnIndexes();
		if (columnIndexes.length >= 2) {
			// remove the first one (x col)
			columnIndexes.shift();

			// Sort the remaining
			columnIndexes.sort();

			// Now use the lowest index as name column
			this.name = columns[columnIndexes.shift()].name;
		}
	}

	return point;
};

/**
 * Creates and adds ColumnReader from the given columnIndex and configName.
 * ColumnIndex can be undefined and in that case the reader will be given
 * an index when columns are populated.
 * @param columnIndex {Number | undefined}
 * @param configName
 */
SeriesBuilder.prototype.addColumnReader = function (columnIndex, configName) {
	this.readers.push({
		columnIndex: columnIndex,
		configName: configName
	});

	if (
		!(configName === 'x' || configName === 'y' || configName === undefined)
	) {
		this.pointIsArray = false;
	}
};

/**
 * Returns an array of column indexes that the builder will use when
 * reading data.
 * @returns {Array}
 */
SeriesBuilder.prototype.getReferencedColumnIndexes = function () {
	var i,
		referencedColumnIndexes = [],
		columnReader;

	for (i = 0; i < this.readers.length; i = i + 1) {
		columnReader = this.readers[i];
		if (columnReader.columnIndex !== undefined) {
			referencedColumnIndexes.push(columnReader.columnIndex);
		}
	}

	return referencedColumnIndexes;
};

/**
 * Returns true if the builder has a reader for the given configName.
 * @param configName
 * @returns {boolean}
 */
SeriesBuilder.prototype.hasReader = function (configName) {
	var i, columnReader;
	for (i = 0; i < this.readers.length; i = i + 1) {
		columnReader = this.readers[i];
		if (columnReader.configName === configName) {
			return true;
		}
	}
	// Else return undefined
};<|MERGE_RESOLUTION|>--- conflicted
+++ resolved
@@ -463,6 +463,11 @@
 		}
 
 		if (!hasData) {
+			// Fetch live data
+			hasData = this.fetchLiveData();
+		}
+
+		if (!hasData) {
 			// Parse a CSV string if options.csv is given. The parseCSV function
 			// returns a columns array, if it has no length, we have no data
 			hasData = Boolean(this.parseCSV().length);
@@ -474,17 +479,10 @@
 		}
 
 		if (!hasData) {
-
 			// Parse a Google Spreadsheet
-<<<<<<< HEAD
-			this.parseGoogleSpreadsheet();
-	
-			// Fetch live data
-			this.fetchLiveData();
-=======
 			hasData = this.parseGoogleSpreadsheet();
->>>>>>> 5182f43d
-		}
+		}
+
 
 		if (!hasData && options.afterComplete) {
 			options.afterComplete();
@@ -1171,7 +1169,10 @@
 			updateIntervalMs = 1000;
 		}
 
+		// No accidental loops, please
 		updatedOptions.csvURL = false;
+		updatedOptions.rowsURL = false;
+		updatedOptions.columnsURL = false;
 	
 		function performFetch(initialFetch) {
 
@@ -1222,7 +1223,7 @@
 						// self.parseCSV(updatedOptions);
 					// } else {
 						chart.update({
-							data: updatedOptions
+							data: updatedOptions 
 						});
 					// }
 
@@ -1243,6 +1244,10 @@
 		}
 
 		performFetch(true);
+
+		return (options && 
+			(options.csvURL || options.rowsURL || options.columnsURL)
+		);
 	},
 
 
