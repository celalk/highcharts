/**
 * License: www.highcharts.com/license
 * Author: Christer Vasseng, Torstein Honsi
 * 
 * This is an experimental Highcharts module that draws long data series on a canvas
 * in order to increase performance of the initial load time and tooltip responsiveness.
 *
 * Compatible with WebGL compatible browsers (not IE < 11).
 *
 * Development plan
 * - Column range.
 * - Check how it works with Highstock and data grouping. Currently it only works when navigator.adaptToUpdatedData
 *   is false. It is also recommended to set scrollbar.liveRedraw to false.
 * - Check inverted charts.
 * - Chart callback should be async after last series is drawn. (But not necessarily, we don't do
	 that with initial series animation).
 *
 * If this module is taken in as part of the core
 * - All the loading logic should be merged with core. Update styles in the core.
 * - Most of the method wraps should probably be added directly in parent methods.
 *
 * Notes for boost mode
 * - Area lines are not drawn
 * - Lines are not drawn on scatter charts
 * - Zones and negativeColor don't work
 * - Columns are always one pixel wide. Don't set the threshold too low.
 * - Disable animations
 * - Marker shapes are not supported: markers will always be circles
 *
 * Optimizing tips for users
 * - Set extremes (min, max) explicitly on the axes in order for Highcharts to avoid computing extremes.
 * - Set enableMouseTracking to false on the series to improve total rendering time.
 * - The default threshold is set based on one series. If you have multiple, dense series, the combined
 *   number of points drawn gets higher, and you may want to set the threshold lower in order to 
 *   use optimizations.
 * - If drawing large scatter charts, it's beneficial to set the marker radius to a value
 *   less than 1. This is to add additional spacing to make the chart more readable.
 * - If the value increments on both the X and Y axis aren't small, consider setting
 *	 useGPUTranslations to true on the boost settings object. If you do this and
 *	 the increments are small (e.g. datetime axis with small time increments)
 *	 it may cause rendering issues due to floating point rounding errors,
 *	 so your millage may vary.
 *
 * Settings
 *	There are two ways of setting the boost threshold:
 *	- Per. series: boost based on number of points in individual series
 *	- Per. chart: boost based on the number of series 
 *
 *  To set the series boost threshold, set seriesBoostThreshold on the chart object.
 *  To set the series-specific threshold, set boostThreshold on the series object.
 * 
 *  In addition, the following can be set in the boost object:
 *  {
 *  	//Wether or not to use alpha blending
 *  	useAlpha: boolean - default: true
 *  	//Set to true to perform translations on the GPU.
 *  	//Much faster, but may cause rendering issues
 *  	//when using values far from 0 due to floating point
 *  	//rounding issues
 *  	useGPUTranslations: boolean - default: false
 *  	//Use pre-allocated buffers, much faster,
 *  	//but may cause rendering issues with some data sets
 *  	usePreallocated: boolean - default: false
 *  	//Output rendering time in console
 *  	timeRendering: boolean - default: false
 *  	//Output processing time in console
 *  	timeSeriesProcessing: boolean - default: false
 *  	//Output setup time in console
 *  	timeSetup: boolean - default: false
 *  }
 */

 /**
  * Set the series threshold for when the boost should kick in globally.
  *
  * Setting to e.g. 20 will cause the whole chart to enter boost mode
  * if there are 20 or more series active. When the chart is in boost mode,
  * every series in it will be rendered to a common canvas. This offers 
  * a significant speed improvment in charts with a very high
  * amount of series.
  *  
  * Note: only available when including the boost module.
  *
  * @default  null
  * @apioption boost.seriesThreshold
  */
 
 /**
  * Set the point threshold for when a series should enter boost mode.
  *
  * Setting it to e.g. 2000 will cause the series to enter boost mode
  * when there are 2000 or more points in the series.
  *
  * Note: only available when including the boost module.
  *
  * @default  5000
  * @apioption series.boostThreshold
  */

 /* global Float32Array */

'use strict';
import H from '../parts/Globals.js';
import '../parts/Utilities.js';
import '../parts/Color.js';
import '../parts/Series.js';
import '../parts/Options.js';
import '../parts/Point.js';
import '../parts/Interaction.js';

var win = H.win,
	doc = win.document,
	noop = function () {},
	Color = H.Color,
	Series = H.Series,
	seriesTypes = H.seriesTypes,
	each = H.each,
	extend = H.extend,
	addEvent = H.addEvent,
	fireEvent = H.fireEvent,
	grep = H.grep,
	isNumber = H.isNumber,
	merge = H.merge,
	pick = H.pick,
	wrap = H.wrap,
	plotOptions = H.getOptions().plotOptions,
	CHUNK_SIZE = 50000,
	index;

// Register color names since GL can't render those directly.
Color.prototype.names = {
	aliceblue: '#f0f8ff',
	antiquewhite: '#faebd7',
	aqua: '#00ffff',
	aquamarine: '#7fffd4',
	azure: '#f0ffff',
	beige: '#f5f5dc',
	bisque: '#ffe4c4',
	black: '#000000',
	blanchedalmond: '#ffebcd',
	blue: '#0000ff',
	blueviolet: '#8a2be2',
	brown: '#a52a2a',
	burlywood: '#deb887',
	cadetblue: '#5f9ea0',
	chartreuse: '#7fff00',
	chocolate: '#d2691e',
	coral: '#ff7f50',
	cornflowerblue: '#6495ed',
	cornsilk: '#fff8dc',
	crimson: '#dc143c',
	cyan: '#00ffff',
	darkblue: '#00008b',
	darkcyan: '#008b8b',
	darkgoldenrod: '#b8860b',
	darkgray: '#a9a9a9',
	darkgreen: '#006400',
	darkkhaki: '#bdb76b',
	darkmagenta: '#8b008b',
	darkolivegreen: '#556b2f',
	darkorange: '#ff8c00',
	darkorchid: '#9932cc',
	darkred: '#8b0000',
	darksalmon: '#e9967a',
	darkseagreen: '#8fbc8f',
	darkslateblue: '#483d8b',
	darkslategray: '#2f4f4f',
	darkturquoise: '#00ced1',
	darkviolet: '#9400d3',
	deeppink: '#ff1493',
	deepskyblue: '#00bfff',
	dimgray: '#696969',
	dodgerblue: '#1e90ff',
	feldspar: '#d19275',
	firebrick: '#b22222',
	floralwhite: '#fffaf0',
	forestgreen: '#228b22',
	fuchsia: '#ff00ff',
	gainsboro: '#dcdcdc',
	ghostwhite: '#f8f8ff',
	gold: '#ffd700',
	goldenrod: '#daa520',
	gray: '#808080',
	green: '#008000',
	greenyellow: '#adff2f',
	honeydew: '#f0fff0',
	hotpink: '#ff69b4',
	indianred: '#cd5c5c',
	indigo: '#4b0082',
	ivory: '#fffff0',
	khaki: '#f0e68c',
	lavender: '#e6e6fa',
	lavenderblush: '#fff0f5',
	lawngreen: '#7cfc00',
	lemonchiffon: '#fffacd',
	lightblue: '#add8e6',
	lightcoral: '#f08080',
	lightcyan: '#e0ffff',
	lightgoldenrodyellow: '#fafad2',
	lightgrey: '#d3d3d3',
	lightgreen: '#90ee90',
	lightpink: '#ffb6c1',
	lightsalmon: '#ffa07a',
	lightseagreen: '#20b2aa',
	lightskyblue: '#87cefa',
	lightslateblue: '#8470ff',
	lightslategray: '#778899',
	lightsteelblue: '#b0c4de',
	lightyellow: '#ffffe0',
	lime: '#00ff00',
	limegreen: '#32cd32',
	linen: '#faf0e6',
	magenta: '#ff00ff',
	maroon: '#800000',
	mediumaquamarine: '#66cdaa',
	mediumblue: '#0000cd',
	mediumorchid: '#ba55d3',
	mediumpurple: '#9370d8',
	mediumseagreen: '#3cb371',
	mediumslateblue: '#7b68ee',
	mediumspringgreen: '#00fa9a',
	mediumturquoise: '#48d1cc',
	mediumvioletred: '#c71585',
	midnightblue: '#191970',
	mintcream: '#f5fffa',
	mistyrose: '#ffe4e1',
	moccasin: '#ffe4b5',
	navajowhite: '#ffdead',
	navy: '#000080',
	oldlace: '#fdf5e6',
	olive: '#808000',
	olivedrab: '#6b8e23',
	orange: '#ffa500',
	orangered: '#ff4500',
	orchid: '#da70d6',
	palegoldenrod: '#eee8aa',
	palegreen: '#98fb98',
	paleturquoise: '#afeeee',
	palevioletred: '#d87093',
	papayawhip: '#ffefd5',
	peachpuff: '#ffdab9',
	peru: '#cd853f',
	pink: '#ffc0cb',
	plum: '#dda0dd',
	powderblue: '#b0e0e6',
	purple: '#800080',
	red: '#ff0000',
	rosybrown: '#bc8f8f',
	royalblue: '#4169e1',
	saddlebrown: '#8b4513',
	salmon: '#fa8072',
	sandybrown: '#f4a460',
	seagreen: '#2e8b57',
	seashell: '#fff5ee',
	sienna: '#a0522d',
	silver: '#c0c0c0',
	skyblue: '#87ceeb',
	slateblue: '#6a5acd',
	slategray: '#708090',
	snow: '#fffafa',
	springgreen: '#00ff7f',
	steelblue: '#4682b4',
	tan: '#d2b48c',
	teal: '#008080',
	thistle: '#d8bfd8',
	tomato: '#ff6347',
	turquoise: '#40e0d0',
	violet: '#ee82ee',
	violetred: '#d02090',
	wheat: '#f5deb3',
	white: '#ffffff',
	whitesmoke: '#f5f5f5',
	yellow: '#ffff00',
	yellowgreen: '#9acd32'
};


/*
 * Returns true if the chart is in series boost mode
 * @param chart {Highchart.Chart} - the chart to check
 * @returns {Boolean} - true if the chart is in series boost mode
 */
function isChartSeriesBoosting(chart) {	
	return chart.series.length >= pick(
		chart.options.boost && chart.options.boost.seriesThreshold, // docs
		10
	);
}

/*
 * Returns true if the series is in boost mode
 * @param series {Highchart.Series} - the series to check
 * @returns {boolean} - true if the series is in boost mode
 */
function isSeriesBoosting(series) {
	function patientMax() {
		var args = Array.prototype.slice.call(arguments),
			r = -Number.MAX_VALUE;

		each(args, function (t) {
			if (typeof t !== 'undefined' && typeof t.length !== 'undefined') {
				//r = r < t.length ? t.length : r;
				if (t.length > 0) {
					r = t.length;
					return true;
				}
			}
		});

		return r;
	}		

	return  isChartSeriesBoosting(series.chart) ||
			patientMax(
				series.processedXData, 
				series.options.data,
				series.points
			) >= (series.options.boostThreshold || Number.MAX_VALUE);				
}

////////////////////////////////////////////////////////////////////////////////
// START OF WEBGL ABSTRACTIONS

/* 
 * A static shader mimicing axis translation functions found in parts/Axis
 * @param gl {WebGLContext} - the context in which the shader is active
 */
function GLShader(gl) {
	var vertShade = [
			/* eslint-disable */
			'#version 100',
			'precision highp float;',
			
			'attribute vec4 aVertexPosition;',
			'attribute vec4 aColor;',

			'varying highp vec2 position;',
			'varying highp vec4 vColor;',

			'uniform mat4 uPMatrix;',
			'uniform float pSize;',

			'uniform float translatedThreshold;',
			'uniform bool hasThreshold;',

			'uniform bool skipTranslation;',

			'uniform float xAxisTrans;',
			'uniform float xAxisMin;',
			'uniform float xAxisMinPad;',
			'uniform float xAxisPointRange;',
			'uniform float xAxisLen;',
			'uniform bool  xAxisPostTranslate;',
			'uniform float xAxisOrdinalSlope;',
			'uniform float xAxisOrdinalOffset;',			
			'uniform float xAxisPos;',	
			'uniform bool  xAxisCVSCoord;',		

			'uniform float yAxisTrans;',
			'uniform float yAxisMin;',
			'uniform float yAxisMinPad;',
			'uniform float yAxisPointRange;',
			'uniform float yAxisLen;',		  
			'uniform bool  yAxisPostTranslate;', 
			'uniform float yAxisOrdinalSlope;',
			'uniform float yAxisOrdinalOffset;', 
			'uniform float yAxisPos;',
			'uniform bool  yAxisCVSCoord;',

			'uniform bool  isBubble;',
			'uniform bool  bubbleSizeByArea;',
			'uniform float bubbleZMin;',
			'uniform float bubbleZMax;',
			'uniform float bubbleZThreshold;',
			'uniform float bubbleMinSize;',
			'uniform float bubbleMaxSize;',
			'uniform bool  bubbleSizeAbs;',
			'uniform bool  isInverted;',

			'float bubbleRadius(){',
				'float value = aVertexPosition.w;',
				'float zMax = bubbleZMax;',
				'float zMin = bubbleZMin;',
				'float radius = 0.0;',
				'float pos = 0.0;',
				'float zRange = zMax - zMin;',

				'if (bubbleSizeAbs){',
					'value = value - bubbleZThreshold;',
					'zMax = max(zMax - bubbleZThreshold, zMin - bubbleZThreshold);',
					'zMin = 0.0;',
				'}',

				'if (value < zMin){',
					'radius = bubbleZMin / 2.0 - 1.0;',
				'} else {',
					'pos = zRange > 0.0 ? (value - zMin) / zRange : 0.5;',
					'if (bubbleSizeByArea && pos > 0.0){',
						'pos = sqrt(pos);',
					'}',
					'radius = ceil(bubbleMinSize + pos * (bubbleMaxSize - bubbleMinSize)) / 2.0;',
				'}',

				'return radius * 2.0;',
			'}',		

			'float translate(float val,',
							'float pointPlacement,',
							'float localA,',
							'float localMin,',
							'float minPixelPadding,',
							'float pointRange,',
							'float len,',
							'bool  cvsCoord',
							'){',

				'float sign = 1.0;',
				'float cvsOffset = 0.0;',

				'if (cvsCoord) {',
					'sign *= -1.0;',
					'cvsOffset = len;',
				'}',

				'return sign * (val - localMin) * localA + cvsOffset + ',
					'(sign * minPixelPadding);',//' + localA * pointPlacement * pointRange;',
			'}',

			'float xToPixels(float value){',
				'if (skipTranslation){',
					'return value;// + xAxisPos;',
				'}',

				'return translate(value, 0.0, xAxisTrans, xAxisMin, xAxisMinPad, xAxisPointRange, xAxisLen, xAxisCVSCoord);// + xAxisPos;',
			'}',

			'float yToPixels(float value, float checkTreshold){',
				'float v;',
				'if (skipTranslation){',
					'v = value;// + yAxisPos;',
				'} else {',
					'v = translate(value, 0.0, yAxisTrans, yAxisMin, yAxisMinPad, yAxisPointRange, yAxisLen, yAxisCVSCoord);// + yAxisPos;',
				'}',
				'if (checkTreshold > 0.0 && hasThreshold) {',
					'v = min(v, translatedThreshold);',
				'}',
				'return v;',
			'}',

			'void main(void) {',
				'if (isBubble){',
					'gl_PointSize = bubbleRadius();',
				'} else {',
					'gl_PointSize = pSize;',
				'}',
				//'gl_PointSize = 10.0;',
				'vColor = aColor;',

				'if (isInverted) {',
					'gl_Position = uPMatrix * vec4(xToPixels(aVertexPosition.y) + yAxisPos, yToPixels(aVertexPosition.x, aVertexPosition.z) + xAxisPos, 0.0, 1.0);',
				'} else {',
					'gl_Position = uPMatrix * vec4(xToPixels(aVertexPosition.x) + xAxisPos, yToPixels(aVertexPosition.y, aVertexPosition.z) + yAxisPos, 0.0, 1.0);',
				'}',
				//'gl_Position = uPMatrix * vec4(aVertexPosition.x, aVertexPosition.y, 0.0, 1.0);',
			'}'
			/* eslint-enable */
		].join('\n'),
		//Fragment shader source
		fragShade = [
			/* eslint-disable */
			'precision highp float;',
			'uniform vec4 fillColor;',
			'varying highp vec2 position;',  
			'varying highp vec4 vColor;',	
  			'uniform sampler2D uSampler;',
  			'uniform bool isCircle;',
  			'uniform bool hasColor;',

  			// 'vec4 toColor(float value, vec2 point) {',
  			// 	'return vec4(0.0, 0.0, 0.0, 0.0);',
  			// '}',

			'void main(void) {',				
				'vec4 col = fillColor;',

				'if (hasColor) {',
					'col = vColor;',
				'}',

				'if (isCircle) {',
					'gl_FragColor = col * texture2D(uSampler, gl_PointCoord.st);',
				'} else {',
					'gl_FragColor = col;',
				'}',
			'}'
			/* eslint-enable */
		].join('\n'),
		uLocations = {},
		//The shader program
		shaderProgram,
		//Uniform handle to the perspective matrix
		pUniform,
		//Uniform for point size
		psUniform,
		//Uniform for fill color
		fillColorUniform,
		//Uniform for isBubble
		isBubbleUniform,
		//Uniform for bubble abs sizing
		bubbleSizeAbsUniform,
		bubbleSizeAreaUniform,
		//Skip translation uniform
		skipTranslationUniform,
		//Set to 1 if circle
		isCircleUniform,
		//Uniform for invertion
		isInverted,
		//Texture uniform
		uSamplerUniform;

	/* String to shader program
	 * @param {string} str - the program source
	 * @param {string} type - the program type: either `vertex` or `fragment`
	 * @returns {bool|shader}
	 */
	function stringToProgram(str, type) {
		var t = type === 'vertex' ? gl.VERTEX_SHADER : gl.FRAGMENT_SHADER,
			shader = gl.createShader(t)
		;

		gl.shaderSource(shader, str);
		gl.compileShader(shader);

		if (!gl.getShaderParameter(shader, gl.COMPILE_STATUS)) {
			//console.error('shader error:', gl.getShaderInfoLog(shader));
			return false;
		}
		return shader;
	}

	/*
	 * Create the shader.
	 * Loads the shader program statically defined above
	 */
	function createShader() {
		var v = stringToProgram(vertShade, 'vertex'),
			f = stringToProgram(fragShade, 'fragment')
		;

		if (!v || !f) {
			shaderProgram = false;
			//console.error('error creating shader program');
			return false;
		}

		function uloc(n) {
			return gl.getUniformLocation(shaderProgram, n);
		}

		shaderProgram = gl.createProgram();	

		gl.attachShader(shaderProgram, v);
		gl.attachShader(shaderProgram, f);
		gl.linkProgram(shaderProgram);

		gl.useProgram(shaderProgram);

		gl.bindAttribLocation(shaderProgram, 0, 'aVertexPosition');

		pUniform = uloc('uPMatrix');
		psUniform = uloc('pSize');
		fillColorUniform = uloc('fillColor');
		isBubbleUniform = uloc('isBubble');
		bubbleSizeAbsUniform = uloc('bubbleSizeAbs');
		bubbleSizeAreaUniform = uloc('bubbleSizeByArea');
		uSamplerUniform = uloc('uSampler');
		skipTranslationUniform = uloc('skipTranslation');
		isCircleUniform = uloc('isCircle');
		isInverted = uloc('isInverted');

		return true;
	}

	/*
	 * Destroy the shader
	 */
	function destroy() {
		if (gl && shaderProgram) {
			gl.deleteProgram(shaderProgram);
		}
	}

	/*
	 * Bind the shader.
	 * This makes the shader the active one until another one is bound,
	 * or until 0 is bound.
	 */
	function bind() {
		gl.useProgram(shaderProgram);
	}

	/*
	 * Set a uniform value.
	 * This uses a hash map to cache uniform locations.
	 * @param name {string} - the name of the uniform to set
	 * @param val {float} - the value to set
	 */
	function setUniform(name, val) {
		var u = uLocations[name] =	uLocations[name] ||
									gl.getUniformLocation(shaderProgram, name);
		gl.uniform1f(u, val);
	}

	/*
	 * Set the active texture
	 * @param texture - the texture
	 */
	function setTexture() {
		gl.uniform1i(uSamplerUniform, 0);
	}

	/*
	 * Set if inversion state
	 * @flag is the state
	 */
	function setInverted(flag) {
		gl.uniform1i(isInverted, flag);
	}

	////////////////////////////////////////////////////////////////////////////

	/* 
	 * Enable/disable circle drawing
	 */
	function setDrawAsCircle(flag) {
		gl.uniform1i(isCircleUniform, flag ? 1 : 0);
	}

	/*
	 * Flush
	 */
	function reset() {
		gl.uniform1i(isBubbleUniform, 0);
		gl.uniform1i(isCircleUniform, 0);
	}

	/* 
	 * Set bubble uniforms
	 * @param series {Highcharts.Series} - the series to use
	 */
	function setBubbleUniforms(series, zCalcMin, zCalcMax) {
		var seriesOptions = series.options,
			zMin = Number.MAX_VALUE,
			zMax = -Number.MAX_VALUE;

		if (series.type === 'bubble') {
			zMin = pick(seriesOptions.zMin, Math.min(
				zMin,
				Math.max(
					zCalcMin, 
					seriesOptions.displayNegative === false ? 
					seriesOptions.zThreshold : -Number.MAX_VALUE
				)
			));

			zMax = pick(seriesOptions.zMax, Math.max(zMax, zCalcMax));

			gl.uniform1i(isBubbleUniform, 1);
			gl.uniform1i(isCircleUniform, 1);
			gl.uniform1i(bubbleSizeAreaUniform, series.options.sizeBy !== 'width');
			gl.uniform1i(bubbleSizeAbsUniform, series.options.sizeByAbsoluteValue);

			setUniform('bubbleZMin', zMin);
			setUniform('bubbleZMax', zMax);
			setUniform('bubbleZThreshold', series.options.zThreshold);
			setUniform('bubbleMinSize', series.minPxSize);
			setUniform('bubbleMaxSize', series.maxPxSize);
		}
	}

	/*
	 * Set the Color uniform.
	 * @param color {Array<float>} - an array with RGBA values
	 */
	function setColor(color) {
		gl.uniform4f(
			fillColorUniform, 
			color[0] / 255.0, 
			color[1] / 255.0, 
			color[2] / 255.0, 
			color[3]
		);
	}

	/*
	 * Set skip translation
	 */
	function setSkipTranslation(flag) {
		gl.uniform1i(skipTranslationUniform, flag === true ? 1 : 0);
	}

	/*
	 * Set the perspective matrix
	 * @param m {Matrix4x4} - the matrix 
	 */
	function setPMatrix(m) {		
		gl.uniformMatrix4fv(pUniform, false, m);
	}

	/*
	 * Set the point size.
	 * @param p {float} - point size
	 */
	function setPointSize(p) {
		gl.uniform1f(psUniform, p);
	}

	/*
	 * Get the shader program handle
	 * @returns {GLInt} - the handle for the program
	 */
	function getProgram() {
		return shaderProgram;
	}

	if (gl) {
		createShader();		
	}

	return {
		psUniform: function () {
			return psUniform;
		},
		pUniform: function () {
			return pUniform;
		},
		fillColorUniform: function () {
			return fillColorUniform;
		},
		setBubbleUniforms: setBubbleUniforms,
		bind: bind,
		program: getProgram,
		create: createShader,
		setUniform: setUniform,
		setPMatrix: setPMatrix,
		setColor: setColor,
		setPointSize: setPointSize,
		setSkipTranslation: setSkipTranslation,
		setTexture: setTexture,
		setDrawAsCircle: setDrawAsCircle,
		reset: reset,
		setInverted: setInverted,
		destroy: destroy
	};
}

/* 
 * Vertex Buffer abstraction 
 * A vertex buffer is a set of vertices which are passed to the GPU
 * in a single call.
 * @param gl {WebGLContext} - the context in which to create the buffer
 * @param shader {GLShader} - the shader to use
 */
function GLVertexBuffer(gl, shader, dataComponents /*, type */) {
	var buffer = false,
		vertAttribute = false,
		components = dataComponents || 2,
		preAllocated = false,
		iterator = 0,
		data;

	// type = type || 'float';

	function destroy() {
		if (buffer) {
			gl.deleteBuffer(buffer);
		}
	}

	/* 
	 * Build the buffer 
 	 * @param dataIn {Array<float>} - a 0 padded array of indices
 	 * @param attrib {String} - the name of the Attribute to bind the buffer to
 	 * @param dataComponents {Integer} - the number of components per. indice
	 */
	function build(dataIn, attrib, dataComponents) {

		data = dataIn || [];

		if ((!data || data.length === 0) && !preAllocated) {
			//console.error('trying to render empty vbuffer');
			buffer = false;
			return false;
		}

		components = dataComponents || components;		

		if (buffer) {
			gl.deleteBuffer(buffer);
		}

		buffer = gl.createBuffer();
		gl.bindBuffer(gl.ARRAY_BUFFER, buffer);
		gl.bufferData(
			gl.ARRAY_BUFFER, 
			preAllocated || new Float32Array(data), 
			gl.STATIC_DRAW
		);

		// gl.bindAttribLocation(shader.program(), 0, 'aVertexPosition');
		vertAttribute = gl.getAttribLocation(shader.program(), attrib);
		gl.enableVertexAttribArray(vertAttribute);

		return true;
	}

	/* 
	 * Bind the buffer
	 */
	function bind() {		
		if (!buffer) {
			return false;
		}

		// gl.bindAttribLocation(shader.program(), 0, 'aVertexPosition');
		//gl.enableVertexAttribArray(vertAttribute);
		//gl.bindBuffer(gl.ARRAY_BUFFER, buffer);
		gl.vertexAttribPointer(vertAttribute, components, gl.FLOAT, false, 0, 0);
		//gl.enableVertexAttribArray(vertAttribute);
	}

	/* 
	 * Render the buffer 
	 * @param from {Integer} - the start indice
	 * @param to {Integer} - the end indice
	 * @param drawMode {String} - the draw mode
	 */
	function render(from, to, drawMode) {
		var length = preAllocated ? preAllocated.length : data.length;

		if (!buffer) {
			return false;
		}

		if (!length) {
			return false;
		}
				
		if (!from || from > length || from < 0) {
			from = 0;
		}

		if (!to || to > length) {
			to = length;
		}

		drawMode = drawMode || 'points';

		gl.drawArrays(
			gl[drawMode.toUpperCase()], 
			from / components, 
			(to - from) / components
		); 

		return true;
	}

	function push(x, y, a, b) {
		if (preAllocated) { // && iterator <= preAllocated.length - 4) {			
			preAllocated[++iterator] = x;
			preAllocated[++iterator] = y;			
			preAllocated[++iterator] = a;
			preAllocated[++iterator] = b;			
		}
	}

	/*
	 * Note about pre-allocated buffers:
	 * 	- This is slower for charts with many series
	 */
	function allocate(size) {
		size *= 4;
		iterator = -1;

		//if (!preAllocated || (preAllocated && preAllocated.length !== size)) {			
		preAllocated = new Float32Array(size);
		//}
	}

	////////////////////////////////////////////////////////////////////////////
	return {
		destroy: destroy,
		bind: bind,
		data: data,
		build: build,
		render: render,
		allocate: allocate,
		push: push
	};		
}

/* Main renderer. Used to render series.
 *	Notes to self:
 *		- May be able to build a point map by rendering to a separate canvas
 *		  and encoding values in the color data.
 *		- Need to figure out a way to transform the data quicker
 */
function GLRenderer(postRenderCallback) {
	var // Shader
		shader = false,
		// Vertex buffers - keyed on shader attribute name
		vbuffer = false,
		// Opengl context
		gl = false,
		// Width of our viewport in pixels
		width = 0,
		// Height of our viewport in pixels
		height = 0,
		// The data to render - array of coordinates
		data = false,		
		// The marker data
		markerData = false,
		// Is the texture ready?
		textureIsReady = false,
		// Exports
		exports = {},
		// Is it inited?
		isInited = false,
		// The series stack
		series = [],	
		// Texture for circles
		circleTexture = doc.createElement('canvas'),
		// Context for circle texture
		circleCtx = circleTexture.getContext('2d'),
		// Handle for the circle texture
		circleTextureHandle,
		// Things to draw as "rectangles" (i.e lines)
		asBar = {
			'column': true,
			'area': true
		},
		asCircle = {
			'scatter': true,
			'bubble': true
		},
		//Render settings
		settings = {
			pointSize: 1,
			lineWidth: 3,
			fillColor: '#AA00AA',
			useAlpha: true,
			usePreallocated: false,
			useGPUTranslations: false,
			timeRendering: false,
			timeSeriesProcessing: false,
			timeSetup: false
		};

	////////////////////////////////////////////////////////////////////////////

	function setOptions(options) {
		merge(true, settings, options);
	}

	function seriesPointCount(series) {
		var isStacked,
			xData,
			s;
	
		if (isSeriesBoosting(series)) {
			isStacked = !!series.options.stacking;
			xData = series.xData || series.options.xData || series.processedXData;
			s = (isStacked ? series.data : (xData || series.options.data)).length;

			if (series.type === 'treemap') {
				s *= 12;
			} else if (series.type === 'heatmap') {
				s *= 6;				
			} else if (asBar[series.type]) {
				s *= 2;
			}

			return s;
		}

		return 0;
	}

	/* Allocate a float buffer to fit all series */
	function allocateBuffer(chart) {
		var s = 0;

		if (!settings.usePreallocated) {
			return;
		}

		each(chart.series, function (series) {
			if (isSeriesBoosting(series)) {				
				s += seriesPointCount(series);
			}
		});
		
		vbuffer.allocate(s);		
	}

	function allocateBufferForSingleSeries(series) {
		var s = 0;

		if (!settings.usePreallocated) {
			return;
		}

		if (isSeriesBoosting(series)) {
			s = seriesPointCount(series);			
		}

		vbuffer.allocate(s);
	}

	/*  
	 * Returns an orthographic perspective matrix
	 * @param {number} width - the width of the viewport in pixels
	 * @param {number} height - the height of the viewport in pixels
	 */
	function orthoMatrix(width, height) {	 
		var near = 0, 
			far = 1;
		
		return [
			2 / width, 0, 0, 0,
			0, -(2 / height), 0, 0,
			0, 0, -2 / (far - near), 0,
			-1, 1, -(far + near) / (far - near), 1
		];
	}

	/*
	 * Clear the depth and color buffer
	 */
	function clear() {		
		gl.clear(gl.COLOR_BUFFER_BIT | gl.DEPTH_BUFFER_BIT);
	}

	/*
	 * Get the WebGL context
	 * @returns {WebGLContext} - the context
	 */
	function getGL() {
		return gl;
	}

	/*
	 * Push data for a single series
	 * This calculates additional vertices and transforms the data to be 
	 * aligned correctly in memory
	 */
	function pushSeriesData(series, inst) {
		var isRange = series.pointArrayMap && 
						series.pointArrayMap.join(',') === 'low,high',
			chart = series.chart,
			options = series.options,
			isStacked = !!options.stacking,
			rawData = options.data,
			xExtremes = series.xAxis.getExtremes(),
			xMin = xExtremes.min,
			xMax = xExtremes.max,
			yExtremes = series.yAxis.getExtremes(),
			yMin = yExtremes.min,
			yMax = yExtremes.max,
			xData = series.xData || options.xData || series.processedXData,
			yData = series.yData || options.yData || series.processedYData,
			zData = series.zData || options.zData || series.processedZData,
			yAxis = series.yAxis,
			xAxis = series.xAxis,
			useRaw = !xData || xData.length === 0,			
			// threshold = options.threshold,
			// yBottom = chart.yAxis[0].getThreshold(threshold),
			// hasThreshold = isNumber(threshold),
			// colorByPoint = series.options.colorByPoint,
			// This is required for color by point, so make sure this is 
			// uncommented if enabling that
			// colorIndex = 0,
			// Required for color axis support
			// caxis,			
			// connectNulls = options.connectNulls,			
			// For some reason eslint doesn't pick up that this is actually used
			maxVal, //eslint-disable-line no-unused-vars
			points = series.points || false,
			lastX = false,
			minVal,
			color,
			scolor,
			sdata = isStacked ? series.data : (xData || rawData),
<<<<<<< HEAD
			closestLeft = {x: Number.MIN_VALUE, y: 0},
			closestRight = {x: Number.MIN_VALUE, y: 0}
=======
			closestLeft = { x: Number.MIN_VALUE, y: 0 },
			closestRight = { x: Number.MIN_VALUE, y: 0 }
>>>>>>> c35fc5c5
			;

		if (options.boostData && options.boostData.length > 0) {			
			return;
		}

		series.closestPointRangePx = Number.MAX_VALUE;

		// Push color to color buffer - need to do this per. vertex
		function pushColor(color) {
			if (color) {
				inst.colorData.push(color[0]);
				inst.colorData.push(color[1]);
				inst.colorData.push(color[2]);
				inst.colorData.push(color[3]);
			}				
		}

		//Push a vertice to the data buffer
		function vertice(x, y, checkTreshold, pointSize, color) {
			pushColor(color);	
			if (settings.usePreallocated) {
				vbuffer.push(x, y, checkTreshold ? 1 : 0, pointSize || 1);						
			} else {
				data.push(x);
				data.push(y);
				data.push(checkTreshold ? 1 : 0);
				data.push(pointSize || 1);				
			}
		}

		// Push a rectangle to the data buffer
		function pushRect(x, y, w, h, color) {
			pushColor(color);
			vertice(x + w, y);
			pushColor(color);
			vertice(x, y);
			pushColor(color);
			vertice(x, y + h);

			pushColor(color);
			vertice(x, y + h);
			pushColor(color);
			vertice(x + w, y + h);	
			pushColor(color);
			vertice(x + w, y);
		}

		// Special case for point shapes
		if (points && points.length > 0) {			
			
			// If we're doing points, we assume that the points are already
			// translated, so we skip the shader translation.
			inst.skipTranslation = true;
			// Force triangle draw mode
			inst.drawMode = 'triangles';

			// We don't have a z component in the shader, so we need to sort.
			if (points[0].node && points[0].node.levelDynamic) {				
				points.sort(function (a, b) {
					if (a.node) {
						if (a.node.levelDynamic > b.node.levelDynamic) {
							return 1;
						} else if (a.node.levelDynamic < b.node.levelDynamic) {
							return -1;
						}
					}
					return 0;
				});
			}
			
			each(points, function (point) {
				var plotY = point.plotY,
					shapeArgs,
					swidth,					
					pointAttr;

				if (plotY !== undefined && !isNaN(plotY) && point.y !== null) {
					shapeArgs = point.shapeArgs;
					pointAttr = (point.pointAttr && point.pointAttr['']) || 
								point.series.pointAttribs(point);
					swidth = pointAttr['stroke-width'];

					// Handle point colors
					color = H.color(pointAttr.fill).rgba;
					color[0] /= 255.0;
					color[1] /= 255.0;
					color[2] /= 255.0;
					
					// So there are two ways of doing this. Either we can
					// create a rectangle of two triangles, or we can do a 
					// point and use point size. Latter is faster, but 
					// only supports squares. So we're doing triangles.
					// We could also use one color per. vertice to get 
					// better color interpolation.
			
					// If there's stroking, we do an additional rect
					//if (pointAttr.stroke !== 'none' && swidth && swidth > 0) {
					if (series.type === 'treemap') {
						swidth = swidth || 1;
						scolor = H.color(pointAttr.stroke).rgba; 

						scolor[0] /= 255.0;
						scolor[1] /= 255.0;
						scolor[2] /= 255.0;

						pushRect(
							shapeArgs.x, 
							shapeArgs.y, 
							shapeArgs.width, 
							shapeArgs.height,
							scolor
						);
					
						swidth /= 2;
					}
					// } else {
					// 	swidth = 0;
					// }

					pushRect(
						shapeArgs.x + swidth, 
						shapeArgs.y + swidth, 
						shapeArgs.width - (swidth * 2), 
						shapeArgs.height - (swidth * 2),
						color
					);
				}
			});

			return;
		}

		// Extract color axis
		// each(chart.axes || [], function (a) {
		// 	if (H.ColorAxis && a instanceof H.ColorAxis) {
		// 		caxis = a;
		// 	}
		// });	

		each(sdata, function (d, i) {
			var x,
				y,
				z,
				px = false,
				nx = false,
				// This is in fact used.
				low, //eslint-disable-line no-unused-vars
				chartDestroyed = typeof chart.index === 'undefined',
				nextInside = false,
				prevInside = false,
				pcolor = false,
				drawAsBar = asBar[series.type],
				isXInside = false,
				isYInside = true;

			if (chartDestroyed) {
				return false;
			}

			// Uncomment this to enable color by point.
			// This currently left disabled as the charts look really ugly
			// when enabled and there's a lot of points.
			// Leaving in for the future (tm).
			// if (colorByPoint) {
			// 	colorIndex = ++colorIndex % series.chart.options.colors.length;
			// 	pcolor = toRGBAFast(series.chart.options.colors[colorIndex]);
			// 	pcolor[0] /= 255.0;
			// 	pcolor[1] /= 255.0;
			// 	pcolor[2] /= 255.0;
			// }

			if (useRaw) {
				x = d[0];
				y = d[1];

				if (sdata[i + 1]) {
					nx = sdata[i + 1][0];
				}

				if (sdata[i - 1]) {
					px = sdata[i - 1][0];
				}

				if (d.length >= 3) {
					z = d[2];

					if (d[2] > inst.zMax) {
						inst.zMax = d[2];
					}

					if (d[2] < inst.zMin) {
						inst.zMin = d[2];
					}
				}
			
			} else {
				x = d;
				y = yData[i];

				if (sdata[i + 1]) {
					nx = sdata[i + 1];
				}

				if (sdata[i - 1]) {
					px = sdata[i - 1];
				}

				if (zData && zData.length) {
					z = zData[i];
				
					if (zData[i] > inst.zMax) {
						inst.zMax = zData[i];
					} 

					if (zData[i] < inst.zMin) {
						inst.zMin = zData[i];
					}					
				}
			}			

			if (nx && nx >= xMin && nx <= xMax) {
				nextInside = true;
			}

			if (px && px >= xMin && px <= xMax) {
				prevInside = true;
			}

			if (isRange) {
				if (useRaw) {
					y = d.slice(1, 3);
				}

				low = y[0];
				y = y[1];
			
			} else if (isStacked) {
				x = d.x;
				y = d.stackY;
				low = y - d.y;
			}				
			
			if (!series.requireSorting) {
				isYInside = y >= yMin && y <= yMax;
			}

			if (x > xMax && closestRight.x < xMax) {
				closestRight.x = x;
				closestRight.y = y;
			}

			if (x < xMin && closestLeft.x < xMin) {
				closestLeft.x = x;
				closestLeft.y = y;
			}

			if (y !== 0 && (!y || !isYInside)) {
				return;
			}

			if (x >= xMin && x <= xMax) {
				isXInside = true;
			}

			if (!isXInside && !nextInside && !prevInside) {
				return;
			}

			// Skip translations - temporary floating point fix
			if (!settings.useGPUTranslations) {
				inst.skipTranslation = true;
				x = xAxis.toPixels(x, true);
				y = yAxis.toPixels(y, true);
			}

			if (drawAsBar) {
				
				maxVal = y;
				minVal = 0;

				if (y < 0) {
					minVal = y;
					y = 0;
				}
			
				if (!settings.useGPUTranslations) {
					minVal = yAxis.toPixels(minVal, true);					
				}

				// Need to add an extra point here
				vertice(x, minVal, 0, 0, pcolor);
			}			

			// No markers on out of bounds things.
			// Out of bound things are shown if and only if the next
			// or previous point is inside the rect.
			if (inst.hasMarkers) { // && isXInside) {
				// x = H.correctFloat(
				// 	Math.min(Math.max(-1e5, xAxis.translate(
				// 		x,
				// 		0,
				// 		0,
				// 		0,
				// 		1,
				// 		0.5,
				// 		false
				// 	)), 1e5)
				// );

				if (lastX !== false) {
					series.closestPointRangePx = Math.min(
						series.closestPointRangePx,
						Math.abs(x - lastX)
					);					
				}			
			}
			
			vertice(
				x, 
				y, 
				0, 
				series.type === 'bubble' ? (z || 1) : 2, 
				pcolor
			);

			// Uncomment this to support color axis.
			// if (caxis) {				
			// 	color = H.color(caxis.toColor(y)).rgba;

			// 	inst.colorData.push(color[0] / 255.0);
			// 	inst.colorData.push(color[1] / 255.0);
			// 	inst.colorData.push(color[2] / 255.0);
			// 	inst.colorData.push(color[3]);
			// }

			lastX = x;

			//return true;
		});

		function pushSupplementPoint(point) {
			if (!settings.useGPUTranslations) {
				inst.skipTranslation = true;
<<<<<<< HEAD
				point.x = xAxis.toPixels(x, true);
				point.y = yAxis.toPixels(y, true);
=======
				point.x = xAxis.toPixels(point.x, true);
				point.y = yAxis.toPixels(point.y, true);
>>>>>>> c35fc5c5
			}

			// We should only do this for lines, and we should ignore markers
			// since there's no point here that would have a marker.
			
			vertice(
				point.x,
				point.y,
				0,
				2
			);
		}

		if (!lastX) {
			// There are no points within the selected range
			pushSupplementPoint(closestLeft);
			pushSupplementPoint(closestRight);
		}
	}

	/*
	 * Push a series to the renderer
	 * If we render the series immediatly, we don't have to loop later
	 * @param s {Highchart.Series} - the series to push
	 */
	function pushSeries(s) {
		if (series.length > 0) {
			series[series.length - 1].to = data.length;
			if (series[series.length - 1].hasMarkers) {
				series[series.length - 1].markerTo = markerData.length;
			}
		}

		if (settings.timeSeriesProcessing) {			
			console.time('building ' + s.type + ' series'); //eslint-disable-line no-console		 	
		}		

		series.push({
			from: data.length,
			markerFrom: markerData.length,
			// Push RGBA values to this array to use per. point coloring.
			// It should be 0-padded, so each component should be pushed in
			// succession.
			colorData: [],
			series: s,
			zMin: Number.MAX_VALUE,
			zMax: -Number.MAX_VALUE,
			hasMarkers: s.options.marker ? s.options.marker.enabled !== false : false,
			showMarksers: true,
			drawMode: ({
				'area': 'lines',
				'arearange': 'lines',
				'areaspline': 'line_strip',
				'column': 'lines',
				'line': 'line_strip',
				'scatter': 'points',
				'heatmap': 'triangles',
				'treemap': 'triangles',
				'bubble': 'points'				
			})[s.type] || 'line_strip'
		});

		// Add the series data to our buffer(s)
		pushSeriesData(s, series[series.length - 1]);

		if (settings.timeSeriesProcessing) {			
			console.timeEnd('building ' + s.type + ' series'); //eslint-disable-line no-console		
		}
	}

	/*
	 * Flush the renderer.
	 * This removes pushed series and vertices.
	 * Should be called after clearing and before rendering
	 */
	function flush() {
		series = [];
		exports.data = data = [];
		markerData = [];
	}

	/*
	 * Pass x-axis to shader
	 * @param axis {Highcharts.Axis} - the x-axis
	 */
	function setXAxis(axis) {
		if (!shader) {
			return;
		}

		shader.setUniform('xAxisTrans', axis.transA);
		shader.setUniform('xAxisMin', axis.min);
		shader.setUniform('xAxisMinPad', axis.minPixelPadding);
		shader.setUniform('xAxisPointRange', axis.pointRange);
		shader.setUniform('xAxisLen', axis.len);
		shader.setUniform('xAxisPos', axis.pos);
		shader.setUniform('xAxisCVSCoord', !axis.horiz);
	}

	/*
	 * Pass y-axis to shader
	 * @param axis {Highcharts.Axis} - the y-axis
	 */
	function setYAxis(axis) {
		if (!shader) {
			return;
		}

		shader.setUniform('yAxisTrans', axis.transA);
		shader.setUniform('yAxisMin', axis.min);
		shader.setUniform('yAxisMinPad', axis.minPixelPadding);
		shader.setUniform('yAxisPointRange', axis.pointRange);
		shader.setUniform('yAxisLen', axis.len);
		shader.setUniform('yAxisPos', axis.pos);
		shader.setUniform('yAxisCVSCoord', !axis.horiz);
	}

	/* 
	 * Set the translation threshold
	 * @param has {boolean} - has threshold flag
	 * @param translation {Float} - the threshold
	 */
	function setThreshold(has, translation) {
		shader.setUniform('hasThreshold', has);
		shader.setUniform('translatedThreshold', translation);
	}

	/* 
	 * Render the data 
	 * This renders all pushed series.
	 */
	function render(chart) {

		if (chart) {
			if (!chart.chartHeight || !chart.chartWidth) {
				//chart.setChartSize();
			}

			width = chart.chartWidth || 800;
			height = chart.chartHeight || 400;
		} else {
			return false;
		}

		if (!gl || !width || !height) {
			return false;
		}

		if (settings.timeRendering) {			
			console.time('gl rendering'); //eslint-disable-line no-console
		}
	
		shader.bind();

		gl.viewport(0, 0, width, height);
		shader.setPMatrix(orthoMatrix(width, height));

		if (settings.lineWidth > 1 && !H.isMS) {
			gl.lineWidth(settings.lineWidth);
		}
		
		vbuffer.build(exports.data, 'aVertexPosition', 4);
		vbuffer.bind();

		if (textureIsReady) {			
			gl.bindTexture(gl.TEXTURE_2D, circleTextureHandle);
			shader.setTexture(circleTextureHandle);			
		}

		shader.setInverted(chart.options.chart ? chart.options.chart.inverted : false);

		// Render the series
		each(series, function (s, si) {
			var options = s.series.options,
				threshold = options.threshold,
				hasThreshold = isNumber(threshold),
				yBottom = s.series.yAxis.getThreshold(threshold),
				translatedThreshold = yBottom,
				cbuffer,
				showMarkers = pick(
					options.marker ? options.marker.enabled : null,
					s.series.xAxis.isRadial ? true : null,
					s.series.closestPointRangePx > 
						2 * ((
								options.marker ? 
								options.marker.radius : 
								10
							) || 10)
				),
				fillColor = s.series.fillOpacity ?
					new Color(s.series.color).setOpacity(
								pick(options.fillOpacity, 0.85)
							).get() :
					s.series.color,
				color;			

			vbuffer.bind();

			if (options.colorByPoint) {
				fillColor = s.series.chart.options.colors[si ];
			}

			color = H.color(fillColor).rgba;

			if (!settings.useAlpha) {
				color[3] = 1.0;
			}

			//Blending
			if (options.boostBlending === 'add') { // docs
				gl.blendFunc(gl.SRC_ALPHA, gl.ONE);
				gl.blendEquation(gl.FUNC_ADD);

			} else if (options.boostBlending === 'mult') {
				gl.blendFunc(gl.DST_COLOR, gl.ZERO);
			
			} else if (options.boostBlending === 'darken') {
				gl.blendFunc(gl.ONE, gl.ONE);
				gl.blendEquation(gl.FUNC_MIN);
			
			} else {
				//gl.blendFunc(gl.SRC_ALPHA, gl.ONE_MINUS_SRC_ALPHA);//, gl.ONE, gl.ZERO);
				//gl.blendEquation(gl.FUNC_ADD);
				gl.blendFuncSeparate(gl.SRC_ALPHA, gl.ONE_MINUS_SRC_ALPHA, gl.ONE, gl.ONE_MINUS_SRC_ALPHA);
			}

			shader.reset();		

			// If there are entries in the colorData buffer, build and bind it.
			if (s.colorData.length > 0) {
				shader.setUniform('hasColor', 1.0);
				cbuffer = GLVertexBuffer(gl, shader); //eslint-disable-line new-cap
				cbuffer.build(s.colorData, 'aColor', 4);
				cbuffer.bind();
			}

			// Set series specific uniforms
			shader.setColor(color);
			setXAxis(s.series.xAxis);
			setYAxis(s.series.yAxis);
			setThreshold(hasThreshold, translatedThreshold);

			if (s.drawMode === 'points') {
				if (options.marker && options.marker.radius) {
					shader.setPointSize(options.marker.radius * 2.0);
				} else {
					shader.setPointSize(1);
				}				
			}

			// If set to true, the toPixels translations in the shader
			// is skipped, i.e it's assumed that the value is a pixel coord.
			shader.setSkipTranslation(s.skipTranslation);		
			
			if (s.series.type === 'bubble') {
				shader.setBubbleUniforms(s.series, s.zMin, s.zMax);
			} 

			shader.setDrawAsCircle((asCircle[s.series.type] && textureIsReady) || false);				
			
			// Do the actual rendering
			vbuffer.render(s.from, s.to, s.drawMode);

			if (s.hasMarkers && showMarkers) {
				if (options.marker && options.marker.radius) {
					shader.setPointSize(options.marker.radius * 2.0);
				} else {
					shader.setPointSize(10);
				}
				shader.setDrawAsCircle(true);
				vbuffer.render(s.from, s.to, 'POINTS');
			}
		});

		vbuffer.destroy();

		if (settings.timeRendering) {			
			console.timeEnd('gl rendering'); //eslint-disable-line no-console
		}

		flush();

		if (postRenderCallback) {
			postRenderCallback();
		}
	}

	/* 
	 * Render the data when ready
	 */
	function renderWhenReady(chart) {
		clear();
		
		if (chart.renderer.forExport) {
			return render(chart);
		}
		
		if (isInited) {
			render(chart);
		} else {
			setTimeout(function () {
				renderWhenReady(chart);
			}, 1);
		}
	}
	
	/* 
	 * Set the viewport size in pixels
	 * Creates an orthographic perspective matrix and applies it.
	 * @param w {Integer} - the width of the viewport
	 * @param h {Integer} - the height of the viewport
	 */
	function setSize(w, h) {
		// Skip if there's no change
		if (width === w && h === h) {
			return;
		}

		width = w;
		height = h;

		shader.bind();
		shader.setPMatrix(orthoMatrix(width, height));
	}
	
	/* 
	 * Init OpenGL 
	 * @param canvas {HTMLCanvas} - the canvas to render to
	 */
	function init(canvas, noFlush) {
		var i = 0,
			contexts = [
				'webgl', 
				'experimental-webgl', 
				'moz-webgl', 
				'webkit-3d'
			];

		isInited = false;
		
		if (!canvas) {
			return false;
		}

		if (settings.timeSetup) {			
			console.time('gl setup'); //eslint-disable-line no-console	
		}

		for (; i < contexts.length; i++) {
			gl = canvas.getContext(contexts[i]);
			if (gl) {
				break;
			}
		}

		if (gl) {   
			if (!noFlush) {
				flush();				
			}	 	
		} else {
			return false;
		}

		gl.enable(gl.BLEND);
		// gl.blendFunc(gl.SRC_ALPHA, gl.ONE);
		gl.blendFunc(gl.SRC_ALPHA, gl.ONE_MINUS_SRC_ALPHA);
		gl.disable(gl.DEPTH_TEST);
		gl.depthMask(gl.FALSE);

		shader = GLShader(gl); //eslint-disable-line new-cap	
		vbuffer = GLVertexBuffer(gl, shader); //eslint-disable-line new-cap

		textureIsReady = false;

		// Set up the circle texture used for bubbles
		circleTextureHandle = gl.createTexture();

		// Draw the circle
		circleTexture.width = 512;
		circleTexture.height = 512;

		circleCtx.fillStyle = '#FFF';		
		circleCtx.beginPath();
		circleCtx.arc(256, 256, 256, 0, 2 * Math.PI);
		circleCtx.fill();

		try {

			gl.bindTexture(gl.TEXTURE_2D, circleTextureHandle);

			gl.texImage2D(
				gl.TEXTURE_2D,
				0,
				gl.RGBA,
				gl.RGBA,
				gl.UNSIGNED_BYTE,
				circleTexture
			);
			
			gl.texParameteri(gl.TEXTURE_2D, gl.TEXTURE_WRAP_S, gl.CLAMP_TO_EDGE);
			gl.texParameteri(gl.TEXTURE_2D, gl.TEXTURE_WRAP_T, gl.CLAMP_TO_EDGE);
			gl.texParameteri(gl.TEXTURE_2D, gl.TEXTURE_MAG_FILTER, gl.LINEAR);
			gl.texParameteri(gl.TEXTURE_2D, gl.TEXTURE_MIN_FILTER, gl.LINEAR_MIPMAP_LINEAR);

			gl.generateMipmap(gl.TEXTURE_2D);

			gl.bindTexture(gl.TEXTURE_2D, null);

			textureIsReady = true;
		} catch (e) {}

		isInited = true;

		if (settings.timeSetup) {
			console.timeEnd('gl setup'); //eslint-disable-line no-console
		}		

		return true;
	}

	/* 
	 * Check if we have a valid OGL context 
	 * @returns {Boolean} - true if the context is valid
	 */
	function valid() {
		return gl !== false;
	}

	/*
	 * Check if the renderer has been initialized
	 * @returns {Boolean} - true if it has, false if not
	 */
	function inited() {
		return isInited;
	}

	function destroy() {
		vbuffer.destroy();
		shader.destroy();
		if (gl) {
			//gl.deleteTexture(circleTextureHandle);
		}
	}

	////////////////////////////////////////////////////////////////////////////
	exports = {
		allocateBufferForSingleSeries: allocateBufferForSingleSeries,
		pushSeries: pushSeries,
		setSize: setSize,
		inited: inited,
		setThreshold: setThreshold,
		init: init,
		render: renderWhenReady,
		settings: settings,
		valid: valid,
		clear: clear,
		flush: flush,
		setXAxis: setXAxis,
		setYAxis: setYAxis,
		data: data,
		gl: getGL,
		allocateBuffer: allocateBuffer,
		destroy: destroy,
		setOptions: setOptions
	};

	return exports;
}  

// END OF WEBGL ABSTRACTIONS
////////////////////////////////////////////////////////////////////////////////

/* 
 * Create a canvas + context and attach it to the target
 * @param target {Highcharts.Chart|Highcharts.Series} - the canvas target
 * @param chart {Highcharts.Chart} - the chart
 */
function createAndAttachRenderer(chart, series) {
	var width = chart.chartWidth,
		height = chart.chartHeight,
		target = chart,
		targetGroup = chart.seriesGroup || series.group,
		swapXY = function (proceed, x, y, a, b, c, d) {
			proceed.call(series, y, x, a, b, c, d);
		};

	if (isChartSeriesBoosting(chart)) {
		target = chart;		
	} else {
		target = series;		
	}

	if (target.ogl) {
		//target.ogl.destroy();
	}

	if (!target.image) {		
		target.canvas = doc.createElement('canvas');

		target.image = chart.renderer.image(
			'', 
			0, 
			0, 
			width, 
			height
		).add(targetGroup);

		target.boostClipRect = chart.renderer.clipRect(
			chart.plotLeft,
			chart.plotTop,
			chart.plotWidth,
			chart.chartHeight
		);

		target.image.clip(target.boostClipRect);

		if (target.inverted) {
			each(['moveTo', 'lineTo', 'rect', 'arc'], function (fn) {
				wrap(false, fn, swapXY);
			});
		}

		if (target instanceof H.Chart) {
			target.markerGroup = target.renderer.g().add(targetGroup);

			target.markerGroup.translate(series.xAxis.pos, series.yAxis.pos);
		}
	}
	
	target.canvas.width = width;
	target.canvas.height = height;					
	
	target.image.attr({
		x: 0,
		y: 0,
		width: width,
		height: height,
		style: 'pointer-events: none'
	});
	
	target.boostClipRect.attr({
		x: chart.plotLeft,
		y: chart.plotTop,
		width: chart.plotWidth,
		height: chart.chartHeight
	});
	
	if (!target.ogl) {
		
		
		target.ogl = GLRenderer(function () { // eslint-disable-line new-cap
			target.image.attr({ 
				href: target.canvas.toDataURL('image/png')
			});	
		}); //eslint-disable-line new-cap
		
		target.ogl.init(target.canvas);
		// target.ogl.clear();
		target.ogl.setOptions(chart.options.boost || {});

		if (target instanceof H.Chart) {
			target.ogl.allocateBuffer(chart);
		}
	}

	target.ogl.setSize(width, height);

	return target.ogl;
}

/*
 * Performs the actual render if the renderer is 
 * attached to the series.
 * @param renderer {OGLRenderer} - the renderer
 * @param series {Highcharts.Series} - the series
 */
function renderIfNotSeriesBoosting(renderer, series, chart) {
	if (renderer && 
		series.image && 
		series.canvas && 
		!isChartSeriesBoosting(chart || series.chart)
	) {
		renderer.render(chart || series.chart);
	}
}

function allocateIfNotSeriesBoosting(renderer, series) {
	if (renderer && 
		series.image && 
		series.canvas && 
		!isChartSeriesBoosting(series.chart)
	) {
		renderer.allocateBufferForSingleSeries(series);
	}
}

/*
 * An "async" foreach loop.
 * Uses a setTimeout to keep the loop from blocking the UI thread
 * @param arr {Array} - the array to loop through
 * @param fn {Function} - the callback to call for each item
 * @param finalFunc {Function} - the callback to call when done
 * @param chunkSize {Number} - the number of iterations per. timeout
 * @param i {Number} - the current index
 * @param noTimeout {Boolean} - set to true to skip timeouts 
 */
function eachAsync(arr, fn, finalFunc, chunkSize, i, noTimeout) {
	i = i || 0;
	chunkSize = chunkSize || CHUNK_SIZE;
	
	var threshold = i + chunkSize,
		proceed = true;

	while (proceed && i < threshold && i < arr.length) {
		proceed = fn(arr[i], i);
		++i;
	}
	if (proceed) {
		if (i < arr.length) {

			if (noTimeout) {
				eachAsync(arr, fn, finalFunc, chunkSize, i, noTimeout);
			} else if (win.requestAnimationFrame) {
				//If available, do requestAnimationFrame - shaves off a few ms 
				win.requestAnimationFrame(function () {
					eachAsync(arr, fn, finalFunc, chunkSize, i);
				});
			} else {
				setTimeout(function () {
					eachAsync(arr, fn, finalFunc, chunkSize, i);
				});
			}
			
		} else if (finalFunc) {
			finalFunc();
		}
	}
}

////////////////////////////////////////////////////////////////////////////////
// Following is the parts of the boost that's common between OGL/Legacy

/**
 * Return a full Point object based on the index. 
 * The boost module uses stripped point objects for performance reasons.
 * @param   {Number} boostPoint A stripped-down point object
 * @returns {Object} A Point object as per http://api.highcharts.com/highcharts#Point
 */
Series.prototype.getPoint = function (boostPoint) {
	var point = boostPoint,
		xData = this.xData || this.options.xData || this.processedXData || false
	;

	if (boostPoint && !(boostPoint instanceof this.pointClass)) {
		point = (new this.pointClass()).init( // eslint-disable-line new-cap
					this, 
					this.options.data[boostPoint.i], 
					xData ? xData[boostPoint.i] : undefined
				); 

		point.category = point.x;

		point.dist = boostPoint.dist;
		point.distX = boostPoint.distX;
		point.plotX = boostPoint.plotX;
		point.plotY = boostPoint.plotY;
		point.index = boostPoint.i;
	}	

	return point;
};

/**
 * Return a point instance from the k-d-tree
 */
wrap(Series.prototype, 'searchPoint', function (proceed) {
	return this.getPoint(
		proceed.apply(this, [].slice.call(arguments, 1))
	);
});

/**
 * Extend series.destroy to also remove the fake k-d-tree points (#5137). 
 * Normally this is handled by Series.destroy that calls Point.destroy, 
 * but the fake search points are not registered like that.
 */
wrap(Series.prototype, 'destroy', function (proceed) {
	var series = this,
		chart = series.chart;

	if (chart.markerGroup === series.markerGroup) {
		series.markerGroup = null;
	}

	if (chart.hoverPoints) {
		chart.hoverPoints = grep(chart.hoverPoints, function (point) {
			return point.series === series;
		});
	}

	if (chart.hoverPoint && chart.hoverPoint.series === series) {
		chart.hoverPoint = null;
	}

	proceed.call(this);
});

/**
 * Do not compute extremes when min and max are set.
 * If we use this in the core, we can add the hook 
 * to hasExtremes to the methods directly.
 */
wrap(Series.prototype, 'getExtremes', function (proceed) {
	if (!isSeriesBoosting(this) || (!this.hasExtremes || !this.hasExtremes())) {
		return proceed.apply(this, Array.prototype.slice.call(arguments, 1));
	}
});

// Set default options
each([
	'area', 
	'arearange', 
	'column', 
	'line', 
	'scatter', 
	'heatmap', 
	'bubble',
	'treemap',
	'heatmap'
], 
	function (type) {
		if (plotOptions[type]) {
			plotOptions[type].boostThreshold = 5000;
			plotOptions[type].boostData = [];
		}
	}
);

/**
 * Override a bunch of methods the same way. If the number of points is 
 * below the threshold, run the original method. If not, check for a 
 * canvas version or do nothing.
 *
 * Note that we're not overriding any of these for heatmaps.
 */
each([	
	'translate',
	'generatePoints',
	'drawTracker',
	'drawPoints',
	'render'	
], function (method) {
	function branch(proceed) {
		var letItPass = this.options.stacking && 
						(method === 'translate' || method === 'generatePoints');
		
		if (!isSeriesBoosting(this) || 
			letItPass || 
			this.type === 'heatmap' ||
			this.type === 'treemap'
		) {

			// Clear image
			if (method === 'render' && this.image && !isChartSeriesBoosting(this.chart)) {
				this.image.attr({ href: '' });
				this.animate = null; // We're zooming in, don't run animation
			}

			proceed.call(this);

		// If a canvas version of the method exists, like renderCanvas(), run
		} else if (this[method + 'Canvas']) {
			this[method + 'Canvas']();
		}
	}

	wrap(Series.prototype, method, branch);

	// A special case for some types - their translate method is already wrapped
	if (method === 'translate') {
		if (seriesTypes.column) {
			wrap(seriesTypes.column.prototype, method, branch);
		}

		if (seriesTypes.arearange) {
			wrap(seriesTypes.arearange.prototype, method, branch);
		}	

		if (seriesTypes.treemap) {
			wrap(seriesTypes.treemap.prototype, method, branch);
		}	
	}
});

/*
 * Returns true if the current browser supports webgl
 */
function hasWebGLSupport() {
	var i = 0,
		canvas,
		contexts = ['webgl', 'experimental-webgl', 'moz-webgl', 'webkit-3d'],
		context = false;

	if (typeof win.WebGLRenderingContext !== 'undefined') {
		canvas = doc.createElement('canvas');

		for (; i < contexts.length; i++) {
			try {
				context = canvas.getContext(contexts[i]);
				if (typeof context !== 'undefined' && context !== null) {
					return true;
				}				
			} catch (e) {

			}
		}
	}

	return false;
}

/* Used for treemap|heatmap.drawPoints */
function pointDrawHandler(proceed) {
	if (!isSeriesBoosting(this)) {
		return proceed.call(this);
	}

	//Make sure we have a valid OGL context
	var renderer = createAndAttachRenderer(this.chart, this);
	
	if (renderer) {
		allocateIfNotSeriesBoosting(renderer, this);
		renderer.pushSeries(this);				
	}		
	
	renderIfNotSeriesBoosting(renderer, this);
}



////////////////////////////////////////////////////////////////////////////////
// We're wrapped in a closure, so just return if there's no webgl support

if (!hasWebGLSupport()) {	
	if (typeof H.initCanvasBoost !== 'undefined') {
		// Fallback to canvas boost		
		H.initCanvasBoost();
	} else {
		H.error(26);
	}
} else {

	////////////////////////////////////////////////////////////////////////////
	// GL-SPECIFIC WRAPPINGS FOLLOWS

	/** If the series is a heatmap or treemap, or if the series is not boosting
	 *  do the default behaviour. Otherwise, process if the series has no 
	 *  extremes.
	 */
	wrap(Series.prototype, 'processData', function (proceed) {
		// If this is a heatmap, do default behaviour
		if (!isSeriesBoosting(this) || 
			this.type === 'heatmap' || 
			this.type === 'treemap') {
			proceed.apply(this, Array.prototype.slice.call(arguments, 1));		
		}

		if (!this.hasExtremes || !this.hasExtremes(true)) {
			proceed.apply(this, Array.prototype.slice.call(arguments, 1));
		}
	});

	H.extend(Series.prototype, {
		pointRange: 0,
		directTouch: false,
		allowDG: false, // No data grouping, let boost handle large data 
		hasExtremes: function (checkX) {
			var options = this.options,
				data = options.data,
				xAxis = this.xAxis && this.xAxis.options,
				yAxis = this.yAxis && this.yAxis.options;
			
			return 	data.length > (options.boostThreshold || Number.MAX_VALUE) && 
					isNumber(yAxis.min) && isNumber(yAxis.max) &&
					(!checkX || (isNumber(xAxis.min) && isNumber(xAxis.max)));
		},

		/**
		 * If implemented in the core, parts of this can probably be 
		 * shared with other similar methods in Highcharts.
		 */
		destroyGraphics: function () {
			var series = this,
				points = this.points,
				point,
				i;

			if (points) {
				for (i = 0; i < points.length; i = i + 1) {
					point = points[i];
					if (point && point.graphic) {
						point.graphic = point.graphic.destroy();
					}
				}
			}

			each(['graph', 'area', 'tracker'], function (prop) {
				if (series[prop]) {
					series[prop] = series[prop].destroy();
				}
			});
		},

		renderCanvas: function () {
			var series = this,
				options = series.options || {},
				renderer = false,
				chart = series.chart,
				xAxis = this.xAxis,
				yAxis = this.yAxis,
				//ctx,
				//c = 0,
				xData = options.xData || series.processedXData,
				yData = options.yData || series.processedYData,

				rawData = options.data,
				xExtremes = xAxis.getExtremes(),
				xMin = xExtremes.min,
				xMax = xExtremes.max,
				yExtremes = yAxis.getExtremes(),
				yMin = yExtremes.min,
				yMax = yExtremes.max,
				pointTaken = {},
				lastClientX,
				sampling = !!series.sampling,
				points,
				enableMouseTracking = options.enableMouseTracking !== false,
				threshold = options.threshold,
				yBottom = yAxis.getThreshold(threshold),
				isRange = series.pointArrayMap && 
					series.pointArrayMap.join(',') === 'low,high',
				isStacked = !!options.stacking,
				cropStart = series.cropStart || 0,
				requireSorting = series.requireSorting,
				useRaw = !xData,
				minVal,
				maxVal,
				minI,
				maxI,			
				
				addKDPoint = function (clientX, plotY, i) {
					//Shaves off about 60ms compared to repeated concatination
					index = clientX + ',' + plotY;					

					// The k-d tree requires series points. 
					// Reduce the amount of points, since the time to build the 
					// tree increases exponentially.
					if (enableMouseTracking && !pointTaken[index]) {
						pointTaken[index] = true;

						if (chart.inverted) {
							clientX = xAxis.len - clientX;
							plotY = yAxis.len - plotY;
						}

						points.push({
							clientX: clientX, 
							plotX: clientX,
							plotY: plotY,
							i: cropStart + i
						});
					}
				};		

			// Get or create the renderer
			renderer = createAndAttachRenderer(chart, series);

			if (!this.visible) {
				if (!isChartSeriesBoosting(chart) && renderer) {
					renderer.clear();
					this.image.attr({ href: '' });
				}
				return;
			}

			// If we are zooming out from SVG mode, destroy the graphics
			if (this.points || this.graph) {
				this.destroyGraphics();
			}

			// If we're rendering per. series we should create the marker groups
			// as usual.
			if (!isChartSeriesBoosting(chart)) {
				this.markerGroup = series.plotGroup(
					'markerGroup',
					'markers',
					true,
					1,
					chart.seriesGroup
				);
			} else {
				//Use a single group for the markers
				this.markerGroup = chart.markerGroup;			
			}		

			points = this.points = [];			

			// Do not start building while drawing 
			series.buildKDTree = noop; 
			
			if (renderer) {
				allocateIfNotSeriesBoosting(renderer, this);
				renderer.pushSeries(series);				
				// Perform the actual renderer if we're on series level
				renderIfNotSeriesBoosting(renderer, this, chart);	
				//console.log(series, chart);
			}

			/* This builds the KD-tree */
			function processPoint(d, i) {
				var x,
					y,
					clientX,
					plotY,
					isNull,
					low,
					chartDestroyed = typeof chart.index === 'undefined',
					isYInside = true;

				if (!chartDestroyed) {
					if (useRaw) {
						x = d[0];
						y = d[1];
					} else {
						x = d;
						y = yData[i];
					}

					// Resolve low and high for range series
					if (isRange) {
						if (useRaw) {
							y = d.slice(1, 3);
						}
						low = y[0];
						y = y[1];
					} else if (isStacked) {
						x = d.x;
						y = d.stackY;
						low = y - d.y;
					}

					isNull = y === null;

					// Optimize for scatter zooming
					if (!requireSorting) {
						isYInside = y >= yMin && y <= yMax;
					}

					if (!isNull && x >= xMin && x <= xMax && isYInside) {

						// We use ceil to allow the KD tree to work with sub
						// pixels, which can be used in boost to space pixels
						clientX = Math.ceil(xAxis.toPixels(x, true));

						if (sampling) {
							if (minI === undefined || clientX === lastClientX) {
								if (!isRange) {
									low = y;
								}
								if (maxI === undefined || y > maxVal) {
									maxVal = y;
									maxI = i;
								}
								if (minI === undefined || low < minVal) {
									minVal = low;
									minI = i;
								}

							}
							if (clientX !== lastClientX) { // Add points and reset
								if (minI !== undefined) { // then maxI is also a number
									plotY = yAxis.toPixels(maxVal, true);
									yBottom = yAxis.toPixels(minVal, true);

									addKDPoint(clientX, plotY, maxI);
									if (yBottom !== plotY) {
										addKDPoint(clientX, yBottom, minI);
									}
								}

								minI = maxI = undefined;
								lastClientX = clientX;
							}
						} else {
							plotY = Math.ceil(yAxis.toPixels(y, true));						
							addKDPoint(clientX, plotY, i);
						}
					}
				}

				return !chartDestroyed;
			}

			function doneProcessing() {
				fireEvent(series, 'renderedCanvas');
				// Pass tests in Pointer. 
				// Replace this with a single property, and replace when zooming
				// in below boostThreshold.
				series.directTouch = false;
				series.options.stickyTracking = true;

				// Go back to prototype, ready to build
				delete series.buildKDTree;
				series.buildKDTree();
			}

			// Loop over the points to build the k-d tree
			eachAsync(
				isStacked ? series.data : (xData || rawData), 
				processPoint, 
				doneProcessing, 
				chart.renderer.forExport ? Number.MAX_VALUE : undefined
			);
		}
	});

	/*
	 * We need to handle heatmaps separatly, since we can't perform the
	 * size/color calculations in the shader easily.
	 *
	 * This likely needs future optimization.
	 *
	 */
	each(['heatmap', 'treemap'],
		function (t) {
			if (seriesTypes[t]) {	
				wrap(seriesTypes[t].prototype, 'drawPoints', pointDrawHandler);
				seriesTypes[t].prototype.directTouch = false; // Use k-d-tree
			}
		}
	);

	if (seriesTypes.bubble) {
		// By default, the bubble series does not use the KD-tree, so force it
		// to.
		delete seriesTypes.bubble.prototype.buildKDTree;
		seriesTypes.bubble.prototype.directTouch = false;
		
		// Needed for markers to work correctly
		wrap(
			seriesTypes.bubble.prototype,
			'markerAttribs',
			function (proceed) {
				if (isSeriesBoosting(this)) {
					return false;
				}
				return proceed.apply(this, [].slice.call(arguments, 1));
			}
		);
	}

	seriesTypes.scatter.prototype.fill = true;

	extend(seriesTypes.area.prototype, {	
		fill: true,
		fillOpacity: true,
		sampling: true
	});

	extend(seriesTypes.column.prototype, {
		fill: true,
		sampling: true
	});

	wrap(Series.prototype, 'setVisible', function (proceed, vis) {
		proceed.call(this, vis, false);
		if (this.visible === false && this.ogl && this.canvas && this.image) {
			this.ogl.clear();
			this.image.attr({ href: '' });
		} else {
			this.chart.redraw();		
		}
	});

	/**
	 * Take care of the canvas blitting
	 */
	H.Chart.prototype.callbacks.push(function (chart) {

		/* Convert chart-level canvas to image */
		function canvasToSVG() {			
			if (chart.ogl && isChartSeriesBoosting(chart)) {
				chart.ogl.render(chart);
			}
		}

		/* Clear chart-level canvas */
		function preRender() {
			if (chart.canvas && chart.ogl && isChartSeriesBoosting(chart)) {
				// Allocate
				chart.ogl.allocateBuffer(chart);
			}

			//see #6518
			if (chart.markerGroup) {
				chart.markerGroup.translate(
					chart.xAxis[0].pos,
					chart.yAxis[0].pos
				);
			}
		}

		addEvent(chart, 'predraw', preRender);
		addEvent(chart, 'render', canvasToSVG);
	});
} // if hasCanvasSupport<|MERGE_RESOLUTION|>--- conflicted
+++ resolved
@@ -1091,13 +1091,8 @@
 			color,
 			scolor,
 			sdata = isStacked ? series.data : (xData || rawData),
-<<<<<<< HEAD
-			closestLeft = {x: Number.MIN_VALUE, y: 0},
-			closestRight = {x: Number.MIN_VALUE, y: 0}
-=======
 			closestLeft = { x: Number.MIN_VALUE, y: 0 },
 			closestRight = { x: Number.MIN_VALUE, y: 0 }
->>>>>>> c35fc5c5
 			;
 
 		if (options.boostData && options.boostData.length > 0) {			
@@ -1442,13 +1437,8 @@
 		function pushSupplementPoint(point) {
 			if (!settings.useGPUTranslations) {
 				inst.skipTranslation = true;
-<<<<<<< HEAD
-				point.x = xAxis.toPixels(x, true);
-				point.y = yAxis.toPixels(y, true);
-=======
 				point.x = xAxis.toPixels(point.x, true);
 				point.y = yAxis.toPixels(point.y, true);
->>>>>>> c35fc5c5
 			}
 
 			// We should only do this for lines, and we should ignore markers
