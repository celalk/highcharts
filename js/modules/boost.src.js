--- conflicted
+++ resolved
@@ -45,11 +45,7 @@
  * Settings
  *	There are two ways of setting the boost threshold:
  *	- Per. series: boost based on number of points in individual series
-<<<<<<< HEAD
- *	- Per. chart: boost based on the number of series 
-=======
  *	- Per. chart: boost based on the number of series
->>>>>>> 96841e48
  *
  *  To set the series boost threshold, set seriesBoostThreshold on the chart object.
  *  To set the series-specific threshold, set boostThreshold on the series object.
@@ -393,13 +389,8 @@
 			'uniform float yAxisMin;',
 			'uniform float yAxisMinPad;',
 			'uniform float yAxisPointRange;',
-<<<<<<< HEAD
-			'uniform float yAxisLen;',		  
-			'uniform bool  yAxisPostTranslate;', 
-=======
 			'uniform float yAxisLen;',
 			'uniform bool  yAxisPostTranslate;',
->>>>>>> 96841e48
 			'uniform float yAxisOrdinalSlope;',
 			'uniform float yAxisOrdinalOffset;',
 			'uniform float yAxisPos;',
@@ -508,13 +499,8 @@
 			/* eslint-disable */
 			'precision highp float;',
 			'uniform vec4 fillColor;',
-<<<<<<< HEAD
-			'varying highp vec2 position;',  
-			'varying highp vec4 vColor;',	
-=======
 			'varying highp vec2 position;',
 			'varying highp vec4 vColor;',
->>>>>>> 96841e48
   			'uniform sampler2D uSampler;',
   			'uniform bool isCircle;',
   			'uniform bool hasColor;',
@@ -946,11 +932,7 @@
 		render: render,
 		allocate: allocate,
 		push: push
-<<<<<<< HEAD
-	};		
-=======
 	};
->>>>>>> 96841e48
 }
 
 /* Main renderer. Used to render series.
@@ -1076,13 +1058,8 @@
 	 * @param {number} width - the width of the viewport in pixels
 	 * @param {number} height - the height of the viewport in pixels
 	 */
-<<<<<<< HEAD
-	function orthoMatrix(width, height) {	 
-		var near = 0, 
-=======
 	function orthoMatrix(width, height) {
 		var near = 0,
->>>>>>> 96841e48
 			far = 1;
 
 		return [
@@ -1674,11 +1651,7 @@
 		if (settings.lineWidth > 1 && !H.isMS) {
 			gl.lineWidth(settings.lineWidth);
 		}
-<<<<<<< HEAD
-		
-=======
-
->>>>>>> 96841e48
+
 		vbuffer.build(exports.data, 'aVertexPosition', 4);
 		vbuffer.bind();
 
@@ -1877,13 +1850,8 @@
 
 		if (gl) {
 			if (!noFlush) {
-<<<<<<< HEAD
-				flush();				
-			}	 	
-=======
 				flush();
 			}
->>>>>>> 96841e48
 		} else {
 			return false;
 		}
@@ -2367,19 +2335,6 @@
 
 	//Make sure we have a valid OGL context
 	var renderer = createAndAttachRenderer(this.chart, this);
-<<<<<<< HEAD
-	
-	if (renderer) {
-		allocateIfNotSeriesBoosting(renderer, this);
-		renderer.pushSeries(this);				
-	}		
-	
-	renderIfNotSeriesBoosting(renderer, this);
-}
-
-
-
-=======
 
 	if (renderer) {
 		allocateIfNotSeriesBoosting(renderer, this);
@@ -2389,7 +2344,6 @@
 	renderIfNotSeriesBoosting(renderer, this);
 }
 
->>>>>>> 96841e48
 ////////////////////////////////////////////////////////////////////////////////
 // We're wrapped in a closure, so just return if there's no webgl support
 
@@ -2404,169 +2358,6 @@
 
 	////////////////////////////////////////////////////////////////////////////
 	// GL-SPECIFIC WRAPPINGS FOLLOWS
-<<<<<<< HEAD
-
-	/** If the series is a heatmap or treemap, or if the series is not boosting
-	 *  do the default behaviour. Otherwise, process if the series has no 
-	 *  extremes.
-	 */
-	wrap(Series.prototype, 'processData', function (proceed) {
-		// If this is a heatmap, do default behaviour
-		if (!isSeriesBoosting(this) || 
-			this.type === 'heatmap' || 
-			this.type === 'treemap') {
-			proceed.apply(this, Array.prototype.slice.call(arguments, 1));		
-		}
-
-		if (!this.hasExtremes || !this.hasExtremes(true)) {
-			proceed.apply(this, Array.prototype.slice.call(arguments, 1));
-		}
-	});
-
-	H.extend(Series.prototype, {
-		pointRange: 0,
-		directTouch: false,
-		allowDG: false, // No data grouping, let boost handle large data 
-		hasExtremes: function (checkX) {
-			var options = this.options,
-				data = options.data,
-				xAxis = this.xAxis && this.xAxis.options,
-				yAxis = this.yAxis && this.yAxis.options;
-			
-			return 	data.length > (options.boostThreshold || Number.MAX_VALUE) && 
-					isNumber(yAxis.min) && isNumber(yAxis.max) &&
-					(!checkX || (isNumber(xAxis.min) && isNumber(xAxis.max)));
-		},
-
-		/**
-		 * If implemented in the core, parts of this can probably be 
-		 * shared with other similar methods in Highcharts.
-		 */
-		destroyGraphics: function () {
-			var series = this,
-				points = this.points,
-				point,
-				i;
-
-			if (points) {
-				for (i = 0; i < points.length; i = i + 1) {
-					point = points[i];
-					if (point && point.graphic) {
-						point.graphic = point.graphic.destroy();
-					}
-				}
-			}
-
-			each(['graph', 'area', 'tracker'], function (prop) {
-				if (series[prop]) {
-					series[prop] = series[prop].destroy();
-				}
-			});
-		},
-
-		renderCanvas: function () {
-			var series = this,
-				options = series.options || {},
-				renderer = false,
-				chart = series.chart,
-				xAxis = this.xAxis,
-				yAxis = this.yAxis,
-				//ctx,
-				//c = 0,
-				xData = options.xData || series.processedXData,
-				yData = options.yData || series.processedYData,
-
-				rawData = options.data,
-				xExtremes = xAxis.getExtremes(),
-				xMin = xExtremes.min,
-				xMax = xExtremes.max,
-				yExtremes = yAxis.getExtremes(),
-				yMin = yExtremes.min,
-				yMax = yExtremes.max,
-				pointTaken = {},
-				lastClientX,
-				sampling = !!series.sampling,
-				points,
-				enableMouseTracking = options.enableMouseTracking !== false,
-				threshold = options.threshold,
-				yBottom = yAxis.getThreshold(threshold),
-				isRange = series.pointArrayMap && 
-					series.pointArrayMap.join(',') === 'low,high',
-				isStacked = !!options.stacking,
-				cropStart = series.cropStart || 0,
-				requireSorting = series.requireSorting,
-				useRaw = !xData,
-				minVal,
-				maxVal,
-				minI,
-				maxI,			
-				
-				addKDPoint = function (clientX, plotY, i) {
-					//Shaves off about 60ms compared to repeated concatination
-					index = clientX + ',' + plotY;					
-
-					// The k-d tree requires series points. 
-					// Reduce the amount of points, since the time to build the 
-					// tree increases exponentially.
-					if (enableMouseTracking && !pointTaken[index]) {
-						pointTaken[index] = true;
-
-						if (chart.inverted) {
-							clientX = xAxis.len - clientX;
-							plotY = yAxis.len - plotY;
-						}
-
-						points.push({
-							clientX: clientX, 
-							plotX: clientX,
-							plotY: plotY,
-							i: cropStart + i
-						});
-					}
-				};		
-
-			// Get or create the renderer
-			renderer = createAndAttachRenderer(chart, series);
-
-			if (!this.visible) {
-				if (!isChartSeriesBoosting(chart) && renderer) {
-					renderer.clear();
-					this.image.attr({ href: '' });
-				}
-				return;
-			}
-
-			// If we are zooming out from SVG mode, destroy the graphics
-			if (this.points || this.graph) {
-				this.destroyGraphics();
-			}
-
-			// If we're rendering per. series we should create the marker groups
-			// as usual.
-			if (!isChartSeriesBoosting(chart)) {
-				this.markerGroup = series.plotGroup(
-					'markerGroup',
-					'markers',
-					true,
-					1,
-					chart.seriesGroup
-				);
-			} else {
-				//Use a single group for the markers
-				this.markerGroup = chart.markerGroup;			
-			}		
-
-			points = this.points = [];			
-
-			// Do not start building while drawing 
-			series.buildKDTree = noop; 
-			
-			if (renderer) {
-				allocateIfNotSeriesBoosting(renderer, this);
-				renderer.pushSeries(series);				
-				// Perform the actual renderer if we're on series level
-				renderIfNotSeriesBoosting(renderer, this, chart);	
-=======
 
 	/** If the series is a heatmap or treemap, or if the series is not boosting
 	 *  do the default behaviour. Otherwise, process if the series has no
@@ -2728,7 +2519,6 @@
 				renderer.pushSeries(series);
 				// Perform the actual renderer if we're on series level
 				renderIfNotSeriesBoosting(renderer, this, chart);
->>>>>>> 96841e48
 				//console.log(series, chart);
 			}
 
@@ -2786,19 +2576,11 @@
 								if (maxI === undefined || y > maxVal) {
 									maxVal = y;
 									maxI = i;
-<<<<<<< HEAD
 								}
 								if (minI === undefined || low < minVal) {
 									minVal = low;
 									minI = i;
 								}
-=======
-								}
-								if (minI === undefined || low < minVal) {
-									minVal = low;
-									minI = i;
-								}
->>>>>>> 96841e48
 
 							}
 							if (clientX !== lastClientX) { // Add points and reset
@@ -2816,11 +2598,7 @@
 								lastClientX = clientX;
 							}
 						} else {
-<<<<<<< HEAD
-							plotY = Math.ceil(yAxis.toPixels(y, true));						
-=======
 							plotY = Math.ceil(yAxis.toPixels(y, true));
->>>>>>> 96841e48
 							addKDPoint(clientX, plotY, i);
 						}
 					}
@@ -2831,11 +2609,7 @@
 
 			function doneProcessing() {
 				fireEvent(series, 'renderedCanvas');
-<<<<<<< HEAD
-				// Pass tests in Pointer. 
-=======
 				// Pass tests in Pointer.
->>>>>>> 96841e48
 				// Replace this with a single property, and replace when zooming
 				// in below boostThreshold.
 				series.directTouch = false;
@@ -2848,15 +2622,9 @@
 
 			// Loop over the points to build the k-d tree
 			eachAsync(
-<<<<<<< HEAD
-				isStacked ? series.data : (xData || rawData), 
-				processPoint, 
-				doneProcessing, 
-=======
 				isStacked ? series.data : (xData || rawData),
 				processPoint,
 				doneProcessing,
->>>>>>> 96841e48
 				chart.renderer.forExport ? Number.MAX_VALUE : undefined
 			);
 		}
@@ -2871,11 +2639,7 @@
 	 */
 	each(['heatmap', 'treemap'],
 		function (t) {
-<<<<<<< HEAD
-			if (seriesTypes[t]) {	
-=======
 			if (seriesTypes[t]) {
->>>>>>> 96841e48
 				wrap(seriesTypes[t].prototype, 'drawPoints', pointDrawHandler);
 				seriesTypes[t].prototype.directTouch = false; // Use k-d-tree
 			}
@@ -2887,11 +2651,7 @@
 		// to.
 		delete seriesTypes.bubble.prototype.buildKDTree;
 		seriesTypes.bubble.prototype.directTouch = false;
-<<<<<<< HEAD
-		
-=======
-
->>>>>>> 96841e48
+
 		// Needed for markers to work correctly
 		wrap(
 			seriesTypes.bubble.prototype,
@@ -2907,11 +2667,7 @@
 
 	seriesTypes.scatter.prototype.fill = true;
 
-<<<<<<< HEAD
-	extend(seriesTypes.area.prototype, {	
-=======
 	extend(seriesTypes.area.prototype, {
->>>>>>> 96841e48
 		fill: true,
 		fillOpacity: true,
 		sampling: true
@@ -2928,38 +2684,6 @@
 			this.ogl.clear();
 			this.image.attr({ href: '' });
 		} else {
-<<<<<<< HEAD
-			this.chart.redraw();		
-		}
-	});
-
-	/**
-	 * Take care of the canvas blitting
-	 */
-	H.Chart.prototype.callbacks.push(function (chart) {
-
-		/* Convert chart-level canvas to image */
-		function canvasToSVG() {			
-			if (chart.ogl && isChartSeriesBoosting(chart)) {
-				chart.ogl.render(chart);
-			}
-		}
-
-		/* Clear chart-level canvas */
-		function preRender() {
-			if (chart.canvas && chart.ogl && isChartSeriesBoosting(chart)) {
-				// Allocate
-				chart.ogl.allocateBuffer(chart);
-			}
-
-			//see #6518
-			if (chart.markerGroup) {
-				chart.markerGroup.translate(
-					chart.xAxis[0].pos,
-					chart.yAxis[0].pos
-				);
-			}
-=======
 			this.chart.redraw();
 		}
 	});
@@ -3002,7 +2726,6 @@
 				);
 			}
 
->>>>>>> 96841e48
 		}
 
 		addEvent(chart, 'predraw', preRender);
