(function (H) {
	var Axis = H.Axis,
		Chart = H.Chart,
		Color = H.Color,
		ColorAxis,
		each = H.each,
		extend = H.extend,
		Legend = H.Legend,
		LegendSymbolMixin = H.LegendSymbolMixin,
		noop = H.noop,
		merge = H.merge,
		pick = H.pick,
		wrap = H.wrap;

/**
 * The ColorAxis object for inclusion in gradient legends
 */
ColorAxis = H.ColorAxis = function () {
	this.isColorAxis = true;
	this.init.apply(this, arguments);
};
extend(ColorAxis.prototype, Axis.prototype);
extend(ColorAxis.prototype, {
	defaultColorAxisOptions: {
		lineWidth: 0,
		minPadding: 0,
		maxPadding: 0,
		gridLineWidth: 1,
		tickPixelInterval: 72,
		startOnTick: true,
		endOnTick: true,
		offset: 0,
		marker: {
			animation: {
				duration: 50
			},
			color: 'gray',
			width: 0.01
		},
		labels: {
			overflow: 'justify'
		},
		minColor: '#EFEFFF',
		maxColor: '#003875',
		tickLength: 5
	},
	init: function (chart, userOptions) {
		var horiz = chart.options.legend.layout !== 'vertical',
			options;

		// Build the options
		options = merge(this.defaultColorAxisOptions, {
			side: horiz ? 2 : 1,
			reversed: !horiz
		}, userOptions, {
			opposite: !horiz,
			showEmpty: false,
			title: null,
			isColor: true
		});

		Axis.prototype.init.call(this, chart, options);

		// Base init() pushes it to the xAxis array, now pop it again
		//chart[this.isXAxis ? 'xAxis' : 'yAxis'].pop();

		// Prepare data classes
		if (userOptions.dataClasses) {
			this.initDataClasses(userOptions);
		}
		this.initStops(userOptions);

		// Override original axis properties
		this.horiz = horiz;
		this.zoomEnabled = false;
	},

	/*
	 * Return an intermediate color between two colors, according to pos where 0
	 * is the from color and 1 is the to color.
	 * NOTE: Changes here should be copied
	 * to the same function in drilldown.src.js and solid-gauge-src.js.
	 */
	tweenColors: function (from, to, pos) {
		// Check for has alpha, because rgba colors perform worse due to lack of
		// support in WebKit.
		var hasAlpha,
			ret;

		// Unsupported color, return to-color (#3920)
		if (!to.rgba.length || !from.rgba.length) {
			ret = to.raw || 'none';

		// Interpolate
		} else {
			from = from.rgba;
			to = to.rgba;
			hasAlpha = (to[3] !== 1 || from[3] !== 1);
			ret = (hasAlpha ? 'rgba(' : 'rgb(') +
				Math.round(to[0] + (from[0] - to[0]) * (1 - pos)) + ',' +
				Math.round(to[1] + (from[1] - to[1]) * (1 - pos)) + ',' +
				Math.round(to[2] + (from[2] - to[2]) * (1 - pos)) +
				(hasAlpha ? (',' + (to[3] + (from[3] - to[3]) * (1 - pos))) : '') + ')';
		}
		return ret;
	},

	initDataClasses: function (userOptions) {
		var axis = this,
			chart = this.chart,
			dataClasses,
			colorCounter = 0,
			options = this.options,
			len = userOptions.dataClasses.length;
		this.dataClasses = dataClasses = [];
		this.legendItems = [];

		each(userOptions.dataClasses, function (dataClass, i) {
			var colors;

			dataClass = merge(dataClass);
			dataClasses.push(dataClass);
			if (!dataClass.color) {
				if (options.dataClassColor === 'category') {
					colors = chart.options.colors;
					dataClass.color = colors[colorCounter++];
					// loop back to zero
					if (colorCounter === colors.length) {
						colorCounter = 0;
					}
				} else {
					dataClass.color = axis.tweenColors(
						Color(options.minColor),
						Color(options.maxColor),
						len < 2 ? 0.5 : i / (len - 1) // #3219
					);
				}
			}
		});
	},

	initStops: function (userOptions) {
		this.stops = userOptions.stops || [
			[0, this.options.minColor],
			[1, this.options.maxColor]
		];
		each(this.stops, function (stop) {
			stop.color = Color(stop[1]);
		});
	},

	/**
	 * Extend the setOptions method to process extreme colors and color
	 * stops.
	 */
	setOptions: function (userOptions) {
		Axis.prototype.setOptions.call(this, userOptions);

		this.options.crosshair = this.options.marker;
		this.coll = 'colorAxis';
	},

	setAxisSize: function () {
		var symbol = this.legendSymbol,
			chart = this.chart,
			x,
			y,
			width,
			height;

		if (symbol) {
			this.left = x = symbol.attr('x');
			this.top = y = symbol.attr('y');
			this.width = width = symbol.attr('width');
			this.height = height = symbol.attr('height');
			this.right = chart.chartWidth - x - width;
			this.bottom = chart.chartHeight - y - height;

			this.len = this.horiz ? width : height;
			this.pos = this.horiz ? x : y;
		}
	},

	/**
	 * Translate from a value to a color
	 */
	toColor: function (value, point) {
		var pos,
			stops = this.stops,
			from,
			to,
			color,
			dataClasses = this.dataClasses,
			dataClass,
			i;

		if (dataClasses) {
			i = dataClasses.length;
			while (i--) {
				dataClass = dataClasses[i];
				from = dataClass.from;
				to = dataClass.to;
				if ((from === undefined || value >= from) && (to === undefined || value <= to)) {
					color = dataClass.color;
					if (point) {
						point.dataClass = i;
					}
					break;
				}
			}

		} else {

			if (this.isLog) {
				value = this.val2lin(value);
			}
			pos = 1 - ((this.max - value) / ((this.max - this.min) || 1));
			i = stops.length;
			while (i--) {
				if (pos > stops[i][0]) {
					break;
				}
			}
			from = stops[i] || stops[i + 1];
			to = stops[i + 1] || from;

			// The position within the gradient
			pos = 1 - (to[0] - pos) / ((to[0] - from[0]) || 1);

			color = this.tweenColors(
				from.color,
				to.color,
				pos
			);
		}
		return color;
	},

	/**
	 * Override the getOffset method to add the whole axis groups inside the legend.
	 */
	getOffset: function () {
		var group = this.legendGroup,
			sideOffset = this.chart.axisOffset[this.side];

		if (group) {

			// Hook for the getOffset method to add groups to this parent group
			this.axisParent = group;

			// Call the base
			Axis.prototype.getOffset.call(this);

			// First time only
			if (!this.added) {

				this.added = true;

				this.labelLeft = 0;
				this.labelRight = this.width;
			}
			// Reset it to avoid color axis reserving space
			this.chart.axisOffset[this.side] = sideOffset;
		}
	},

	/**
	 * Create the color gradient
	 */
	setLegendColor: function () {
		var grad,
			horiz = this.horiz,
			options = this.options,
			reversed = this.reversed,
			one = reversed ? 1 : 0,
			zero = reversed ? 0 : 1;

		grad = horiz ? [one, 0, zero, 0] : [0, zero, 0, one]; // #3190
		this.legendColor = {
			linearGradient: { x1: grad[0], y1: grad[1], x2: grad[2], y2: grad[3] },
			stops: options.stops || [
				[0, options.minColor],
				[1, options.maxColor]
			]
		};
	},

	/**
	 * The color axis appears inside the legend and has its own legend symbol
	 */
	drawLegendSymbol: function (legend, item) {
		var padding = legend.padding,
			legendOptions = legend.options,
			horiz = this.horiz,
			box,
			width = pick(legendOptions.symbolWidth, horiz ? 200 : 12),
			height = pick(legendOptions.symbolHeight, horiz ? 12 : 200),
			labelPadding = pick(legendOptions.labelPadding, horiz ? 16 : 30),
			itemDistance = pick(legendOptions.itemDistance, 10);

		this.setLegendColor();

		// Create the gradient
		item.legendSymbol = this.chart.renderer.rect(
			0,
			legend.baseline - 11,
			width,
			height
		).attr({
			zIndex: 1
		}).add(item.legendGroup);
		box = item.legendSymbol.getBBox();

		// Set how much space this legend item takes up
		this.legendItemWidth = width + padding + (horiz ? itemDistance : labelPadding);
		this.legendItemHeight = height + padding + (horiz ? labelPadding : 0);
	},
	/**
	 * Fool the legend
	 */
	setState: noop,
	visible: true,
	setVisible: noop,
	getSeriesExtremes: function () {
		var series;
		if (this.series.length) {
			series = this.series[0];
			this.dataMin = series.valueMin;
			this.dataMax = series.valueMax;
		}
	},
	drawCrosshair: function (e, point) {
		var plotX = point && point.plotX,
			plotY = point && point.plotY,
			crossPos,
			axisPos = this.pos,
			axisLen = this.len;

		if (point) {
			crossPos = this.toPixels(point[point.series.colorKey]);
			if (crossPos < axisPos) {
				crossPos = axisPos - 2;
			} else if (crossPos > axisPos + axisLen) {
				crossPos = axisPos + axisLen + 2;
			}

			point.plotX = crossPos;
			point.plotY = this.len - crossPos;
			Axis.prototype.drawCrosshair.call(this, e, point);
			point.plotX = plotX;
			point.plotY = plotY;

			if (this.cross) {
				this.cross
					.attr({
						fill: this.crosshair.color
					})
					.add(this.legendGroup);
			}
		}
	},
	getPlotLinePath: function (a, b, c, d, pos) {
		return typeof pos === 'number' ? // crosshairs only // #3969 pos can be 0 !!
			(this.horiz ?
				['M', pos - 4, this.top - 6, 'L', pos + 4, this.top - 6, pos, this.top, 'Z'] :
				['M', this.left, pos, 'L', this.left - 6, pos + 6, this.left - 6, pos - 6, 'Z']
			) :
			Axis.prototype.getPlotLinePath.call(this, a, b, c, d);
	},

	update: function (newOptions, redraw) {
		var chart = this.chart,
			legend = chart.legend;

		each(this.series, function (series) {
			series.isDirtyData = true; // Needed for Axis.update when choropleth colors change
		});

		// When updating data classes, destroy old items and make sure new ones are created (#3207)
		if (newOptions.dataClasses && legend.allItems) {
			each(legend.allItems, function (item) {
				if (item.isDataClass) {
					item.legendGroup.destroy();
				}
			});
			chart.isDirtyLegend = true;
		}

		// Keep the options structure updated for export. Unlike xAxis and yAxis, the colorAxis is
		// not an array. (#3207)
		chart.options[this.coll] = merge(this.userOptions, newOptions);

		Axis.prototype.update.call(this, newOptions, redraw);
		if (this.legendItem) {
			this.setLegendColor();
			legend.colorizeItem(this, true);
		}
	},

	/**
	 * Get the legend item symbols for data classes
	 */
	getDataClassLegendSymbols: function () {
		var axis = this,
			chart = this.chart,
			legendItems = this.legendItems,
			legendOptions = chart.options.legend,
			valueDecimals = legendOptions.valueDecimals,
			valueSuffix = legendOptions.valueSuffix || '',
			name;

		if (!legendItems.length) {
			each(this.dataClasses, function (dataClass, i) {
				var vis = true,
					from = dataClass.from,
					to = dataClass.to;

				// Assemble the default name. This can be overridden by legend.options.labelFormatter
				name = '';
				if (from === undefined) {
					name = '< ';
				} else if (to === undefined) {
					name = '> ';
				}
				if (from !== undefined) {
					name += H.numberFormat(from, valueDecimals) + valueSuffix;
				}
				if (from !== undefined && to !== undefined) {
					name += ' - ';
				}
				if (to !== undefined) {
					name += H.numberFormat(to, valueDecimals) + valueSuffix;
				}
<<<<<<< HEAD
=======

>>>>>>> 806e78df
				// Add a mock object to the legend items
				legendItems.push(extend({
					chart: chart,
					name: name,
					options: {},
					drawLegendSymbol: LegendSymbolMixin.drawRectangle,
					visible: true,
					setState: noop,
					isDataClass: true,
					setVisible: function () {
						vis = this.visible = !vis;
						each(axis.series, function (series) {
							each(series.points, function (point) {
								if (point.dataClass === i) {
									point.setVisible(vis);
								}
							});
						});

						chart.legend.colorizeItem(this, vis);
					}
				}, dataClass));
			});
		}
		return legendItems;
	},
	name: '' // Prevents 'undefined' in legend in IE8
});

/**
 * Handle animation of the color attributes directly
 */
each(['fill', 'stroke'], function (prop) {
	H.addAnimSetter(prop, function (fx) {
		fx.elem.attr(prop, ColorAxis.prototype.tweenColors(Color(fx.start), Color(fx.end), fx.pos));
	});
});

/**
 * Extend the chart getAxes method to also get the color axis
 */
wrap(Chart.prototype, 'getAxes', function (proceed) {

	var options = this.options,
		colorAxisOptions = options.colorAxis;

	proceed.call(this);

	this.colorAxis = [];
	if (colorAxisOptions) {
		proceed = new ColorAxis(this, colorAxisOptions); // Fake assignment for jsLint
	}
});


/**
 * Wrap the legend getAllItems method to add the color axis. This also removes the
 * axis' own series to prevent them from showing up individually.
 */
wrap(Legend.prototype, 'getAllItems', function (proceed) {
	var allItems = [],
		colorAxis = this.chart.colorAxis[0];

	if (colorAxis) {

		// Data classes
		if (colorAxis.options.dataClasses) {
			allItems = allItems.concat(colorAxis.getDataClassLegendSymbols());
		// Gradient legend
		} else {
			// Add this axis on top
			allItems.push(colorAxis);
		}

		// Don't add the color axis' series
		each(colorAxis.series, function (series) {
			series.options.showInLegend = false;
		});
	}

	return allItems.concat(proceed.call(this));
});

	return H;
}(Highcharts));<|MERGE_RESOLUTION|>--- conflicted
+++ resolved
@@ -431,10 +431,6 @@
 				if (to !== undefined) {
 					name += H.numberFormat(to, valueDecimals) + valueSuffix;
 				}
-<<<<<<< HEAD
-=======
-
->>>>>>> 806e78df
 				// Add a mock object to the legend items
 				legendItems.push(extend({
 					chart: chart,
