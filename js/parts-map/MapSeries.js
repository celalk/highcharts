--- conflicted
+++ resolved
@@ -115,13 +115,8 @@
 	onMouseOut: function () {
 		var point = this,
 			start = +new Date(),
-<<<<<<< HEAD
-			normalColor = Color(point.color),
-			hoverColor = Color(point.series.pointAttribs(point, 'hover').fill),
-=======
 			normalColor = Color(point.pointAttr[''].fill),
 			hoverColor = Color(point.pointAttr.hover.fill),
->>>>>>> 4eb0d312
 			animation = point.series.options.states.normal.animation,
 			duration = animation && (animation.duration || 500);
 
