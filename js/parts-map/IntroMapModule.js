--- conflicted
+++ resolved
@@ -7,9 +7,4 @@
  * License: www.highcharts.com/license
  */
 
-<<<<<<< HEAD
-/*global HighchartsAdapter*/
-=======
-/*global clearTimeout, document, Highcharts, HighchartsAdapter, setInterval, setTimeout, window */
-(function (Highcharts) {
->>>>>>> 806e78df
+/*global clearTimeout, document, Highcharts, HighchartsAdapter, setInterval, setTimeout, window */