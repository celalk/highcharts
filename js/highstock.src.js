--- conflicted
+++ resolved
@@ -6886,18 +6886,13 @@
 				titleOffsetOption = axisTitleOptions.offset;
 			}
 
-<<<<<<< HEAD
 			// hide or show the title depending on whether showEmpty is set
 			axis.axisTitle[showAxis ? 'show' : 'hide']();
 		}
-=======
-			// handle automatic or user set offset
-			offset = directionFactor * pick(options.offset, axisOffset[side]); // docs
->>>>>>> be114e2e
 
 		// handle automatic or user set offset
 		var axisOffset = chart.axisOffset;
-		axis.offset = directionFactor * pick(options.offset, axisOffset[side]);
+		axis.offset = directionFactor * pick(options.offset, axisOffset[side]); // docs
 
 		axis.axisTitleMargin =
 			pick(titleOffsetOption,
