--- conflicted
+++ resolved
@@ -6814,7 +6814,6 @@
 		}
 	},
 
-<<<<<<< HEAD
 	/**
 	 * When using multiple axes, adjust the number of ticks to match the highest
 	 * number of ticks in that group
@@ -6839,31 +6838,6 @@
 					tickPositions.push(correctFloat(
 						tickPositions[tickPositions.length - 1] + axis.tickInterval
 					));
-=======
-		/**
-		 * Set the scale based on data min and max, user set min and max or options
-		 *
-		 */
-		function setScale() {
-			var type,
-				i,
-				isDirtyData,
-				isDirtyAxisLength;
-				
-			oldMin = min;
-			oldMax = max;
-			oldAxisLength = axisLength;
-
-			// set the new axisLength
-			axis.setAxisSize();
-			isDirtyAxisLength = axisLength !== oldAxisLength;
-
-			// is there new data?
-			each(axis.series, function (series) {
-				if (series.isDirtyData || series.isDirty ||
-						series.xAxis.isDirty) { // when x axis is dirty, we need new data extremes for y as well
-					isDirtyData = true;
->>>>>>> a299c3e1
 				}
 				axis.transA *= (calculatedTickAmount - 1) / (tickAmount - 1);
 				axis.max = tickPositions[tickPositions.length - 1];
@@ -8157,17 +8131,10 @@
 						xAxis: [],
 						yAxis: []
 					},
-<<<<<<< HEAD
 					selectionBox = mouseTracker.selectionMarker.getBBox(),
 					selectionLeft = selectionBox.x - chart.plotLeft,
-					selectionTop = selectionBox.y - chart.plotTop;
-=======
-					selectionBox = selectionMarker.getBBox(),
-					selectionLeft = selectionBox.x - plotLeft,
-					selectionTop = selectionBox.y - plotTop,
+					selectionTop = selectionBox.y - chart.plotTop,
 					runZoom;
->>>>>>> a299c3e1
-
 
 				// a selection has been made
 				if (hasDragged) {
@@ -8195,6 +8162,7 @@
 									0,
 									1
 								);
+
 								if (!isNaN(selectionMin) && !isNaN(selectionMax)) { // #859
 									selectionData[isXAxis ? 'xAxis' : 'yAxis'].push({
 										axis: axis,
@@ -8205,13 +8173,9 @@
 								}
 						}
 					});
-<<<<<<< HEAD
-					fireEvent(chart, 'selection', selectionData, function (args) { chart.zoom(args); });
-=======
 					if (runZoom) {
-						fireEvent(chart, 'selection', selectionData, zoom);
+						fireEvent(chart, 'selection', selectionData, function (args) { chart.zoom(args); });
 					}
->>>>>>> a299c3e1
 
 				}
 				mouseTracker.selectionMarker = mouseTracker.selectionMarker.destroy();
