--- conflicted
+++ resolved
@@ -7553,27 +7553,20 @@
 		if (crosshairsOptions) {
 			crosshairsOptions = splat(crosshairsOptions); // [x, y]
 
-<<<<<<< HEAD
 			var path,
 				i = crosshairsOptions.length,
 				attribs,
 				axis;
-=======
-				while (i--) {
-					axis = point.series[i ? 'yAxis' : 'xAxis'];
-					if (crosshairsOptions[i] && axis) {
-						path = axis.getPlotLinePath(
-							i ? pick(point.stackY, point.y) : point.x, // #814 
-							1
-						);
-						if (crosshairs[i]) {
-							crosshairs[i].attr({ d: path, visibility: VISIBLE });
->>>>>>> 0b28d996
 
 			while (i--) {
 				axis = point.series[i ? 'yAxis' : 'xAxis'];
 				if (crosshairsOptions[i] && axis) {
-					path = axis.getPlotLinePath(point[i ? 'y' : 'x'], 1);
+
+					path = axis.getPlotLinePath(
+						i ? pick(point.stackY, point.y) : point.x, // #814
+						1
+					);
+
 					if (tooltip.crosshairs[i]) {
 						tooltip.crosshairs[i].attr({ d: path, visibility: VISIBLE });
 					} else {
