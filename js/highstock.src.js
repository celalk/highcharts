--- conflicted
+++ resolved
@@ -7371,7 +7371,7 @@
 	this.tooltipIsHidden = true;
 
 	// create the label
-	this.label = chart.renderer.label('', 0, 0, null, null, null, options.useHTML)
+	this.label = chart.renderer.label('', 0, 0, null, null, null, options.useHTML, null, 'tooltip')
 		.attr({
 			padding: padding,
 			fill: options.backgroundColor,
@@ -7397,42 +7397,12 @@
 	/**
 	 * Destroy the tooltip and its elements.
 	 */
-<<<<<<< HEAD
 	destroy: function () {
 		each(this.crosshairs, function (crosshair) {
 			if (crosshair) {
 				crosshair.destroy();
 			}
 		});
-=======
-	function Tooltip(options) {
-		var currentSeries,
-			borderWidth = options.borderWidth,
-			crosshairsOptions = options.crosshairs,
-			crosshairs = [],
-			style = options.style,
-			shared = options.shared,
-			padding = pInt(style.padding),
-			tooltipIsHidden = true,
-			currentX = 0,
-			currentY = 0;
-
-		// remove padding CSS and apply padding on box instead
-		style.padding = 0;
-
-		// create the label
-		var label = renderer.label('', 0, 0, null, null, null, options.useHTML, null, 'tooltip')
-			.attr({
-				padding: padding,
-				fill: options.backgroundColor,
-				'stroke-width': borderWidth,
-				r: options.borderRadius,
-				zIndex: 8
-			})
-			.css(style)
-			.hide()
-			.add();
->>>>>>> 1dc596ff
 
 		// Destroy and clear local variables
 		if (this.label) {
