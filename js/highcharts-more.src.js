--- conflicted
+++ resolved
@@ -1437,23 +1437,11 @@
 			points,
 			point,
 			shapeArgs,
-<<<<<<< HEAD
 			stack,
 			y,
 			previousY,
 			stackPoint,
 			threshold = options.threshold,
-=======
-			sum,
-			sumStart,
-			subSum,
-			subSumStart,
-			edges,
-			cumulative,
-			prevStack,
-			prevY,
-			stack,
->>>>>>> f058c07a
 			crispCorr = (options.borderWidth % 2) / 2;
 
 		// run column series translate
@@ -1462,35 +1450,14 @@
 		previousY = threshold;
 		points = series.points;
 
-<<<<<<< HEAD
 		for (i = 0, len = points.length; i < len; i++) {
-=======
-		points = this.points;
-		subSumStart = sumStart = points[0];
-		sum = subSum = points[0].y;
-
-		for (i = 1, len = points.length; i < len; i++) {
->>>>>>> f058c07a
 			// cache current point object
 			point = points[i];
 			shapeArgs = point.shapeArgs;
 
-<<<<<<< HEAD
 			// get current stack
 			stack = series.getStack(i);
 			stackPoint = stack.points[series.index];
-=======
-			// get current and previous stack
-			stack = series.getStack(i);
-			prevStack = series.getStack(i - 1);
-			prevY = series.getStackY(prevStack);
-
-			// set new intermediate sum values after reset
-			if (subSumStart === null) {
-				subSumStart = point;
-				subSum = 0;
-			}
->>>>>>> f058c07a
 
 			// override point value for sums
 			if (isNaN(point.y)) {
@@ -1502,7 +1469,6 @@
 			shapeArgs.y = axis.translate(y, 0, 1);
 
 
-<<<<<<< HEAD
 			// sum points
 			if (point.isSum || point.isIntermediateSum) {
 				shapeArgs.y = axis.translate(stackPoint[1], 0, 1);
@@ -1517,25 +1483,6 @@
 			if (shapeArgs.height < 0) {
 				shapeArgs.y += shapeArgs.height;
 				shapeArgs.height *= -1;
-=======
-			// calculate other (up or down) points based on y value
-			} else {
-				// use "_cum" instead of already calculated "cum" to avoid reverse ordering negative columns
-				cumulative = stack._cum === null ? prevStack.total : stack._cum;
-				stack._cum = cumulative + point.y;
-
-				if (point.y < 0) {
-					shapeArgs.y = mathCeil(axis.translate(cumulative, 0, 1)) - crispCorr;
-					shapeArgs.height = mathCeil(axis.translate(stack._cum, 0, 1) - shapeArgs.y);
-				} else {
-					if (prevStack.total + point.y < 0) {
-						shapeArgs.y = axis.translate(stack._cum, 0, 1);
-					}
-
-					shapeArgs.height = mathFloor(prevY - shapeArgs.y);
-				}
-
->>>>>>> f058c07a
 			}
 
 			point.plotY = shapeArgs.y = mathRound(shapeArgs.y) - crispCorr;
