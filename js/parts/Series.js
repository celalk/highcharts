--- conflicted
+++ resolved
@@ -694,46 +694,6 @@
          * @apioption plotOptions.series.getExtremesFromAll
          */
 
-<<<<<<< HEAD
-    /**
-     * Whether to stack the values of each series on top of each other. Possible
-     * values are `undefined` to disable, `"normal"` to stack by value or
-     * `"percent"`. When stacking is enabled, data must be sorted in ascending
-     * X order. A special stacking option is with the streamgraph series type,
-     * where the stacking option is set to `"stream"`. The second one is
-     * `"overlap"`, which only applies to waterfall series.
-     *
-     * @see [yAxis.reversedStacks](#yAxis.reversedStacks)
-     *
-     * @sample {highcharts} highcharts/plotoptions/series-stacking-line/
-     *         Line
-     * @sample {highcharts} highcharts/plotoptions/series-stacking-column/
-     *         Column
-     * @sample {highcharts} highcharts/plotoptions/series-stacking-bar/
-     *         Bar
-     * @sample {highcharts} highcharts/plotoptions/series-stacking-area/
-     *         Area
-     * @sample {highcharts} highcharts/plotoptions/series-stacking-percent-line/
-     *         Line
-     * @sample {highcharts} highcharts/plotoptions/series-stacking-percent-column/
-     *         Column
-     * @sample {highcharts} highcharts/plotoptions/series-stacking-percent-bar/
-     *         Bar
-     * @sample {highcharts} highcharts/plotoptions/series-stacking-percent-area/
-     *         Area
-     * @sample {highcharts} highcharts/plotoptions/series-waterfall-with-normal-stacking
-     *         Column
-     * @sample {highcharts} highcharts/plotoptions/series-waterfall-with-overlap-stacking
-     *         Column
-     * @sample {highstock} stock/plotoptions/stacking/
-     *         Area
-     *
-     * @type       {string}
-     * @product    highcharts highstock
-     * @validvalue ["normal", "percent"]
-     * @apioption  plotOptions.series.stacking
-     */
-=======
         /**
          * An array specifying which option maps to which key in the data point
          * array. This makes it convenient to work with unstructured data arrays
@@ -750,7 +710,6 @@
          * @since     4.1.6
          * @apioption plotOptions.series.keys
          */
->>>>>>> 1a37c045
 
         /**
          * The line cap used for line ends and line joins on the graph.
@@ -1002,7 +961,8 @@
          * value or `"percent"`. When stacking is enabled, data must be sorted
          * in ascending X order. A special stacking option is with the
          * streamgraph series type, where the stacking option is set to
-         * `"stream"`.
+         * `"stream"`. The second one is `"overlap"`, which only applies to
+         * waterfall series.
          *
          * @see [yAxis.reversedStacks](#yAxis.reversedStacks)
          *
@@ -1022,6 +982,10 @@
          *         Bar
          * @sample {highcharts} highcharts/plotoptions/series-stacking-percent-area/
          *         Area
+         * @sample {highcharts} highcharts/plotoptions/series-waterfall-with-normal-stacking
+         *         Column
+         * @sample {highcharts} highcharts/plotoptions/series-waterfall-with-overlap-stacking
+         *         Column
          * @sample {highstock} stock/plotoptions/stacking/
          *         Area
          *
