--- conflicted
+++ resolved
@@ -171,11 +171,7 @@
 	//}
 	turboThreshold: 1000,
 	// zIndex: null
-<<<<<<< HEAD
-	findNearestPointBy: 'x'
-=======
 	findNearestPointBy: 'x' // docs
->>>>>>> 2fe91bd0
 
 }, /** @lends Series.prototype */ {
 	isCartesian: true,
