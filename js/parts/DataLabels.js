(function (H) {
	var addEvent = H.addEvent,
		arrayMax = H.arrayMax,
		defined = H.defined,
		each = H.each,
		extend = H.extend,
		format = H.format,
		merge = H.merge,
		noop = H.noop,
		pick = H.pick,
		relativeLength = H.relativeLength,
		Series = H.Series,
		seriesTypes = H.seriesTypes,
		stop = H.stop;
/**
 * Draw the data labels
 */
Series.prototype.drawDataLabels = function () {

	var series = this,
		seriesOptions = series.options,
		options = seriesOptions.dataLabels,
		points = series.points,
		pointOptions,
		generalOptions,
		hasRendered = series.hasRendered || 0,
		str,
		dataLabelsGroup,
		defer = pick(options.defer, true),
		renderer = series.chart.renderer;

	if (options.enabled || series._hasPointLabels) {

		// Process default alignment of data labels for columns
		if (series.dlProcessOptions) {
			series.dlProcessOptions(options);
		}

		// Create a separate group for the data labels to avoid rotation
		dataLabelsGroup = series.plotGroup(
			'dataLabelsGroup',
			'data-labels',
<<<<<<< HEAD
			options.defer ? 'hidden' : 'visible',
=======
			defer && !hasRendered ? 'hidden' : 'visible', // #5133
>>>>>>> fae5b77c
			options.zIndex || 6
		);

		if (defer) {
			dataLabelsGroup.attr({ opacity: +hasRendered }); // #3300
			if (!hasRendered) {
				addEvent(series, 'afterAnimate', function () {
					if (series.visible) { // #3023, #3024
						dataLabelsGroup.show();
					}
					dataLabelsGroup[seriesOptions.animation ? 'animate' : 'attr']({ opacity: 1 }, { duration: 200 });
				});
			}
		}

		// Make the labels for each point
		generalOptions = options;
		each(points, function (point) {

			var enabled,
				dataLabel = point.dataLabel,
				labelConfig,
				attr,
				name,
				rotation,
				connector = point.connector,
				isNew = true,
				style,
				moreStyle = {};

			// Determine if each data label is enabled
			pointOptions = point.dlOptions || (point.options && point.options.dataLabels); // dlOptions is used in treemaps
			enabled = pick(pointOptions && pointOptions.enabled, generalOptions.enabled) && point.y !== null; // #2282, #4641


			// If the point is outside the plot area, destroy it. #678, #820
			if (dataLabel && !enabled) {
				point.dataLabel = dataLabel.destroy();

			// Individual labels are disabled if the are explicitly disabled
			// in the point options, or if they fall outside the plot area.
			} else if (enabled) {

				// Create individual options structure that can be extended without
				// affecting others
				options = merge(generalOptions, pointOptions);
				style = options.style;

				rotation = options.rotation;

				// Get the string
				labelConfig = point.getLabelConfig();
				str = options.format ?
					format(options.format, labelConfig) :
					options.formatter.call(labelConfig, options);

				/*= if (build.classic) { =*/
				// Determine the color
				style.color = pick(options.color, style.color, series.color, 'black');
				/*= } =*/

				// update existing label
				if (dataLabel) {

					if (defined(str)) {
						dataLabel
							.attr({
								text: str
							});
						isNew = false;

					} else { // #1437 - the label is shown conditionally
						point.dataLabel = dataLabel = dataLabel.destroy();
						if (connector) {
							point.connector = connector.destroy();
						}
					}

				// create new label
				} else if (defined(str)) {
					attr = {
						//align: align,
						/*= if (build.classic) { =*/
						fill: options.backgroundColor,
						stroke: options.borderColor,
						'stroke-width': options.borderWidth,
						/*= } =*/
						r: options.borderRadius || 0,
						rotation: rotation,
						padding: options.padding,
						zIndex: 1
					};
					
					/*= if (build.classic) { =*/
					// Get automated contrast color
					if (style.color === 'contrast') {
						moreStyle.color = options.inside || options.distance < 0 || !!seriesOptions.stacking ?
							renderer.getContrast(point.color || series.color) :
							'#000000';
					}

					if (seriesOptions.cursor) {
						moreStyle.cursor = seriesOptions.cursor;
					}
					/*= } =*/


					// Remove unused attributes (#947)
					for (name in attr) {
						if (attr[name] === undefined) {
							delete attr[name];
						}
					}

					dataLabel = point.dataLabel = renderer[rotation ? 'text' : 'label']( // labels don't support rotation
						str,
						0,
						-9999,
						options.shape,
						null,
						null,
						options.useHTML,
						null, 
						'data-label'
					)
					.attr(attr)
					.css(extend(style, moreStyle))
					.add(dataLabelsGroup);

					if (options.className) { // docs
						dataLabel.addClass(options.className);
					}

					/*= if (build.classic) { =*/
					dataLabel.shadow(options.shadow);
					/*= } =*/

				}

				if (dataLabel) {
					// Now the data label is created and placed at 0,0, so we need to align it
					series.alignDataLabel(point, dataLabel, options, null, isNew);
				}
			}
		});
	}
};

/**
 * Align each individual data label
 */
Series.prototype.alignDataLabel = function (point, dataLabel, options, alignTo, isNew) {
	var chart = this.chart,
		inverted = chart.inverted,
		plotX = pick(point.plotX, -9999),
		plotY = pick(point.plotY, -9999),
		bBox = dataLabel.getBBox(),
		fontSize,
		baseline,
		rotation = options.rotation,
		normRotation,
		negRotation,
		rotCorr, // rotation correction
		// Math.round for rounding errors (#2683), alignTo to allow column labels (#2700)
		visible = this.visible && (point.series.forceDL || chart.isInsidePlot(plotX, Math.round(plotY), inverted) ||
			(alignTo && chart.isInsidePlot(plotX, inverted ? alignTo.x + 1 : alignTo.y + alignTo.height - 1, inverted))),
		alignAttr, // the final position;
		justify = pick(options.overflow, 'justify') === 'justify';

	if (visible) {

		/*= if (build.classic) { =*/
		fontSize = options.style.fontSize;
		/*= } =*/

		baseline = chart.renderer.fontMetrics(fontSize, dataLabel).b;

		// The alignment box is a singular point
		alignTo = extend({
			x: inverted ? chart.plotWidth - plotY : plotX,
			y: Math.round(inverted ? chart.plotHeight - plotX : plotY),
			width: 0,
			height: 0
		}, alignTo);

		// Add the text size for alignment calculation
		extend(options, {
			width: bBox.width,
			height: bBox.height
		});

		// Allow a hook for changing alignment in the last moment, then do the alignment
		if (rotation) {
			justify = false; // Not supported for rotated text
			rotCorr = chart.renderer.rotCorr(baseline, rotation); // #3723
			alignAttr = {
				x: alignTo.x + options.x + alignTo.width / 2 + rotCorr.x,
				y: alignTo.y + options.y + { top: 0, middle: 0.5, bottom: 1 }[options.verticalAlign] * alignTo.height
			};
			dataLabel[isNew ? 'attr' : 'animate'](alignAttr)
				.attr({ // #3003
					align: align
				});

			// Compensate for the rotated label sticking out on the sides
			normRotation = (rotation + 720) % 360;
			negRotation = normRotation > 180 && normRotation < 360;

			if (align === 'left') {
				alignAttr.y -= negRotation ? bBox.height : 0;
			} else if (align === 'center') {
				alignAttr.x -= bBox.width / 2;
				alignAttr.y -= bBox.height / 2;
			} else if (align === 'right') {
				alignAttr.x -= bBox.width;
				alignAttr.y -= negRotation ? 0 : bBox.height;
			}
			

		} else {
			dataLabel.align(options, null, alignTo);
			alignAttr = dataLabel.alignAttr;
		}

		// Handle justify or crop
		if (justify) {
			this.justifyDataLabel(dataLabel, options, alignAttr, bBox, alignTo, isNew);
			
		// Now check that the data label is within the plot area
		} else if (pick(options.crop, true)) {
			visible = chart.isInsidePlot(alignAttr.x, alignAttr.y) && chart.isInsidePlot(alignAttr.x + bBox.width, alignAttr.y + bBox.height);
		}

		// When we're using a shape, make it possible with a connector or an arrow pointing to thie point
		if (options.shape && !rotation) {
			dataLabel.attr({
				anchorX: point.plotX,
				anchorY: point.plotY
			});
		}
	}

	// Show or hide based on the final aligned position
	if (!visible) {
		stop(dataLabel);
		dataLabel.attr({ y: -9999 });
		dataLabel.placed = false; // don't animate back in
	}

};

/**
 * If data labels fall partly outside the plot area, align them back in, in a way that
 * doesn't hide the point.
 */
Series.prototype.justifyDataLabel = function (dataLabel, options, alignAttr, bBox, alignTo, isNew) {
	var chart = this.chart,
		align = options.align,
		verticalAlign = options.verticalAlign,
		off,
		justified,
		padding = dataLabel.box ? 0 : (dataLabel.padding || 0);

	// Off left
	off = alignAttr.x + padding;
	if (off < 0) {
		if (align === 'right') {
			options.align = 'left';
		} else {
			options.x = -off;
		}
		justified = true;
	}

	// Off right
	off = alignAttr.x + bBox.width - padding;
	if (off > chart.plotWidth) {
		if (align === 'left') {
			options.align = 'right';
		} else {
			options.x = chart.plotWidth - off;
		}
		justified = true;
	}

	// Off top
	off = alignAttr.y + padding;
	if (off < 0) {
		if (verticalAlign === 'bottom') {
			options.verticalAlign = 'top';
		} else {
			options.y = -off;
		}
		justified = true;
	}

	// Off bottom
	off = alignAttr.y + bBox.height - padding;
	if (off > chart.plotHeight) {
		if (verticalAlign === 'top') {
			options.verticalAlign = 'bottom';
		} else {
			options.y = chart.plotHeight - off;
		}
		justified = true;
	}

	if (justified) {
		dataLabel.placed = !isNew;
		dataLabel.align(options, null, alignTo);
	}
};

/**
 * Override the base drawDataLabels method by pie specific functionality
 */
if (seriesTypes.pie) {
	seriesTypes.pie.prototype.drawDataLabels = function () {
		var series = this,
			data = series.data,
			point,
			chart = series.chart,
			options = series.options.dataLabels,
			connectorPadding = pick(options.connectorPadding, 10),
			connectorWidth = pick(options.connectorWidth, 1),
			plotWidth = chart.plotWidth,
			plotHeight = chart.plotHeight,
			connector,
			connectorPath,
			softConnector = pick(options.softConnector, true),
			distanceOption = options.distance,
			seriesCenter = series.center,
			radius = seriesCenter[2] / 2,
			centerY = seriesCenter[1],
			outside = distanceOption > 0,
			dataLabel,
			dataLabelWidth,
			labelPos,
			labelHeight,
			halves = [// divide the points into right and left halves for anti collision
				[], // right
				[]  // left
			],
			x,
			y,
			visibility,
			rankArr,
			i,
			j,
			overflow = [0, 0, 0, 0], // top, right, bottom, left
			sort = function (a, b) {
				return b.y - a.y;
			};

		// get out if not enabled
		if (!series.visible || (!options.enabled && !series._hasPointLabels)) {
			return;
		}

		// run parent method
		Series.prototype.drawDataLabels.apply(series);

		each(data, function (point) {
			if (point.dataLabel && point.visible) { // #407, #2510

				// Arrange points for detection collision
				halves[point.half].push(point);

				// Reset positions (#4905)
				point.dataLabel._pos = null;
			}
		});

		/* Loop over the points in each half, starting from the top and bottom
		 * of the pie to detect overlapping labels.
		 */
		i = 2;
		while (i--) {

			var slots = [],
				slotsLength,
				usedSlots = [],
				points = halves[i],
				pos,
				bottom,
				length = points.length,
				slotIndex;

			if (!length) {
				continue;
			}

			// Sort by angle
			series.sortByAngle(points, i - 0.5);

			// Assume equal label heights on either hemisphere (#2630)
			j = labelHeight = 0;
			while (!labelHeight && points[j]) { // #1569
				labelHeight = points[j] && points[j].dataLabel && (points[j].dataLabel.getBBox().height || 21); // 21 is for #968
				j++;
			}

			// Only do anti-collision when we are outside the pie and have connectors (#856)
			if (distanceOption > 0) {

				// Build the slots
				bottom = Math.min(centerY + radius + distanceOption, chart.plotHeight);
				for (pos = Math.max(0, centerY - radius - distanceOption); pos <= bottom; pos += labelHeight) {
					slots.push(pos);
				}
				slotsLength = slots.length;


				/* Visualize the slots
				if (!series.slotElements) {
					series.slotElements = [];
				}
				if (i === 1) {
					series.slotElements.forEach(function (elem) {
						elem.destroy();
					});
					series.slotElements.length = 0;
				}

				slots.forEach(function (pos, no) {
					var slotX = series.getX(pos, i) + chart.plotLeft - (i ? 100 : 0),
						slotY = pos + chart.plotTop;

					if (isNumber(slotX)) {
						series.slotElements.push(chart.renderer.rect(slotX, slotY - 7, 100, labelHeight, 1)
							.attr({
								'stroke-width': 1,
								stroke: 'silver',
								fill: 'rgba(0,0,255,0.1)'
							})
							.add());
						series.slotElements.push(chart.renderer.text('Slot '+ no, slotX, slotY + 4)
							.attr({
								fill: 'silver'
							}).add());
					}
				});
				// */

				// if there are more values than available slots, remove lowest values
				if (length > slotsLength) {
					// create an array for sorting and ranking the points within each quarter
					rankArr = [].concat(points);
					rankArr.sort(sort);
					j = length;
					while (j--) {
						rankArr[j].rank = j;
					}
					j = length;
					while (j--) {
						if (points[j].rank >= slotsLength) {
							points.splice(j, 1);
						}
					}
					length = points.length;
				}

				// The label goes to the nearest open slot, but not closer to the edge than
				// the label's index.
				for (j = 0; j < length; j++) {

					point = points[j];
					labelPos = point.labelPos;

					var closest = 9999,
						distance,
						slotI;

					// find the closest slot index
					for (slotI = 0; slotI < slotsLength; slotI++) {
						distance = Math.abs(slots[slotI] - labelPos[1]);
						if (distance < closest) {
							closest = distance;
							slotIndex = slotI;
						}
					}

					// if that slot index is closer to the edges of the slots, move it
					// to the closest appropriate slot
					if (slotIndex < j && slots[j] !== null) { // cluster at the top
						slotIndex = j;
					} else if (slotsLength  < length - j + slotIndex && slots[j] !== null) { // cluster at the bottom
						slotIndex = slotsLength - length + j;
						while (slots[slotIndex] === null) { // make sure it is not taken
							slotIndex++;
						}
					} else {
						// Slot is taken, find next free slot below. In the next run, the next slice will find the
						// slot above these, because it is the closest one
						while (slots[slotIndex] === null) { // make sure it is not taken
							slotIndex++;
						}
					}

					usedSlots.push({ i: slotIndex, y: slots[slotIndex] });
					slots[slotIndex] = null; // mark as taken
				}
				// sort them in order to fill in from the top
				usedSlots.sort(sort);
			}

			// now the used slots are sorted, fill them up sequentially
			for (j = 0; j < length; j++) {

				var slot, naturalY;

				point = points[j];
				labelPos = point.labelPos;
				dataLabel = point.dataLabel;
				visibility = point.visible === false ? 'hidden' : 'inherit';
				naturalY = labelPos[1];

				if (distanceOption > 0) {
					slot = usedSlots.pop();
					slotIndex = slot.i;

					// if the slot next to currrent slot is free, the y value is allowed
					// to fall back to the natural position
					y = slot.y;
					if ((naturalY > y && slots[slotIndex + 1] !== null) ||
							(naturalY < y &&  slots[slotIndex - 1] !== null)) {
						y = Math.min(Math.max(0, naturalY), chart.plotHeight);
					}

				} else {
					y = naturalY;
				}

				// get the x - use the natural x position for first and last slot, to prevent the top
				// and botton slice connectors from touching each other on either side
				x = options.justify ?
					seriesCenter[0] + (i ? -1 : 1) * (radius + distanceOption) :
					series.getX(y === centerY - radius - distanceOption || y === centerY + radius + distanceOption ? naturalY : y, i);


				// Record the placement and visibility
				dataLabel._attr = {
					visibility: visibility,
					align: labelPos[6]
				};
				dataLabel._pos = {
					x: x + options.x +
						({ left: connectorPadding, right: -connectorPadding }[labelPos[6]] || 0),
					y: y + options.y - 10 // 10 is for the baseline (label vs text)
				};
				dataLabel.connX = x;
				dataLabel.connY = y;


				// Detect overflowing data labels
				if (this.options.size === null) {
					dataLabelWidth = dataLabel.width;
					// Overflow left
					if (x - dataLabelWidth < connectorPadding) {
						overflow[3] = Math.max(Math.round(dataLabelWidth - x + connectorPadding), overflow[3]);

					// Overflow right
					} else if (x + dataLabelWidth > plotWidth - connectorPadding) {
						overflow[1] = Math.max(Math.round(x + dataLabelWidth - plotWidth + connectorPadding), overflow[1]);
					}

					// Overflow top
					if (y - labelHeight / 2 < 0) {
						overflow[0] = Math.max(Math.round(-y + labelHeight / 2), overflow[0]);

					// Overflow left
					} else if (y + labelHeight / 2 > plotHeight) {
						overflow[2] = Math.max(Math.round(y + labelHeight / 2 - plotHeight), overflow[2]);
					}
				}
			} // for each point
		} // for each half

		// Do not apply the final placement and draw the connectors until we have verified
		// that labels are not spilling over.
		if (arrayMax(overflow) === 0 || this.verifyDataLabelOverflow(overflow)) {

			// Place the labels in the final position
			this.placeDataLabels();

			// Draw the connectors
			if (outside && connectorWidth) {
				each(this.points, function (point) {
					var isNew;

					connector = point.connector;
					labelPos = point.labelPos;
					dataLabel = point.dataLabel;

					if (dataLabel && dataLabel._pos && point.visible) {
						visibility = dataLabel._attr.visibility;
						x = dataLabel.connX;
						y = dataLabel.connY;
						connectorPath = softConnector ? [
							'M',
							x + (labelPos[6] === 'left' ? 5 : -5), y, // end of the string at the label
							'C',
							x, y, // first break, next to the label
							2 * labelPos[2] - labelPos[4], 2 * labelPos[3] - labelPos[5],
							labelPos[2], labelPos[3], // second break
							'L',
							labelPos[4], labelPos[5] // base
						] : [
							'M',
							x + (labelPos[6] === 'left' ? 5 : -5), y, // end of the string at the label
							'L',
							labelPos[2], labelPos[3], // second break
							'L',
							labelPos[4], labelPos[5] // base
						];

						isNew = !connector;

						if (isNew) {
							point.connector = connector = chart.renderer.path()
								.addClass('highcharts-data-label-connector highcharts-color-' + point.colorIndex)
								.add(series.dataLabelsGroup);

							/*= if (build.classic) { =*/
							connector.attr({
								'stroke-width': connectorWidth,
								'stroke': options.connectorColor || point.color || '#606060',
							});
							/*= } =*/
						}
						connector[isNew ? 'attr' : 'animate']({ d: connectorPath });
						connector.attr('visibility', visibility);

					} else if (connector) {
						point.connector = connector.destroy();
					}
				});
			}
		}
	};
	/**
	 * Perform the final placement of the data labels after we have verified that they
	 * fall within the plot area.
	 */
	seriesTypes.pie.prototype.placeDataLabels = function () {
		each(this.points, function (point) {
			var dataLabel = point.dataLabel,
				_pos;

			if (dataLabel && point.visible) {
				_pos = dataLabel._pos;
				if (_pos) {
					dataLabel.attr(dataLabel._attr);
					dataLabel[dataLabel.moved ? 'animate' : 'attr'](_pos);
					dataLabel.moved = true;
				} else if (dataLabel) {
					dataLabel.attr({ y: -9999 });
				}
			}
		});
	};

	seriesTypes.pie.prototype.alignDataLabel =  noop;

	/**
	 * Verify whether the data labels are allowed to draw, or we should run more translation and data
	 * label positioning to keep them inside the plot area. Returns true when data labels are ready
	 * to draw.
	 */
	seriesTypes.pie.prototype.verifyDataLabelOverflow = function (overflow) {

		var center = this.center,
			options = this.options,
			centerOption = options.center,
			minSize = options.minSize || 80,
			newSize = minSize,
			ret;

		// Handle horizontal size and center
		if (centerOption[0] !== null) { // Fixed center
			newSize = Math.max(center[2] - Math.max(overflow[1], overflow[3]), minSize);

		} else { // Auto center
			newSize = Math.max(
				center[2] - overflow[1] - overflow[3], // horizontal overflow
				minSize
			);
			center[0] += (overflow[3] - overflow[1]) / 2; // horizontal center
		}

		// Handle vertical size and center
		if (centerOption[1] !== null) { // Fixed center
			newSize = Math.max(Math.min(newSize, center[2] - Math.max(overflow[0], overflow[2])), minSize);

		} else { // Auto center
			newSize = Math.max(
				Math.min(
					newSize,
					center[2] - overflow[0] - overflow[2] // vertical overflow
				),
				minSize
			);
			center[1] += (overflow[0] - overflow[2]) / 2; // vertical center
		}

		// If the size must be decreased, we need to run translate and drawDataLabels again
		if (newSize < center[2]) {
			center[2] = newSize;
			center[3] = Math.min(relativeLength(options.innerSize || 0, newSize), newSize); // #3632
			this.translate(center);
			
			if (this.drawDataLabels) {
				this.drawDataLabels();
			}
		// Else, return true to indicate that the pie and its labels is within the plot area
		} else {
			ret = true;
		}
		return ret;
	};
}

if (seriesTypes.column) {

	/**
	 * Override the basic data label alignment by adjusting for the position of the column
	 */
	seriesTypes.column.prototype.alignDataLabel = function (point, dataLabel, options,  alignTo, isNew) {
		var inverted = this.chart.inverted,
			series = point.series,
			dlBox = point.dlBox || point.shapeArgs, // data label box for alignment
			below = pick(point.below, point.plotY > pick(this.translatedThreshold, series.yAxis.len)), // point.below is used in range series
			inside = pick(options.inside, !!this.options.stacking), // draw it inside the box?
			overshoot;

		// Align to the column itself, or the top of it
		if (dlBox) { // Area range uses this method but not alignTo
			alignTo = merge(dlBox);

			if (alignTo.y < 0) {
				alignTo.height += alignTo.y;
				alignTo.y = 0;
			}
			overshoot = alignTo.y + alignTo.height - series.yAxis.len;
			if (overshoot > 0) {
				alignTo.height -= overshoot;
			}

			if (inverted) {
				alignTo = {
					x: series.yAxis.len - alignTo.y - alignTo.height,
					y: series.xAxis.len - alignTo.x - alignTo.width,
					width: alignTo.height,
					height: alignTo.width
				};
			}

			// Compute the alignment box
			if (!inside) {
				if (inverted) {
					alignTo.x += below ? 0 : alignTo.width;
					alignTo.width = 0;
				} else {
					alignTo.y += below ? alignTo.height : 0;
					alignTo.height = 0;
				}
			}
		}


		// When alignment is undefined (typically columns and bars), display the individual
		// point below or above the point depending on the threshold
		options.align = pick(
			options.align,
			!inverted || inside ? 'center' : below ? 'right' : 'left'
		);
		options.verticalAlign = pick(
			options.verticalAlign,
			inverted || inside ? 'middle' : below ? 'top' : 'bottom'
		);

		// Call the parent method
		Series.prototype.alignDataLabel.call(this, point, dataLabel, options, alignTo, isNew);
	};
}

	return H;
}(Highcharts));<|MERGE_RESOLUTION|>--- conflicted
+++ resolved
@@ -40,11 +40,7 @@
 		dataLabelsGroup = series.plotGroup(
 			'dataLabelsGroup',
 			'data-labels',
-<<<<<<< HEAD
-			options.defer ? 'hidden' : 'visible',
-=======
 			defer && !hasRendered ? 'hidden' : 'visible', // #5133
->>>>>>> fae5b77c
 			options.zIndex || 6
 		);
 
@@ -207,6 +203,7 @@
 		rotation = options.rotation,
 		normRotation,
 		negRotation,
+		align = options.align,
 		rotCorr, // rotation correction
 		// Math.round for rounding errors (#2683), alignTo to allow column labels (#2700)
 		visible = this.visible && (point.series.forceDL || chart.isInsidePlot(plotX, Math.round(plotY), inverted) ||
@@ -671,7 +668,7 @@
 							/*= if (build.classic) { =*/
 							connector.attr({
 								'stroke-width': connectorWidth,
-								'stroke': options.connectorColor || point.color || '#606060',
+								'stroke': options.connectorColor || point.color || '#606060'
 							});
 							/*= } =*/
 						}
