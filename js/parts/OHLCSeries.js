/**
 * (c) 2010-2017 Torstein Honsi
 *
 * License: www.highcharts.com/license
 */
'use strict';
import H from './Globals.js';
import './Utilities.js';
import './Point.js';
var each = H.each,
	Point = H.Point,
	seriesType = H.seriesType,
	seriesTypes = H.seriesTypes,
	defaultOptions = H.defaultOptions;

H.extend(defaultOptions.lang, {
	ohlcLabels: ['Open', 'High', 'Low', 'Close'] // docs
});

/**
 * The ohlc series type.
 *
 * @constructor seriesTypes.ohlc
 * @augments seriesTypes.column
 */
/**
 * An OHLC chart is a style of financial chart used to describe price
 * movements over time. It displays open, high, low and close values per data
 * point.
 *
 * @sample stock/demo/ohlc/ OHLC chart
 * @extends {plotOptions.column}
 * @excluding borderColor,borderRadius,borderWidth
 * @product highstock
 * @optionparent plotOptions.ohlc
 */
seriesType('ohlc', 'column', {

	/**
	 * The approximate pixel width of each group. If for example a series
	 * with 30 points is displayed over a 600 pixel wide plot area, no grouping
	 * is performed. If however the series contains so many points that
	 * the spacing is less than the groupPixelWidth, Highcharts will try
	 * to group it into appropriate groups so that each is more or less
	 * two pixels wide. Defaults to `5`.
	 * 
	 * @type {Number}
	 * @default 5
	 * @product highstock
	 * @apioption plotOptions.ohlc.dataGrouping.groupPixelWidth
	 */

	/**
	 * The pixel width of the line/border. Defaults to `1`.
	 * 
	 * @type {Number}
	 * @sample {highstock} stock/plotoptions/ohlc-linewidth/ A greater line width
	 * @default 1
	 * @product highstock
	 */
	lineWidth: 1,

	tooltip: {
<<<<<<< HEAD
		/**
		 */
		pointFormatter: function () {
			var spanTag,
				point = this,
				labels = point.series.chart.options.lang.ohlcLabels;
			/*= if (!build.classic) { =*/
			spanTag = '<span class="highcharts-color-' + point.colorIndex;
			/*= } else { =*/
			spanTag = '<span style="color:' + point.color;
			/*= } =*/
			return spanTag + '">\u25CF</span> <b> ' + point.series.name + 
				'</b><br/>' +
				H.map(['open', 'high', 'low', 'close'], function (key, i) {
					return labels[i] + ': ' + point[key];
				}).join('<br/>');
		}
=======
		/*= if (!build.classic) { =*/
		pointFormat: '<span class="highcharts-color-{point.colorIndex}">\u25CF</span> <b> {series.name}</b><br/>' +
			'Open: {point.open}<br/>' +
			'High: {point.high}<br/>' +
			'Low: {point.low}<br/>' +
			'Close: {point.close}<br/>',
		/*= } else { =*/

		pointFormat: '<span style="color:{point.color}">\u25CF</span> <b> {series.name}</b><br/>' +
			'Open: {point.open}<br/>' +
			'High: {point.high}<br/>' +
			'Low: {point.low}<br/>' +
			'Close: {point.close}<br/>'
		/*= } =*/
>>>>>>> 2dbdceec
	},

	threshold: null,
	/*= if (build.classic) { =*/

	states: {

		/**
		 * @extends plotOptions.column.states.hover
		 * @product highstock
		 */
		hover: {

			/**
			 * The pixel width of the line representing the OHLC point.
			 * 
			 * @type {Number}
			 * @default 3
			 * @product highstock
			 */
			lineWidth: 3
		}
	},

	
	/**
	 * Line color for up points.
	 * 
	 * @type {Color}
	 * @product highstock
	 * @apioption plotOptions.ohlc.upColor
	 */
	
	/*= } =*/

	stickyTracking: true

}, /** @lends seriesTypes.ohlc */ {
	directTouch: false,
	pointArrayMap: ['open', 'high', 'low', 'close'], // array point configs are mapped to this
	toYData: function (point) { // return a plain array for speedy calculation
		return [point.open, point.high, point.low, point.close];
	},
	pointValKey: 'close',

	/*= if (build.classic) { =*/
	pointAttrToOptions: {
		'stroke': 'color',
		'stroke-width': 'lineWidth'
	},

	/**
	 * Postprocess mapping between options and SVG attributes
	 */
	pointAttribs: function (point, state) {
		var attribs = seriesTypes.column.prototype.pointAttribs.call(
				this,
				point,
				state
			),
			options = this.options;

		delete attribs.fill;

		if (
			!point.options.color &&
			options.upColor &&
			point.open < point.close
		) {
			attribs.stroke = options.upColor;
		}

		return attribs;
	},
	/*= } =*/

	/**
	 * Translate data points from raw values x and y to plotX and plotY
	 */
	translate: function () {
		var series = this,
			yAxis = series.yAxis,
			hasModifyValue = !!series.modifyValue,
			translated = ['plotOpen', 'plotHigh', 'plotLow', 'plotClose', 'yBottom']; // translate OHLC for

		seriesTypes.column.prototype.translate.apply(series);

		// Do the translation
		each(series.points, function (point) {
			each([point.open, point.high, point.low, point.close, point.low], function (value, i) {
				if (value !== null) {
					if (hasModifyValue) {
						value = series.modifyValue(value);
					}
					point[translated[i]] = yAxis.toPixels(value, true);
				}
			});

			// Align the tooltip to the high value to avoid covering the point
			point.tooltipPos[1] =
				point.plotHigh + yAxis.pos - series.chart.plotTop;
		});
	},

	/**
	 * Draw the data points
	 */
	drawPoints: function () {
		var series = this,
			points = series.points,
			chart = series.chart;


		each(points, function (point) {
			var plotOpen,
				plotClose,
				crispCorr,
				halfWidth,
				path,
				graphic = point.graphic,
				crispX,
				isNew = !graphic;

			if (point.plotY !== undefined) {

				// Create and/or update the graphic
				if (!graphic) {
					point.graphic = graphic = chart.renderer.path()
						.add(series.group);
				}

				/*= if (build.classic) { =*/
				graphic.attr(series.pointAttribs(point, point.selected && 'select')); // #3897
				/*= } =*/

				// crisp vector coordinates
				crispCorr = (graphic.strokeWidth() % 2) / 2;
				crispX = Math.round(point.plotX) - crispCorr;  // #2596
				halfWidth = Math.round(point.shapeArgs.width / 2);

				// the vertical stem
				path = [
					'M',
					crispX, Math.round(point.yBottom),
					'L',
					crispX, Math.round(point.plotHigh)
				];

				// open
				if (point.open !== null) {
					plotOpen = Math.round(point.plotOpen) + crispCorr;
					path.push(
						'M',
						crispX,
						plotOpen,
						'L',
						crispX - halfWidth,
						plotOpen
					);
				}

				// close
				if (point.close !== null) {
					plotClose = Math.round(point.plotClose) + crispCorr;
					path.push(
						'M',
						crispX,
						plotClose,
						'L',
						crispX + halfWidth,
						plotClose
					);
				}

				graphic[isNew ? 'attr' : 'animate']({ d: path })
					.addClass(point.getClassName(), true);

			}


		});

	},

	animate: null // Disable animation

/**
 * @constructor seriesTypes.ohlc.prototype.pointClass
 * @extends {Point}
 */
}, /** @lends seriesTypes.ohlc.prototype.pointClass.prototype */ {
	/**
 	 * Extend the parent method by adding up or down to the class name.
 	 */
	getClassName: function () {
		return Point.prototype.getClassName.call(this) +
			(this.open < this.close ? ' highcharts-point-up' : ' highcharts-point-down');
	}
});

/**
 * A `ohlc` series. If the [type](#series.ohlc.type) option is not
 * specified, it is inherited from [chart.type](#chart.type).
 * 
 * For options that apply to multiple series, it is recommended to add
 * them to the [plotOptions.series](#plotOptions.series) options structure.
 * To apply to all series of this specific type, apply it to [plotOptions.
 * ohlc](#plotOptions.ohlc).
 * 
 * @type {Object}
 * @extends series,plotOptions.ohlc
 * @excluding dataParser,dataURL
 * @product highstock
 * @apioption series.ohlc
 */

/**
 * An array of data points for the series. For the `ohlc` series type,
 * points can be given in the following ways:
 * 
 * 1.  An array of arrays with 5 or 4 values. In this case, the values
 * correspond to `x,open,high,low,close`. If the first value is a string,
 * it is applied as the name of the point, and the `x` value is inferred.
 * The `x` value can also be omitted, in which case the inner arrays
 * should be of length 4\. Then the `x` value is automatically calculated,
 * either starting at 0 and incremented by 1, or from `pointStart`
 * and `pointInterval` given in the series options.
 * 
 *  ```js
 *     data: [
 *         [0, 6, 5, 6, 7],
 *         [1, 9, 4, 8, 2],
 *         [2, 6, 3, 4, 10]
 *     ]
 *  ```
 * 
 * 2.  An array of objects with named values. The objects are point
 * configuration objects as seen below. If the total number of data
 * points exceeds the series' [turboThreshold](#series.ohlc.turboThreshold),
 * this option is not available.
 * 
 *  ```js
 *     data: [{
 *         x: 1,
 *         open: 3,
 *         high: 4,
 *         low: 5,
 *         close: 2,
 *         name: "Point2",
 *         color: "#00FF00"
 *     }, {
 *         x: 1,
 *         open: 4,
 *         high: 3,
 *         low: 6,
 *         close: 7,
 *         name: "Point1",
 *         color: "#FF00FF"
 *     }]
 *  ```
 * 
 * @type {Array<Object|Array>}
 * @extends series.arearange.data
 * @excluding y,marker
 * @product highstock
 * @apioption series.ohlc.data
 */

/**
 * The closing value of each data point.
 * 
 * @type {Number}
 * @product highstock
 * @apioption series.ohlc.data.close
 */

/**
 * The opening value of each data point.
 * 
 * @type {Number}
 * @product highstock
 * @apioption series.ohlc.data.open
 */<|MERGE_RESOLUTION|>--- conflicted
+++ resolved
@@ -61,7 +61,6 @@
 	lineWidth: 1,
 
 	tooltip: {
-<<<<<<< HEAD
 		/**
 		 */
 		pointFormatter: function () {
@@ -79,22 +78,6 @@
 					return labels[i] + ': ' + point[key];
 				}).join('<br/>');
 		}
-=======
-		/*= if (!build.classic) { =*/
-		pointFormat: '<span class="highcharts-color-{point.colorIndex}">\u25CF</span> <b> {series.name}</b><br/>' +
-			'Open: {point.open}<br/>' +
-			'High: {point.high}<br/>' +
-			'Low: {point.low}<br/>' +
-			'Close: {point.close}<br/>',
-		/*= } else { =*/
-
-		pointFormat: '<span style="color:{point.color}">\u25CF</span> <b> {series.name}</b><br/>' +
-			'Open: {point.open}<br/>' +
-			'High: {point.high}<br/>' +
-			'Low: {point.low}<br/>' +
-			'Close: {point.close}<br/>'
-		/*= } =*/
->>>>>>> 2dbdceec
 	},
 
 	threshold: null,
