--- conflicted
+++ resolved
@@ -239,16 +239,9 @@
 
 		// If the StackItem doesn't exist, create it first
 		stack = stacks[key][x];
-<<<<<<< HEAD
 		if (y !== null) {
-			stack.points[pointKey] = stack.points[series.index] = [stack.cum || 0];
-		}
-=======
-		//stack.points[pointKey] = [stack.cum || stackThreshold];
-		stack.points[pointKey] = [pick(stack.cum, stackThreshold)];
-
-		
->>>>>>> a9c7d4a7
+			stack.points[pointKey] = [pick(stack.cum, stackThreshold)];
+		}
 
 		// Add value to the stack total
 		if (stacking === 'percent') {
