--- conflicted
+++ resolved
@@ -2402,20 +2402,12 @@
     /*= if (!build.classic) { =*/
     /**
      * General method for adding a definition to the SVG `defs` tag. Can be used
-<<<<<<< HEAD
-     * for gradients, fills, filters etc. Styled mode only. A hook for adding
-     * general definitions to the SVG's defs tag. Definitions can be
-     * referenced from the CSS by its `id`. Read more in
-     * {@link https://www.highcharts.com/docs/chart-design-and-style/gradients-shadows-and-patterns|gradients, shadows and patterns}.
-     * Styled mode only.
-=======
      *   for gradients, fills, filters etc. Styled mode only. A hook for adding
      *   general definitions to the SVG's defs tag. Definitions can be
      *   referenced from the CSS by its `id`. Read more in
      *   [gradients, shadows and patterns]{@link https://www.highcharts.com/docs/
      *   chart-design-and-style/gradients-shadows-and-patterns}.
      *   Styled mode only.
->>>>>>> a6141614
      *
      * @param  {Highcharts.SVGDefinitionObject} def
      *         A serialized form of an SVG definition, including children.
