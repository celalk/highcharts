--- conflicted
+++ resolved
@@ -267,18 +267,6 @@
  * Serialized form of an SVG definition, including children. Some key
  * property names are reserved: tagName, textContent, and children.
  *
-<<<<<<< HEAD
- * @typedef Highcharts.SVGDefinitionObject
- *
- * @property {number|string|Array<Highcharts.SVGDefinitionObject>|undefined}
- *           [key:string]
- *
- * @property {Array<Highcharts.SVGDefinitionObject>|undefined} [children]
- *
- * @property {string|undefined} [tagName]
- *
- * @property {string|undefined} [textContent]
-=======
  * @interface Highcharts.SVGDefinitionObject
  *//**
  * @name Highcharts.SVGDefinitionObject#[key:string]
@@ -292,7 +280,6 @@
  *//**
  * @name Highcharts.SVGDefinitionObject#textContent
  * @type {string|undefined}
->>>>>>> c00f410c
  */
 
 /**
@@ -1971,11 +1958,6 @@
         return null;
     },
 
-<<<<<<< HEAD
-=======
-    /*= if (build.classic) { =*/
-
->>>>>>> c00f410c
     /**
      * Add a shadow to the element. Must be called after the element is added to
      * the DOM. In styled mode, this method is not used, instead use `defs` and
@@ -2154,11 +2136,6 @@
 
     },
 
-<<<<<<< HEAD
-=======
-    /*= if (build.classic) { =*/
-
->>>>>>> c00f410c
     /**
      * @private
      * @function Highcharts.SVGElement#dashstyleSetter
@@ -2197,11 +2174,6 @@
         }
     },
 
-<<<<<<< HEAD
-=======
-    /*= } =*/
-
->>>>>>> c00f410c
     /**
      * @private
      * @function Highcharts.SVGElement#alignSetter
@@ -2542,17 +2514,14 @@
      * @param {boolean} [allowHTML=true]
      *        Whether the renderer is allowed to include HTML text, which will
      *        be projected on top of the SVG.
-<<<<<<< HEAD
-     *
-     * @param {boolean|undefined} [styledMode=false]
+     *
+     * @param {boolean} [styledMode=false]
      *        Whether the renderer belongs to a chart that is in styled mode.
      *        If it does, it will avoid setting presentational attributes in
      *        some cases, but not when set explicitly through `.attr` and `.css`
      *        etc.
      *
      * @return {void}
-=======
->>>>>>> c00f410c
      */
     init: function (
         container,
@@ -2681,11 +2650,6 @@
         }
     },
 
-<<<<<<< HEAD
-=======
-    /*= if (!build.classic) { =*/
-
->>>>>>> c00f410c
     /**
      * General method for adding a definition to the SVG `defs` tag. Can be used
      * for gradients, fills, filters etc. Styled mode only. A hook for adding
@@ -2744,14 +2708,7 @@
         }
         return recurse(def);
     },
-<<<<<<< HEAD
-
-=======
-
-    /*= } =*/
-
-    /*= if (build.classic) { =*/
->>>>>>> c00f410c
+
 
     /**
      * Get the global style setting for the renderer.
@@ -2787,11 +2744,6 @@
     setStyle: function (style) {
         this.boxWrapper.css(this.getStyle(style));
     },
-<<<<<<< HEAD
-=======
-
-    /*= } =*/
->>>>>>> c00f410c
 
     /**
      * Detect whether the renderer is hidden. This happens when one of the
@@ -4754,24 +4706,7 @@
             wrapper.addClass('highcharts-' + className);
         }
 
-<<<<<<< HEAD
         /**
-=======
-        /*= if (!build.classic) { =*/
-        needsBox = true; // for styling
-        getCrispAdjust = function () {
-            return box.strokeWidth() % 2 / 2;
-        };
-        /*= } else { =*/
-        needsBox = hasBGImage;
-        getCrispAdjust = function () {
-            return (strokeWidth || 0) % 2 / 2;
-        };
-
-        /*= } =*/
-
-        /*
->>>>>>> c00f410c
          * This function runs after the label is added to the DOM (when the
          * bounding box is available), and after the text of the label is
          * updated to detect the new bounding box and reflect it in the border
@@ -5007,13 +4942,8 @@
 
         // Redirect certain methods to either the box or the text
         var baseCss = wrapper.css;
-<<<<<<< HEAD
         var wrapperExtension = {
             /**
-=======
-        return extend(wrapper, {
-            /*
->>>>>>> c00f410c
              * Pick up some properties and apply them to the text instead of the
              * wrapper.
              */
@@ -5048,25 +4978,7 @@
                     y: bBox.y - padding
                 };
             },
-<<<<<<< HEAD
             /**
-=======
-            /*= if (build.classic) { =*/
-            /*
-             * Apply the shadow to the box.
-             */
-            shadow: function (b) {
-                if (b) {
-                    updateBoxSize();
-                    if (box) {
-                        box.shadow(b);
-                    }
-                }
-                return wrapper;
-            },
-            /*= } =*/
-            /*
->>>>>>> c00f410c
              * Destroy and release memory.
              */
             destroy: function () {
