// ==ClosureCompiler==
// @compilation_level SIMPLE_OPTIMIZATIONS

/**
 * @license Highcharts Stock v1.0 Beta (2011-07-05)
 *
 * (c) 2009-2011 Torstein Hønsi
 *
 * License: www.highcharts.com/license
 */

// JSLint options:
/*jslint forin: true */
/*global document, window, navigator, setInterval, clearInterval, clearTimeout, setTimeout, location, jQuery, $ */
<<<<<<< HEAD

(function() {
=======
	
(function () {
>>>>>>> cd856db5
<|MERGE_RESOLUTION|>--- conflicted
+++ resolved
@@ -12,10 +12,5 @@
 // JSLint options:
 /*jslint forin: true */
 /*global document, window, navigator, setInterval, clearInterval, clearTimeout, setTimeout, location, jQuery, $ */
-<<<<<<< HEAD
 
-(function() {
-=======
-	
-(function () {
->>>>>>> cd856db5
+(function () {