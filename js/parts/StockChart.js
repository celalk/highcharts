--- conflicted
+++ resolved
@@ -427,17 +427,10 @@
 
 	// show the label
 	crossLabel.attr({
-<<<<<<< HEAD
-		text: formatOption ? format(formatOption, {value: point[axis]}) : options.formatter.call(this, point[axis]), 
-		x: posx, 
-		y: posy, 
-		visibility: 'visible'
-=======
 		text: formatOption ? format(formatOption, { value: point[axis] }) : options.formatter.call(this, point[axis]),
 		x: posx,
 		y: posy,
-		visibility: VISIBLE
->>>>>>> df0e951f
+		visibility: 'visible'
 	});
 	crossBox = crossLabel.getBBox();
 
@@ -474,11 +467,7 @@
 	}
 
 	// show the crosslabel
-<<<<<<< HEAD
-	crossLabel.attr({x: posx, y: posy, visibility: 'visible'});
-=======
 	crossLabel.attr({ x: posx, y: posy, visibility: 'visible' });
->>>>>>> df0e951f
 });
 
 /* ****************************************************************************
