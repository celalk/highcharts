--- conflicted
+++ resolved
@@ -118,18 +118,11 @@
 H.StockChart = H.stockChart = function (a, b, c) {
     var hasRenderToArg = isString(a) || a.nodeName, options = arguments[hasRenderToArg ? 1 : 0], userOptions = options, 
     // to increase performance, don't merge the data
-<<<<<<< HEAD
     seriesOptions = options.series, defaultOptions = H.getOptions(), opposite, panning = options.chart && options.chart.panning, 
     // Always disable startOnTick:true on the main axis when the navigator
     // is enabled (#1090)
     navigatorEnabled = pick(options.navigator && options.navigator.enabled, defaultOptions.navigator.enabled, true), verticalPanningEnabled = panning &&
         (panning.type === 'y' || panning.type === 'xy'), disableStartOnTick = {
-=======
-    seriesOptions = options.series, defaultOptions = H.getOptions(), opposite, panning = pick(options.chart && options.chart.panning, defaultOptions.chart.panning), 
-    // Always disable startOnTick:true on the main axis when the navigator
-    // is enabled (#1090)
-    navigatorEnabled = pick(options.navigator && options.navigator.enabled, defaultOptions.navigator.enabled, true), verticalPanningEnabled = panning === 'y' || panning === 'xy', disableStartOnTick = {
->>>>>>> 3ee66a1c
         startOnTick: false,
         endOnTick: false
     };
@@ -774,18 +767,13 @@
     }
 });
 // Extend the Axis prototype to calculate start min/max values
-// (including min/maxPadding). This is related to using vertical panning 
+// (including min/maxPadding). This is related to using vertical panning
 // (#11315).
 addEvent(Axis, 'afterSetScale', function () {
     var axis = this, panning = axis.chart.options.chart.panning, options = axis.options;
-<<<<<<< HEAD
     if (panning &&
         (panning.type === 'y' ||
             panning.type === 'xy') &&
-=======
-    if ((panning === 'y' ||
-        panning === 'xy') &&
->>>>>>> 3ee66a1c
         !axis.isXAxis &&
         !defined(options.startMin) &&
         !defined(options.startMax)) {
