--- conflicted
+++ resolved
@@ -2103,57 +2103,6 @@
     };
 
 /**
-<<<<<<< HEAD
-=======
- * Test whether at least one element in the array passes the test implemented by
- * the provided function.
- *
- * @function Highcharts.some
- *
- * @param {Array} arr
- *        The array to test
- *
- * @param {Function} fn
- *        The function to run on each item. Return truty to pass the test.
- *        Receives arguments `currentValue`, `index` and `array`.
- *
- * @param {*} ctx
- *        The context.
- *
- * @return {boolean}
- */
-H.some = function (arr, fn, ctx) {
-    return (H.somePolyfill || Array.prototype.some).call(arr, fn, ctx);
-};
-
-/**
- * Map an array by a callback.
- *
- * @function Highcharts.map
- *
- * @param {Array<*>} arr
- *        The array to map.
- *
- * @param {Highcharts.MapArrayCallbackFunction} fn
- *        The callback function. Return the new value for the new array.
- *
- * @return {Array}
- *         A new array item with modified items.
- */
-H.map = function (arr, fn) {
-    var results = [],
-        i = 0,
-        len = arr.length;
-
-    for (; i < len; i++) {
-        results[i] = fn.call(arr[i], arr[i], i, arr);
-    }
-
-    return results;
-};
-
-/**
->>>>>>> aa967c07
  * Returns an array of a given object's own properties.
  *
  * @function Highcharts.keys
