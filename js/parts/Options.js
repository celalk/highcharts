/**
 * Set the time methods globally based on the useUTC option. Time method can be either
 * local time or UTC (default).
 */
function setTimeMethods() {
	var useUTC = defaultOptions.global.useUTC;
<<<<<<< HEAD

	makeTime = useUTC ? Date.UTC : function(year, month, date, hours, minutes, seconds) {
=======
	
	makeTime = useUTC ? Date.UTC : function (year, month, date, hours, minutes, seconds) {
>>>>>>> cd856db5
		return new Date(
			year,
			month,
			pick(date, 1),
			pick(hours, 0),
			pick(minutes, 0),
			pick(seconds, 0)
		).getTime();
	};
	getMinutes = useUTC ? 'getUTCMinutes' : 'getMinutes';
	getHours = useUTC ? 'getUTCHours' : 'getHours';
	getDay = useUTC ? 'getUTCDay' : 'getDay';
	getDate = useUTC ? 'getUTCDate' : 'getDate';
	getMonth = useUTC ? 'getUTCMonth' : 'getMonth';
	getFullYear = useUTC ? 'getUTCFullYear' : 'getFullYear';
	setMinutes = useUTC ? 'setUTCMinutes' : 'setMinutes';
	setHours = useUTC ? 'setUTCHours' : 'setHours';
	setDate = useUTC ? 'setUTCDate' : 'setDate';
	setMonth = useUTC ? 'setUTCMonth' : 'setMonth';
	setFullYear = useUTC ? 'setUTCFullYear' : 'setFullYear';

}

/**
 * Merge the default options with custom options and return the new options structure
 * @param {Object} options The new custom options
 */
function setOptions(options) {
	defaultOptions = merge(defaultOptions, options);

	// apply UTC
	setTimeMethods();

	return defaultOptions;
}

/**
 * Get the updated default options. Merely exposing defaultOptions for outside modules
 * isn't enough because the setOptions method creates a new object.
 */
function getOptions() {
	return defaultOptions;
}

/**
 * Discard an element by moving it to the bin and delete
 * @param {Object} The HTML node to discard
 */
function discardElement(element) {
	// create a garbage bin element, not part of the DOM
	if (!garbageBin) {
		garbageBin = createElement(DIV);
	}

	// move the node and empty bin
	if (element) {
		garbageBin.appendChild(element);
	}
	garbageBin.innerHTML = '';
}

/* ****************************************************************************
 * Handle the options                                                         *
 *****************************************************************************/
var

defaultLabelOptions = {
	enabled: true,
	// rotation: 0,
	align: 'center',
	x: 0,
	y: 15,
	/*formatter: function() {
		return this.value;
	},*/
	style: {
		color: '#666',
		fontSize: '11px',
		lineHeight: '14px'
	}
};

defaultOptions = {
	colors: ['#4572A7', '#AA4643', '#89A54E', '#80699B', '#3D96AE',
		'#DB843D', '#92A8CD', '#A47D7C', '#B5CA92'],
	symbols: ['circle', 'diamond', 'square', 'triangle', 'triangle-down'],
	lang: {
		loading: 'Loading...',
		months: ['January', 'February', 'March', 'April', 'May', 'June', 'July',
				'August', 'September', 'October', 'November', 'December'],
		weekdays: ['Sunday', 'Monday', 'Tuesday', 'Wednesday', 'Thursday', 'Friday', 'Saturday'],
		decimalPoint: '.',
		resetZoom: 'Reset zoom',
		resetZoomTitle: 'Reset zoom level 1:1',
		thousandsSep: ','
	},
	global: {
		useUTC: true
	},
	chart: {
		//animation: true,
		//alignTicks: false,
		//reflow: true,
		//className: null,
		//events: { load, selection },
		//margin: [null],
		//marginTop: null,
		//marginRight: null,
		//marginBottom: null,
		//marginLeft: null,
		borderColor: '#4572A7',
		//borderWidth: 0,
		borderRadius: 5,
		defaultSeriesType: 'line',
		ignoreHiddenSeries: true,
		//inverted: false,
		//shadow: false,
		spacingTop: 10,
		spacingRight: 10,
		spacingBottom: 15,
		spacingLeft: 10,
		style: {
			fontFamily: '"Lucida Grande", "Lucida Sans Unicode", Verdana, Arial, Helvetica, sans-serif', // default font
			fontSize: '12px'
		},
		backgroundColor: '#FFFFFF',
		//plotBackgroundColor: null,
		plotBorderColor: '#C0C0C0'
		//plotBorderWidth: 0,
		//plotShadow: false,
		//zoomType: ''
	},
	title: {
		text: 'Chart title',
		align: 'center',
		// floating: false,
		// margin: 15,
		// x: 0,
		// verticalAlign: 'top',
		y: 15,
		style: {
			color: '#3E576F',
			fontSize: '16px'
		}

	},
	subtitle: {
		text: '',
		align: 'center',
		// floating: false
		// x: 0,
		// verticalAlign: 'top',
		y: 30,
		style: {
			color: '#6D869F'
		}
	},

	plotOptions: {
		line: { // base series options
			allowPointSelect: false,
			showCheckbox: false,
			animation: {
				duration: 1000
			},
			// connectNulls: false, // docs
			//cursor: 'default',
			//clip: true,
			//dashStyle: null,
			//enableMouseTracking: true,
			events: {},
			//legendIndex: 0, // docs (+ pie points)
			lineWidth: 2,
			shadow: true,
			// stacking: null,
			marker: {
				enabled: true,
				//symbol: null,
				lineWidth: 0,
				radius: 4,
				lineColor: '#FFFFFF',
				//fillColor: null,
				states: { // states for a single point
					hover: {
						//radius: base + 2
					},
					select: {
						fillColor: '#FFFFFF',
						lineColor: '#000000',
						lineWidth: 2
					}
				}
			},
			point: {
				events: {}
			},
			dataLabels: merge(defaultLabelOptions, {
				enabled: false,
				y: -6,
				formatter: function () {
					return this.y;
				}
			}),
			cropThreshold: 300, // docs - draw points outside the plot area when the number of points is less than this
			//pointStart: 0,
			//pointInterval: 1,
			showInLegend: true,
			states: { // states for the entire series
				hover: {
					//enabled: false,
					//lineWidth: base + 1,
					marker: {
						// lineWidth: base + 1,
						// radius: base + 1
					}
				},
				select: {
					marker: {}
				}
			},
			stickyTracking: true
			// turboThreshold: 1000 // docs
			// zIndex: null
		}
	},
	labels: {
		//items: [],
		style: {
			//font: defaultFont,
			position: ABSOLUTE,
			color: '#3E576F'
		}
	},
	legend: {
		enabled: true,
		align: 'center',
		//floating: false,
		layout: 'horizontal',
		labelFormatter: function () {
			return this.name;
		},
		// lineHeight: 16,
		borderWidth: 1,
		borderColor: '#909090',
		borderRadius: 5,
		// margin: 10,
		// reversed: false,
		shadow: false,
		// backgroundColor: null,
		style: {
			padding: '5px'
		},
		itemStyle: {
			cursor: 'pointer',
			color: '#3E576F'
		},
		itemHoverStyle: {
			cursor: 'pointer',
			color: '#000000'
		},
		itemHiddenStyle: {
			color: '#C0C0C0'
		},
		itemCheckboxStyle: {
			position: ABSOLUTE,
			width: '13px', // for IE precision
			height: '13px'
		},
		// itemWidth: undefined,
		symbolWidth: 16,
		symbolPadding: 5,
		verticalAlign: 'bottom',
		// width: undefined,
		x: 0, // docs
		y: 0 // docs
	},

	loading: {
		hideDuration: 100,
		labelStyle: {
			fontWeight: 'bold',
			position: RELATIVE,
			top: '1em'
		},
		showDuration: 100,
		style: {
			position: ABSOLUTE,
			backgroundColor: 'white',
			opacity: 0.5,
			textAlign: 'center'
		}
	},

	tooltip: {
		enabled: true,
		//crosshairs: null,
		backgroundColor: 'rgba(255, 255, 255, .85)',
		borderWidth: 2,
		borderRadius: 5,
		//formatter: defaultFormatter,
		shadow: true,
		//shared: false,
		snap: hasTouch ? 25 : 10,
		style: {
			color: '#333333',
			fontSize: '12px',
			padding: '5px',
			whiteSpace: 'nowrap'
		}
	},

	toolbar: {
		itemStyle: {
			color: '#4572A7',
			cursor: 'pointer'
		}
	},

	credits: {
		enabled: true,
		text: 'Highstock Beta',
		href: 'http://www.highcharts.com',
		position: {
			align: 'right',
			x: -10,
			verticalAlign: 'bottom',
			y: -5
		},
		style: {
			cursor: 'pointer',
			color: '#909090',
			fontSize: '10px'
		}
	}
};

// Axis defaults
var defaultXAxisOptions =  {
	// allowDecimals: null,
	// alternateGridColor: null,
	// categories: [],
	dateTimeLabelFormats: hash(
		MILLISECOND, '%H:%M:%S.%L',
		SECOND, '%H:%M:%S',
		MINUTE, '%H:%M',
		HOUR, '%H:%M',
		DAY, '%e. %b',
		WEEK, '%e. %b',
		MONTH, '%b \'%y',
		YEAR, '%Y'
	),
	endOnTick: false,
	gridLineColor: '#C0C0C0',
	// gridLineDashStyle: 'solid', // docs
	// gridLineWidth: 0,
	// reversed: false,

	labels: defaultLabelOptions,
		// { step: null },
	lineColor: '#C0D0E0',
	lineWidth: 1,
	//linkedTo: null,
	max: null,
	min: null,
	minPadding: 0.01,
	maxPadding: 0.01,
	//maxZoom: null,
	minorGridLineColor: '#E0E0E0',
	// minorGridLineDashStyle: null,
	minorGridLineWidth: 1,
	minorTickColor: '#A0A0A0',
	//minorTickInterval: null,
	minorTickLength: 2,
	minorTickPosition: 'outside', // inside or outside
	//minorTickWidth: 0,
	//opposite: false,
	//offset: 0,
	//plotBands: [{
	//	events: {},
	//	zIndex: 1,
	//	labels: { align, x, verticalAlign, y, style, rotation, textAlign }
	//}],
	//plotLines: [{
	//	events: {}
	//  dashStyle: {}
	//	zIndex:
	//	labels: { align, x, verticalAlign, y, style, rotation, textAlign }
	//}],
	//reversed: false,
	// showFirstLabel: true,
	// showLastLabel: false,
	startOfWeek: 1,
	startOnTick: false,
	tickColor: '#C0D0E0',
	//tickInterval: null,
	tickLength: 5,
	tickmarkPlacement: 'between', // on or between
	tickPixelInterval: 100,
	tickPosition: 'outside',
	tickWidth: 1,
	title: {
		//text: null,
		align: 'middle', // low, middle or high
		//margin: 0 for horizontal, 10 for vertical axes,
		//rotation: 0,
		//side: 'outside',
		style: {
			color: '#6D869F',
			//font: defaultFont.replace('normal', 'bold')
			fontWeight: 'bold'
		}
		//x: 0,
		//y: 0
	},
	type: 'linear' // linear, logarithmic or datetime // docs
},

defaultYAxisOptions = merge(defaultXAxisOptions, {
	endOnTick: true,
	gridLineWidth: 1,
	tickPixelInterval: 72,
	showLastLabel: true,
	labels: {
		align: 'right',
		x: -8,
		y: 3
	},
	lineWidth: 0,
	maxPadding: 0.05,
	minPadding: 0.05,
	startOnTick: true,
	tickWidth: 0,
	title: {
		rotation: 270,
		text: 'Y-values'
	},
	stackLabels: {
		enabled: false,
		//align: dynamic,
		//y: dynamic,
		//x: dynamic,
		//verticalAlign: dynamic,
		//textAlign: dynamic,
		//rotation: 0,
		formatter: function () {
			return this.total;
		},
		style: defaultLabelOptions.style
	}
}),

defaultLeftAxisOptions = {
	labels: {
		align: 'right',
		x: -8,
		y: null // docs
	},
	title: {
		rotation: 270
	}
},
defaultRightAxisOptions = {
	labels: {
		align: 'left',
		x: 8,
		y: null // docs
	},
	title: {
		rotation: 90
	}
},
defaultBottomAxisOptions = { // horizontal axis
	labels: {
		align: 'center',
		x: 0,
		y: 14
		// staggerLines: null
	},
	title: {
		rotation: 0
	}
},
defaultTopAxisOptions = merge(defaultBottomAxisOptions, {
	labels: {
		y: -5
		// staggerLines: null
	}
});




// Series defaults
var defaultPlotOptions = defaultOptions.plotOptions,
	defaultSeriesOptions = defaultPlotOptions.line;
//defaultPlotOptions.line = merge(defaultSeriesOptions);
defaultPlotOptions.spline = merge(defaultSeriesOptions);
defaultPlotOptions.scatter = merge(defaultSeriesOptions, {
	lineWidth: 0,
	states: {
		hover: {
			lineWidth: 0
		}
	}
});
defaultPlotOptions.area = merge(defaultSeriesOptions, {
	threshold: 0
	// lineColor: null, // overrides color, but lets fillColor be unaltered
	// fillOpacity: 0.75,
	// fillColor: null

});
defaultPlotOptions.areaspline = merge(defaultPlotOptions.area);
defaultPlotOptions.column = merge(defaultSeriesOptions, {
	borderColor: '#FFFFFF',
	borderWidth: 1,
	borderRadius: 0,
	//colorByPoint: undefined,
	groupPadding: 0.2,
	marker: null, // point options are specified in the base options
	pointPadding: 0.1,
	//pointWidth: null,
	minPointLength: 0,
	cropThreshold: 50, // docs, when there are more points, they will not animate out of the chart on xAxis.setExtremes
	padXAxis: true,
	states: {
		hover: {
			brightness: 0.1,
			shadow: false
		},
		select: {
			color: '#C0C0C0',
			borderColor: '#000000',
			shadow: false
		}
	},
	dataLabels: {
		y: null,
		verticalAlign: null
	},
	threshold: 0
});
defaultPlotOptions.bar = merge(defaultPlotOptions.column, {
	dataLabels: {
		align: 'left',
		x: 5,
		y: 0
	}
});
defaultPlotOptions.pie = merge(defaultSeriesOptions, {
	//dragType: '', // n/a
	borderColor: '#FFFFFF',
	borderWidth: 1,
	center: ['50%', '50%'],
	colorByPoint: true, // always true for pies
	dataLabels: {
		// align: null,
		// connectorWidth: 1,
		// connectorColor: '#606060',
		// connectorPadding: 5,
		distance: 30,
		enabled: true,
		formatter: function () {
			return this.point.name;
		},
		y: 5
	},
	//innerSize: 0,
	legendType: 'point',
	marker: null, // point options are specified in the base options
	size: '75%',
	showInLegend: false,
	slicedOffset: 10,
	states: {
		hover: {
			brightness: 0.1,
			shadow: false
		}
	}

});

// set the default time methods
setTimeMethods();<|MERGE_RESOLUTION|>--- conflicted
+++ resolved
@@ -4,13 +4,8 @@
  */
 function setTimeMethods() {
 	var useUTC = defaultOptions.global.useUTC;
-<<<<<<< HEAD
-
-	makeTime = useUTC ? Date.UTC : function(year, month, date, hours, minutes, seconds) {
-=======
-	
+
 	makeTime = useUTC ? Date.UTC : function (year, month, date, hours, minutes, seconds) {
->>>>>>> cd856db5
 		return new Date(
 			year,
 			month,
@@ -83,7 +78,7 @@
 	align: 'center',
 	x: 0,
 	y: 15,
-	/*formatter: function() {
+	/*formatter: function () {
 		return this.value;
 	},*/
 	style: {
@@ -348,7 +343,8 @@
 };
 
 // Axis defaults
-var defaultXAxisOptions =  {
+/*jslint white: true*/
+var defaultXAxisOptions = {
 	// allowDecimals: null,
 	// alternateGridColor: null,
 	// categories: [],
@@ -499,7 +495,7 @@
 		// staggerLines: null
 	}
 });
-
+/*jslint white: false*/
 
 
 
