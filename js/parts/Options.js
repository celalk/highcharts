--- conflicted
+++ resolved
@@ -343,12 +343,7 @@
 			color: '#333333',
 			cursor: 'default',
 			fontSize: '12px',
-<<<<<<< HEAD
-			pointerEvents: 'none', // #1686 http://caniuse.com/#feat=pointer-events // docs
-=======
-			padding: '8px',
 			pointerEvents: 'none', // #1686 http://caniuse.com/#feat=pointer-events
->>>>>>> 3830de43
 			whiteSpace: 'nowrap'
 		}
 		/*= } =*/
