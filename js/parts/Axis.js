/**
 * (c) 2010-2017 Torstein Honsi
 *
 * License: www.highcharts.com/license
 */
'use strict';
import H from './Globals.js';
import './Utilities.js';
import './Color.js';
import './Options.js';
import './Tick.js';

var addEvent = H.addEvent,
	animObject = H.animObject,
	arrayMax = H.arrayMax,
	arrayMin = H.arrayMin,
	color = H.color,
	correctFloat = H.correctFloat,
	defaultOptions = H.defaultOptions,
	defined = H.defined,
	deg2rad = H.deg2rad,
	destroyObjectProperties = H.destroyObjectProperties,
	each = H.each,
	extend = H.extend,
	fireEvent = H.fireEvent,
	format = H.format,
	getMagnitude = H.getMagnitude,
	grep = H.grep,
	inArray = H.inArray,
	isArray = H.isArray,
	isNumber = H.isNumber,
	isString = H.isString,
	merge = H.merge,
	normalizeTickInterval = H.normalizeTickInterval,
	objectEach = H.objectEach,
	pick = H.pick,
	removeEvent = H.removeEvent,
	splat = H.splat,
	syncTimeout = H.syncTimeout,
	Tick = H.Tick;
	
/**
 * Create a new axis object. Called internally when instanciating a new chart or
 * adding axes by {@link Highcharts.Chart#addAxis}.
 *
 * A chart can have from 0 axes (pie chart) to multiples. In a normal, single
 * series cartesian chart, there is one X axis and one Y axis.
 * 
 * The X axis or axes are referenced by {@link Highcharts.Chart.xAxis}, which is
 * an array of Axis objects. If there is only one axis, it can be referenced
 * through `chart.xAxis[0]`, and multiple axes have increasing indices. The same
 * pattern goes for Y axes.
 * 
 * If you need to get the axes from a series object, use the `series.xAxis` and
 * `series.yAxis` properties. These are not arrays, as one series can only be
 * associated to one X and one Y axis.
 * 
 * A third way to reference the axis programmatically is by `id`. Add an `id` in
 * the axis configuration options, and get the axis by
 * {@link Highcharts.Chart#get}.
 * 
 * Configuration options for the axes are given in options.xAxis and
 * options.yAxis.
 * 
 * @class Highcharts.Axis
 * @memberOf Highcharts
 * @param {Highcharts.Chart} chart - The Chart instance to apply the axis on.
 * @param {Object} options - Axis options
 */
var Axis = function () {
	this.init.apply(this, arguments);
};

H.extend(Axis.prototype, /** @lends Highcharts.Axis.prototype */{

	/**
	 * The X axis or category axis. Normally this is the horizontal axis,
	 * though if the chart is inverted this is the vertical axis. In case of
	 * multiple axes, the xAxis node is an array of configuration objects.
	 * 
	 * See [the Axis object](#Axis) for programmatic access to the axis.
	 *
	 * @productdesc {highmaps}
	 * In Highmaps, the axis is hidden, but it is used behind the scenes to
	 * control features like zooming and panning. Zooming is in effect the same
	 * as setting the extremes of one of the exes.
	 * 
	 * @optionparent xAxis
	 */
	defaultOptions: {
		/**
		 * Whether to allow decimals in this axis' ticks. When counting
		 * integers, like persons or hits on a web page, decimals should
		 * be avoided in the labels.
		 *
		 * @type      {Boolean}
		 * @see       [minTickInterval](#xAxis.minTickInterval)
		 * @sample    {highcharts|highstock}
		 *            highcharts/yaxis/allowdecimals-true/
		 *            True by default
		 * @sample    {highcharts|highstock}
		 *            highcharts/yaxis/allowdecimals-false/
		 *            False
		 * @default   true
		 * @since     2.0
		 * @apioption xAxis.allowDecimals
		 */
		// allowDecimals: null,


		/**
		 * When using an alternate grid color, a band is painted across the
		 * plot area between every other grid line.
		 *
		 * @type      {Color}
		 * @sample    {highcharts} highcharts/yaxis/alternategridcolor/
		 *            Alternate grid color on the Y axis
		 * @sample    {highstock} stock/xaxis/alternategridcolor/
		 *            Alternate grid color on the Y axis
		 * @default   null
		 * @apioption xAxis.alternateGridColor
		 */
		// alternateGridColor: null,

		/**
		 * An array defining breaks in the axis, the sections defined will be
		 * left out and all the points shifted closer to each other.
		 *
		 * @productdesc {highcharts}
		 * Requires that the broken-axis.js module is loaded.
		 *
		 * @type      {Array}
		 * @sample    {highcharts}
		 *            highcharts/axisbreak/break-simple/
		 *            Simple break
		 * @sample    {highcharts|highstock}
		 *            highcharts/axisbreak/break-visualized/
		 *            Advanced with callback
		 * @sample    {highstock}
		 *            stock/demo/intraday-breaks/
		 *            Break on nights and weekends
		 * @since     4.1.0
		 * @product   highcharts highstock
		 * @apioption xAxis.breaks
		 */

		/**
		 * A number indicating how much space should be left between the start
		 * and the end of the break. The break size is given in axis units,
		 * so for instance on a `datetime` axis, a break size of 3600000 would
		 * indicate the equivalent of an hour.
		 *
		 * @type      {Number}
		 * @default   0
		 * @since     4.1.0
		 * @product   highcharts highstock
		 * @apioption xAxis.breaks.breakSize
		 */

		/**
		 * The point where the break starts.
		 *
		 * @type      {Number}
		 * @since     4.1.0
		 * @product   highcharts highstock
		 * @apioption xAxis.breaks.from
		 */

		/**
		 * Defines an interval after which the break appears again. By default
		 * the breaks do not repeat.
		 *
		 * @type      {Number}
		 * @default   0
		 * @since     4.1.0
		 * @product   highcharts highstock
		 * @apioption xAxis.breaks.repeat
		 */

		/**
		 * The point where the break ends.
		 *
		 * @type      {Number}
		 * @since     4.1.0
		 * @product   highcharts highstock
		 * @apioption xAxis.breaks.to
		 */

		/**
		 * If categories are present for the xAxis, names are used instead of
		 * numbers for that axis. Since Highcharts 3.0, categories can also
		 * be extracted by giving each point a [name](#series.data) and setting
		 * axis [type](#xAxis.type) to `category`. However, if you have multiple
		 * series, best practice remains defining the `categories` array.
		 *
		 * Example:
		 *
		 * <pre>categories: ['Apples', 'Bananas', 'Oranges']</pre>
		 *
		 * @type      {Array<String>}
		 * @sample    {highcharts} highcharts/chart/reflow-true/
		 *            With
		 * @sample    {highcharts} highcharts/xaxis/categories/
		 *            Without
		 * @product   highcharts
		 * @default   null
		 * @apioption xAxis.categories
		 */
		// categories: [],

		/**
		 * The highest allowed value for automatically computed axis extremes.
		 *
		 * @type      {Number}
		 * @see       [floor](#xAxis.floor)
		 * @sample    {highcharts|highstock} highcharts/yaxis/floor-ceiling/
		 *            Floor and ceiling
		 * @since     4.0
		 * @product   highcharts highstock
		 * @apioption xAxis.ceiling
		 */

		/**
		 * A class name that opens for styling the axis by CSS, especially in
		 * Highcharts styled mode. The class name is applied to group elements
		 * for the grid, axis elements and labels.
		 *
		 * @type      {String}
		 * @sample    {highcharts|highstock|highmaps}
		 *            highcharts/css/axis/
		 *            Multiple axes with separate styling
		 * @since     5.0.0
		 * @apioption xAxis.className
		 */

		/**
		 * Configure a crosshair that follows either the mouse pointer or the
		 * hovered point.
		 *
		 * In styled mode, the crosshairs are styled in the
		 * `.highcharts-crosshair`, `.highcharts-crosshair-thin` or
		 * `.highcharts-xaxis-category` classes.
		 *
		 * @productdesc {highstock}
		 * In Highstock, bu default, the crosshair is enabled on the X axis and
		 * disabled on the Y axis.
		 *
		 * @type      {Boolean|Object}
		 * @sample    {highcharts} highcharts/xaxis/crosshair-both/
		 *            Crosshair on both axes
		 * @sample    {highstock} stock/xaxis/crosshairs-xy/
		 *            Crosshair on both axes
		 * @sample    {highmaps} highcharts/xaxis/crosshair-both/
		 *            Crosshair on both axes
		 * @default   false
		 * @since     4.1
		 * @apioption xAxis.crosshair
		 */

		/**
		 * A class name for the crosshair, especially as a hook for styling.
		 *
		 * @type      {String}
		 * @since     5.0.0
		 * @apioption xAxis.crosshair.className
		 */

		/**
		 * The color of the crosshair. Defaults to `#cccccc` for numeric and
		 * datetime axes, and `rgba(204,214,235,0.25)` for category axes, where
		 * the crosshair by default highlights the whole category.
		 *
		 * @type      {Color}
		 * @sample    {highcharts|highstock|highmaps}
		 *            highcharts/xaxis/crosshair-customized/
		 *            Customized crosshairs
		 * @default   #cccccc
		 * @since     4.1
		 * @apioption xAxis.crosshair.color
		 */

		/**
		 * The dash style for the crosshair. See
		 * [series.dashStyle](#plotOptions.series.dashStyle)
		 * for possible values.
		 *
		 * @validvalue ["Solid", "ShortDash", "ShortDot", "ShortDashDot",
		 *              "ShortDashDotDot", "Dot", "Dash" ,"LongDash",
		 *              "DashDot", "LongDashDot", "LongDashDotDot"]
		 * @type       {String}
		 * @sample     {highcharts|highmaps} highcharts/xaxis/crosshair-dotted/
		 *             Dotted crosshair
		 * @sample     {highstock} stock/xaxis/crosshair-dashed/
		 *             Dashed X axis crosshair
		 * @default    Solid
		 * @since      4.1
		 * @apioption  xAxis.crosshair.dashStyle
		 */

		/**
		 * Whether the crosshair should snap to the point or follow the pointer
		 * independent of points.
		 *
		 * @type      {Boolean}
		 * @sample    {highcharts|highstock}
		 *            highcharts/xaxis/crosshair-snap-false/
		 *            True by default
		 * @sample    {highmaps}
		 *            maps/demo/latlon-advanced/
		 *            Snap is false
		 * @default   true
		 * @since     4.1
		 * @apioption xAxis.crosshair.snap
		 */

		/**
		 * The pixel width of the crosshair. Defaults to 1 for numeric or
		 * datetime axes, and for one category width for category axes.
		 *
		 * @type      {Number}
		 * @sample    {highcharts} highcharts/xaxis/crosshair-customized/
		 *            Customized crosshairs
		 * @sample    {highstock} highcharts/xaxis/crosshair-customized/
		 *            Customized crosshairs
		 * @sample    {highmaps} highcharts/xaxis/crosshair-customized/
		 *            Customized crosshairs
		 * @default   1
		 * @since     4.1
		 * @apioption xAxis.crosshair.width
		 */

		/**
		 * The Z index of the crosshair. Higher Z indices allow drawing the
		 * crosshair on top of the series or behind the grid lines.
		 *
		 * @type      {Number}
		 * @default   2
		 * @since     4.1
		 * @apioption xAxis.crosshair.zIndex
		 */

		/**
		 * For a datetime axis, the scale will automatically adjust to the
		 * appropriate unit. This member gives the default string
		 * representations used for each unit. For intermediate values,
		 * different units may be used, for example the `day` unit can be used
		 * on midnight and `hour` unit be used for intermediate values on the
		 * same axis. For an overview of the replacement codes, see
		 * [dateFormat](#Highcharts.dateFormat). Defaults to:
		 * 
		 * <pre>{
		 *     millisecond: '%H:%M:%S.%L',
		 *     second: '%H:%M:%S',
		 *     minute: '%H:%M',
		 *     hour: '%H:%M',
		 *     day: '%e. %b',
		 *     week: '%e. %b',
		 *     month: '%b \'%y',
		 *     year: '%Y'
		 * }</pre>
		 * 
		 * @type    {Object}
		 * @sample  {highcharts} highcharts/xaxis/datetimelabelformats/
		 *          Different day format on X axis
		 * @sample  {highstock} stock/xaxis/datetimelabelformats/
		 *          More information in x axis labels
		 * @product highcharts highstock
		 */
		dateTimeLabelFormats: {
			millisecond: '%H:%M:%S.%L',
			second: '%H:%M:%S',
			minute: '%H:%M',
			hour: '%H:%M',
			day: '%e. %b',
			week: '%e. %b',
			month: '%b \'%y',
			year: '%Y'
		},

		/**
		 * _Requires Accessibility module_
		 *
		 * Description of the axis to screen reader users.
		 *
		 * @type      {String}
		 * @default   undefined
		 * @since     5.0.0
		 * @apioption xAxis.description
		 */

		/**
		 * Whether to force the axis to end on a tick. Use this option with
		 * the `maxPadding` option to control the axis end.
		 *
		 * @productdesc {highstock}
		 * In Highstock, `endOnTick` is always false when the navigator is
		 * enabled, to prevent jumpy scrolling.
		 * 
		 * @sample {highcharts} highcharts/chart/reflow-true/
		 *         True by default
		 * @sample {highcharts} highcharts/yaxis/endontick/
		 *         False
		 * @sample {highstock} stock/demo/basic-line/
		 *         True by default
		 * @sample {highstock} stock/xaxis/endontick/
		 *         False
		 * @since  1.2.0
		 */
		endOnTick: false,

		/**
		 * Event handlers for the axis.
		 *
		 * @apioption xAxis.events
		 */

		/**
		 * An event fired after the breaks have rendered.
		 *
		 * @type      {Function}
		 * @see       [breaks](#xAxis.breaks)
		 * @sample    {highcharts} highcharts/axisbreak/break-event/
		 *            AfterBreak Event
		 * @since     4.1.0
		 * @product   highcharts
		 * @apioption xAxis.events.afterBreaks
		 */

		/**
		 * As opposed to the `setExtremes` event, this event fires after the
		 * final min and max values are computed and corrected for `minRange`.
		 *
		 *
		 * Fires when the minimum and maximum is set for the axis, either by
		 * calling the `.setExtremes()` method or by selecting an area in the
		 * chart. One parameter, `event`, is passed to the function, containing
		 * common event information.
		 *
		 * The new user set minimum and maximum values can be found by `event.
		 * min` and `event.max`. These reflect the axis minimum and maximum
		 * in axis values. The actual data extremes are found in `event.dataMin`
		 * and `event.dataMax`.
		 *
		 * @type      {Function}
		 * @context   Axis
		 * @since     2.3
		 * @apioption xAxis.events.afterSetExtremes
		 */

		/**
		 * An event fired when a break from this axis occurs on a point.
		 *
		 * @type      {Function}
		 * @see       [breaks](#xAxis.breaks)
		 * @context   Axis
		 * @sample    {highcharts} highcharts/axisbreak/break-visualized/
		 *            Visualization of a Break
		 * @since     4.1.0
		 * @product   highcharts
		 * @apioption xAxis.events.pointBreak
		 */

		/**
		 * An event fired when a point falls inside a break from this axis.
		 *
		 * @type      {Function}
		 * @context   Axis
		 * @product   highcharts highstock
		 * @apioption xAxis.events.pointInBreak
		 */

		/**
		 * Fires when the minimum and maximum is set for the axis, either by
		 * calling the `.setExtremes()` method or by selecting an area in the
		 * chart. One parameter, `event`, is passed to the function,
		 * containing common event information.
		 *
		 * The new user set minimum and maximum values can be found by `event.
		 * min` and `event.max`. These reflect the axis minimum and maximum
		 * in data values. When an axis is zoomed all the way out from the 
		 * "Reset zoom" button, `event.min` and `event.max` are null, and
		 * the new extremes are set based on `this.dataMin` and `this.dataMax`.
		 *
		 * @type      {Function}
		 * @context   Axis
		 * @sample    {highstock} stock/xaxis/events-setextremes/
		 *            Log new extremes on x axis
		 * @since     1.2.0
		 * @apioption xAxis.events.setExtremes
		 */

		/**
		 * The lowest allowed value for automatically computed axis extremes.
		 *
		 * @type      {Number}
		 * @see       [ceiling](#yAxis.ceiling)
		 * @sample    {highcharts} highcharts/yaxis/floor-ceiling/
		 *            Floor and ceiling
		 * @sample    {highstock} stock/demo/lazy-loading/
		 *            Prevent negative stock price on Y axis
		 * @default   null
		 * @since     4.0
		 * @product   highcharts highstock
		 * @apioption xAxis.floor
		 */

		/**
		 * The dash or dot style of the grid lines. For possible values, see
		 * [this demonstration](http://jsfiddle.net/gh/get/library/pure/
		 *highcharts/highcharts/tree/master/samples/highcharts/plotoptions/
		 *series-dashstyle-all/).
		 *
		 * @validvalue ["Solid", "ShortDash", "ShortDot", "ShortDashDot",
		 *              "ShortDashDotDot", "Dot", "Dash" ,"LongDash",
		 *              "DashDot", "LongDashDot", "LongDashDotDot"]
		 * @type       {String}
		 * @sample     {highcharts} highcharts/yaxis/gridlinedashstyle/
		 *             Long dashes
		 * @sample     {highstock} stock/xaxis/gridlinedashstyle/
		 *             Long dashes
		 * @default    Solid
		 * @since      1.2
		 * @apioption  xAxis.gridLineDashStyle
		 */

		/**
		 * The Z index of the grid lines.
		 *
		 * @type      {Number}
		 * @sample    {highcharts|highstock} highcharts/xaxis/gridzindex/
		 *            A Z index of 4 renders the grid above the graph
		 * @default   1
		 * @product   highcharts highstock
		 * @apioption xAxis.gridZIndex
		 */

		/**
		 * An id for the axis. This can be used after render time to get
		 * a pointer to the axis object through `chart.get()`.
		 *
		 * @type      {String}
		 * @sample    {highcharts} highcharts/xaxis/id/
		 *            Get the object
		 * @sample    {highstock} stock/xaxis/id/
		 *            Get the object
		 * @default   null
		 * @since     1.2.0
		 * @apioption xAxis.id
		 */

		/**
		 * The axis labels show the number or category for each tick.
		 *
		 * @productdesc {highmaps}
		 * X and Y axis labels are by default disabled in Highmaps, but the
		 * functionality is inherited from Highcharts and used on `colorAxis`,
		 * and can be enabled on X and Y axes too.
		 */
		labels: {
			/**
			 * What part of the string the given position is anchored to.
			 * If `left`, the left side of the string is at the axis position.
			 * Can be one of `"left"`, `"center"` or `"right"`. Defaults to
			 * an intelligent guess based on which side of the chart the axis
			 * is on and the rotation of the label.
			 *
			 * @validvalue ["left", "center", "right"]
			 * @type       {String}
			 * @sample     {highcharts} highcharts/xaxis/labels-align-left/
			 *             Left
			 * @sample     {highcharts} highcharts/xaxis/labels-align-right/
			 *             Right
			 * @apioption  xAxis.labels.align
			 */
			// align: 'center',

			/**
			 * For horizontal axes, the allowed degrees of label rotation
			 * to prevent overlapping labels. If there is enough space,
			 * labels are not rotated. As the chart gets narrower, it
			 * will start rotating the labels -45 degrees, then remove
			 * every second label and try again with rotations 0 and -45 etc.
			 * Set it to `false` to disable rotation, which will
			 * cause the labels to word-wrap if possible.
			 *
			 * @type      {Array<Number>}
			 * @sample    {highcharts|highstock}
			 *            highcharts/xaxis/labels-autorotation-default/
			 *            Default auto rotation of 0 or -45
			 * @sample    {highcharts|highstock}
			 *            highcharts/xaxis/labels-autorotation-0-90/
			 *            Custom graded auto rotation
			 * @default   [-45]
			 * @since     4.1.0
			 * @product   highcharts highstock
			 * @apioption xAxis.labels.autoRotation
			 */

			/**
			 * When each category width is more than this many pixels, we don't
			 * apply auto rotation. Instead, we lay out the axis label with word
			 * wrap. A lower limit makes sense when the label contains multiple
			 * short words that don't extend the available horizontal space for
			 * each label.
			 *
			 * @type      {Number}
			 * @sample    {highcharts}
			 *            highcharts/xaxis/labels-autorotationlimit/
			 *            Lower limit
			 * @default   80
			 * @since     4.1.5
			 * @product   highcharts
			 * @apioption xAxis.labels.autoRotationLimit
			 */

			/**
			 * Polar charts only. The label's pixel distance from the perimeter
			 * of the plot area.
			 *
			 * @type      {Number}
			 * @default   15
			 * @product   highcharts
			 * @apioption xAxis.labels.distance
			 */

			/**
			 * Enable or disable the axis labels.
			 * 
			 * @sample  {highcharts} highcharts/xaxis/labels-enabled/
			 *          X axis labels disabled
			 * @sample  {highstock} stock/xaxis/labels-enabled/
			 *          X axis labels disabled
			 * @default {highcharts|highstock} true
			 * @default {highmaps} false
			 */
			enabled: true,

			/**
			 * A [format string](http://www.highcharts.com/docs/chart-
			 * concepts/labels-and-string-formatting) for the axis label.
			 *
			 * @type      {String}
			 * @sample    {highcharts|highstock} highcharts/yaxis/labels-format/
			 *            Add units to Y axis label
			 * @default   {value}
			 * @since     3.0
			 * @apioption xAxis.labels.format
			 */

			/**
			 * Callback JavaScript function to format the label. The value
			 * is given by `this.value`. Additional properties for `this` are
			 * `axis`, `chart`, `isFirst` and `isLast`. The value of the default
			 * label formatter can be retrieved by calling
			 * `this.axis.defaultLabelFormatter.call(this)` within the function.
			 *
			 * Defaults to:
			 *
			 * <pre>function() {
			 *     return this.value;
			 * }</pre>
			 *
			 * @type      {Function}
			 * @sample    {highcharts}
			 *            highcharts/xaxis/labels-formatter-linked/
			 *            Linked category names
			 * @sample    {highcharts}
			 *            highcharts/xaxis/labels-formatter-extended/
			 *            Modified numeric labels
			 * @sample    {highstock}
			 *            stock/xaxis/labels-formatter/
			 *            Added units on Y axis
			 * @apioption xAxis.labels.formatter
			 */

			/**
			 * How to handle overflowing labels on horizontal axis. Can be
			 * undefined, `false` or `"justify"`. By default it aligns inside
			 * the chart area. If "justify", labels will not render outside
			 * the plot area. If `false`, it will not be aligned at all.
			 * If there is room to move it, it will be aligned to the edge,
			 * else it will be removed.
			 *
			 * @deprecated
			 * @validvalue [null, "justify"]
			 * @type       {String}
			 * @since      2.2.5
			 * @apioption  xAxis.labels.overflow
			 */

			/**
			 * The pixel padding for axis labels, to ensure white space between
			 * them.
			 *
			 * @type      {Number}
			 * @default   5
			 * @product   highcharts
			 * @apioption xAxis.labels.padding
			 */

			/**
			 * Whether to reserve space for the labels. This can be turned off
			 * when for example the labels are rendered inside the plot area
			 * instead of outside.
			 *
			 * @type      {Boolean}
			 * @sample    {highcharts} highcharts/xaxis/labels-reservespace/
			 *            No reserved space, labels inside plot
			 * @default   true
			 * @since     4.1.10
			 * @product   highcharts
			 * @apioption xAxis.labels.reserveSpace
			 */

			/**
			 * Rotation of the labels in degrees.
			 *
			 * @type      {Number}
			 * @sample    {highcharts} highcharts/xaxis/labels-rotation/
			 *            X axis labels rotated 90°
			 * @default   0
			 * @apioption xAxis.labels.rotation
			 */
			// rotation: 0,

			/**
			 * Horizontal axes only. The number of lines to spread the labels
			 * over to make room or tighter labels.
			 *
			 * @type      {Number}
			 * @sample    {highcharts} highcharts/xaxis/labels-staggerlines/
			 *            Show labels over two lines
			 * @sample    {highstock} stock/xaxis/labels-staggerlines/
			 *            Show labels over two lines
			 * @default   null
			 * @since     2.1
			 * @apioption xAxis.labels.staggerLines
			 */

			/**
			 * To show only every _n_'th label on the axis, set the step to _n_.
			 * Setting the step to 2 shows every other label.
			 *
			 * By default, the step is calculated automatically to avoid
			 * overlap. To prevent this, set it to 1\. This usually only
			 * happens on a category axis, and is often a sign that you have
			 * chosen the wrong axis type.
			 *
			 * Read more at
			 * [Axis docs](http://www.highcharts.com/docs/chart-concepts/axes)
			 * => What axis should I use?
			 *
			 * @type      {Number}
			 * @sample    {highcharts} highcharts/xaxis/labels-step/
			 *            Showing only every other axis label on a categorized
			 *            x axis
			 * @sample    {highcharts} highcharts/xaxis/labels-step-auto/
			 *            Auto steps on a category axis
			 * @default   null
			 * @since     2.1
			 * @apioption xAxis.labels.step
			 */
			// step: null,

			/*= if (build.classic) { =*/

			/**
			 * CSS styles for the label. Use `whiteSpace: 'nowrap'` to prevent
			 * wrapping of category labels. Use `textOverflow: 'none'` to
			 * prevent ellipsis (dots).
			 * 
			 * In styled mode, the labels are styled with the
			 * `.highcharts-axis-labels` class.
			 * 
			 * @type   {CSSObject}
			 * @sample {highcharts} highcharts/xaxis/labels-style/
			 *         Red X axis labels
			 */
			style: {
				color: '${palette.neutralColor60}',
				cursor: 'default',
				fontSize: '11px'
			},
			/*= } =*/

			/**
			 * Whether to [use HTML](http://www.highcharts.com/docs/chart-
			 * concepts/labels-and-string-formatting#html) to render the labels.
			 *
			 * @type      {Boolean}
			 * @default   false
			 * @apioption xAxis.labels.useHTML
			 */

			/**
			 * The x position offset of the label relative to the tick position
			 * on the axis.
			 * 
			 * @sample {highcharts} highcharts/xaxis/labels-x/
			 *         Y axis labels placed on grid lines
			 */
			x: 0

			/**
			 * The y position offset of the label relative to the tick position
			 * on the axis. The default makes it adapt to the font size on
			 * bottom axis.
			 *
			 * @type      {Number}
			 * @sample    {highcharts} highcharts/xaxis/labels-x/
			 *            Y axis labels placed on grid lines
			 * @default   null
			 * @apioption xAxis.labels.y
			 */

			/**
			 * The Z index for the axis labels.
			 *
			 * @type {Number}
			 * @default 7
			 * @apioption xAxis.labels.zIndex
			 */
		},

		/**
		 * Index of another axis that this axis is linked to. When an axis is
		 * linked to a master axis, it will take the same extremes as
		 * the master, but as assigned by min or max or by setExtremes.
		 * It can be used to show additional info, or to ease reading the
		 * chart by duplicating the scales.
		 *
		 * @type      {Number}
		 * @sample    {highcharts} highcharts/xaxis/linkedto/
		 *            Different string formats of the same date
		 * @sample    {highcharts} highcharts/yaxis/linkedto/
		 *            Y values on both sides
		 * @default   null
		 * @since     2.0.2
		 * @product   highcharts highstock
		 * @apioption xAxis.linkedTo
		 */

		/**
		 * The maximum value of the axis. If `null`, the max value is
		 * automatically calculated.
		 *
		 * If the `endOnTick` option is true, the `max` value might
		 * be rounded up.
		 *
		 * If a [tickAmount](#yAxis.tickAmount) is set, the axis may be extended
		 * beyond the set max in order to reach the given number of ticks. The
		 * same may happen in a chart with multiple axes, determined by [chart.
		 * alignTicks](#chart), where a `tickAmount` is applied internally.
		 *
		 * @type      {Number}
		 * @sample    {highcharts} highcharts/yaxis/max-200/
		 *            Y axis max of 200
		 * @sample    {highcharts} highcharts/yaxis/max-logarithmic/
		 *            Y axis max on logarithmic axis
		 * @sample    {highstock} stock/xaxis/min-max/
		 *            Fixed min and max on X axis
		 * @sample    {highmaps} maps/axis/min-max/
		 *            Pre-zoomed to a specific area
		 * @apioption xAxis.max
		 */

		/**
		 * Padding of the max value relative to the length of the axis. A
		 * padding of 0.05 will make a 100px axis 5px longer. This is useful
		 * when you don't want the highest data value to appear on the edge
		 * of the plot area. When the axis' `max` option is set or a max extreme
		 * is set using `axis.setExtremes()`, the maxPadding will be ignored.
		 * 
		 * @sample  {highcharts} highcharts/yaxis/maxpadding/
		 *          Max padding of 0.25 on y axis
		 * @sample  {highstock} stock/xaxis/minpadding-maxpadding/
		 *          Greater min- and maxPadding
		 * @sample  {highmaps} maps/chart/plotbackgroundcolor-gradient/
		 *          Add some padding
		 * @default {highcharts} 0.01
		 * @default {highstock|highmaps} 0
		 * @since   1.2.0
		 */
		maxPadding: 0.01,

		/**
		 * Deprecated. Use `minRange` instead.
		 *
		 * @deprecated
		 * @type       {Number}
		 * @product    highcharts highstock
		 * @apioption  xAxis.maxZoom
		 */

		/**
		 * The minimum value of the axis. If `null` the min value is 
		 * automatically calculated.
		 *
		 * If the `startOnTick` option is true (default), the `min` value might
		 * be rounded down.
		 *
		 * The automatically calculated minimum value is also affected by
		 * [floor](#yAxis.floor), [softMin](#yAxis.softMin),
		 * [minPadding](#yAxis.minPadding), [minRange](#yAxis.minRange)
		 * as well as [series.threshold](#plotOptions.series.threshold)
		 * and [series.softThreshold](#plotOptions.series.softThreshold).
		 *
		 * @type      {Number}
		 * @sample    {highcharts} highcharts/yaxis/min-startontick-false/
		 *            -50 with startOnTick to false
		 * @sample    {highcharts} highcharts/yaxis/min-startontick-true/
		 *            -50 with startOnTick true by default
		 * @sample    {highstock} stock/xaxis/min-max/
		 *            Set min and max on X axis
		 * @sample    {highmaps} maps/axis/min-max/
		 *            Pre-zoomed to a specific area
		 * @apioption xAxis.min
		 */

		/**
		 * The dash or dot style of the minor grid lines. For possible values,
		 * see [this demonstration](http://jsfiddle.net/gh/get/library/pure/
		 * highcharts/highcharts/tree/master/samples/highcharts/plotoptions/
		 * series-dashstyle-all/).
		 *
		 * @validvalue ["Solid", "ShortDash", "ShortDot", "ShortDashDot",
		 *              "ShortDashDotDot", "Dot", "Dash" ,"LongDash",
		 *              "DashDot", "LongDashDot", "LongDashDotDot"]
		 * @type       {String}
		 * @sample     {highcharts} highcharts/yaxis/minorgridlinedashstyle/
		 *             Long dashes on minor grid lines
		 * @sample     {highstock} stock/xaxis/minorgridlinedashstyle/
		 *             Long dashes on minor grid lines
		 * @default    Solid
		 * @since      1.2
		 * @apioption  xAxis.minorGridLineDashStyle
		 */

		/**
		 * Specific tick interval in axis units for the minor ticks.
		 * On a linear axis, if `"auto"`, the minor tick interval is
		 * calculated as a fifth of the tickInterval. If `null`, minor
		 * ticks are not shown.
		 *
		 * On logarithmic axes, the unit is the power of the value. For example,
		 * setting the minorTickInterval to 1 puts one tick on each of 0.1,
		 * 1, 10, 100 etc. Setting the minorTickInterval to 0.1 produces 9
		 * ticks between 1 and 10, 10 and 100 etc.
		 *
		 * If user settings dictate minor ticks to become too dense, they don't
		 * make sense, and will be ignored to prevent performance problems.
		 *
		 * @type      {Number|String}
		 * @sample    {highcharts} highcharts/yaxis/minortickinterval-null/
		 *            Null by default
		 * @sample    {highcharts} highcharts/yaxis/minortickinterval-5/
		 *            5 units
		 * @sample    {highcharts} highcharts/yaxis/minortickinterval-log-auto/
		 *            "auto"
		 * @sample    {highcharts} highcharts/yaxis/minortickinterval-log/
		 *            0.1
		 * @sample    {highstock} stock/demo/basic-line/
		 *            Null by default
		 * @sample    {highstock} stock/xaxis/minortickinterval-auto/
		 *            "auto"
		 * @apioption xAxis.minorTickInterval
		 */

		/**
		 * The pixel length of the minor tick marks.
		 * 
		 * @sample {highcharts} highcharts/yaxis/minorticklength/
		 *         10px on Y axis
		 * @sample {highstock} stock/xaxis/minorticks/
		 *         10px on Y axis
		 */
		minorTickLength: 2,

		/**
		 * The position of the minor tick marks relative to the axis line.
		 *  Can be one of `inside` and `outside`.
		 * 
		 * @validvalue ["inside", "outside"]
		 * @sample     {highcharts} highcharts/yaxis/minortickposition-outside/
		 *             Outside by default
		 * @sample     {highcharts} highcharts/yaxis/minortickposition-inside/
		 *             Inside
		 * @sample     {highstock} stock/xaxis/minorticks/
		 *             Inside
		 */
		minorTickPosition: 'outside',

		/**
		 * Enable or disable minor ticks. Unless
		 * [minorTickInterval](#xAxis.minorTickInterval) is set, the tick
		 * interval is calculated as a fifth of the `tickInterval`.
		 *
		 * On a logarithmic axis, minor ticks are laid out based on a best
		 * guess, attempting to enter approximately 5 minor ticks between
		 * each major tick.
		 *
		 * Prior to v6.0.0, ticks were unabled in auto layout by setting
		 * `minorTickInterval` to `"auto"`.
		 *
		 * @productdesc {highcharts}
		 * On axes using [categories](#xAxis.categories), minor ticks are not
		 * supported.
		 *
		 * @type      {Boolean}
		 * @default   false
		 * @since     6.0.0
		 * @sample    {highcharts} highcharts/yaxis/minorticks-true/
		 *            Enabled on linear Y axis
		 * @apioption xAxis.minorTicks
		 */

		/**
		 * The pixel width of the minor tick mark.
		 *
		 * @type      {Number}
		 * @sample    {highcharts} highcharts/yaxis/minortickwidth/
		 *            3px width
		 * @sample    {highstock} stock/xaxis/minorticks/
		 *            1px width
		 * @default   0
		 * @apioption xAxis.minorTickWidth
		 */
		
		/**
		 * Padding of the min value relative to the length of the axis. A
		 * padding of 0.05 will make a 100px axis 5px longer. This is useful
		 * when you don't want the lowest data value to appear on the edge
		 * of the plot area. When the axis' `min` option is set or a min extreme
		 * is set using `axis.setExtremes()`, the minPadding will be ignored.
		 * 
		 * @sample  {highcharts} highcharts/yaxis/minpadding/
		 *          Min padding of 0.2
		 * @sample  {highstock} stock/xaxis/minpadding-maxpadding/
		 *          Greater min- and maxPadding
		 * @sample  {highmaps} maps/chart/plotbackgroundcolor-gradient/
		 *          Add some padding
		 * @default {highcharts} 0.01
		 * @default {highstock|highmaps} 0
		 * @since   1.2.0
		 */
		minPadding: 0.01,

		/**
		 * The minimum range to display on this axis. The entire axis will not
		 * be allowed to span over a smaller interval than this. For example,
		 * for a datetime axis the main unit is milliseconds. If minRange is
		 * set to 3600000, you can't zoom in more than to one hour.
		 *
		 * The default minRange for the x axis is five times the smallest
		 * interval between any of the data points.
		 *
		 * On a logarithmic axis, the unit for the minimum range is the power.
		 * So a minRange of 1 means that the axis can be zoomed to 10-100,
		 * 100-1000, 1000-10000 etc.
		 *
		 * Note that the `minPadding`, `maxPadding`, `startOnTick` and
		 * `endOnTick` settings also affect how the extremes of the axis
		 * are computed.
		 *
		 * @type      {Number}
		 * @sample    {highcharts} highcharts/xaxis/minrange/
		 *            Minimum range of 5
		 * @sample    {highstock} stock/xaxis/minrange/
		 *            Max zoom of 6 months overrides user selections
		 * @sample    {highmaps} maps/axis/minrange/
		 *            Minimum range of 1000
		 * @apioption xAxis.minRange
		 */

		/**
		 * The minimum tick interval allowed in axis values. For example on
		 * zooming in on an axis with daily data, this can be used to prevent
		 * the axis from showing hours. Defaults to the closest distance between
		 * two points on the axis.
		 *
		 * @type      {Number}
		 * @since     2.3.0
		 * @apioption xAxis.minTickInterval
		 */

		/**
		 * The distance in pixels from the plot area to the axis line.
		 * A positive offset moves the axis with it's line, labels and ticks
		 * away from the plot area. This is typically used when two or more
		 * axes are displayed on the same side of the plot. With multiple
		 * axes the offset is dynamically adjusted to avoid collision, this
		 * can be overridden by setting offset explicitly.
		 *
		 * @type      {Number}
		 * @sample    {highcharts} highcharts/yaxis/offset/
		 *            Y axis offset of 70
		 * @sample    {highcharts} highcharts/yaxis/offset-centered/
		 *            Axes positioned in the center of the plot
		 * @sample    {highstock} stock/xaxis/offset/
		 *            Y axis offset by 70 px
		 * @default   0
		 * @apioption xAxis.offset
		 */

		/**
		 * Whether to display the axis on the opposite side of the normal. The
		 * normal is on the left side for vertical axes and bottom for
		 * horizontal, so the opposite sides will be right and top respectively.
		 * This is typically used with dual or multiple axes.
		 *
		 * @type      {Boolean}
		 * @sample    {highcharts} highcharts/yaxis/opposite/
		 *            Secondary Y axis opposite
		 * @sample    {highstock} stock/xaxis/opposite/
		 *            Y axis on left side
		 * @default   false
		 * @apioption xAxis.opposite
		 */

		/**
<<<<<<< HEAD
		 * Refers to the index in the [panes](#pane) array. Used for circular
=======
		 * Refers to the index in the [panes](#panes) array. Used for circular
>>>>>>> 276f6bf9
		 * gauges and polar charts. When the option is not set then first pane
		 * will be used.
		 *
		 * @type      {Number}
<<<<<<< HEAD
		 * @sample    highcharts\demo\gauge-vu-meter
=======
		 * @sample    highcharts/demo/gauge-vu-meter
>>>>>>> 276f6bf9
		 *            Two gauges with different center
		 * @product   highcharts
		 * @apioption xAxis.pane
		 */
		
		/**
		 * Whether to reverse the axis so that the highest number is closest
		 * to the origin. If the chart is inverted, the x axis is reversed by
		 * default.
		 *
		 * @type      {Boolean}
		 * @sample    {highcharts} highcharts/yaxis/reversed/
		 *            Reversed Y axis
		 * @sample    {highstock} stock/xaxis/reversed/
		 *            Reversed Y axis
		 * @default   false
		 * @apioption xAxis.reversed
		 */
		// reversed: false,

		/**
		 * Whether to show the last tick label. Defaults to `true` on cartesian
		 * charts, and `false` on polar charts.
		 *
		 * @type      {Boolean}
		 * @sample    {highcharts} highcharts/xaxis/showlastlabel-true/
		 *            Set to true on X axis
		 * @sample    {highstock} stock/xaxis/showfirstlabel/
		 *            Labels below plot lines on Y axis
		 * @default   true
		 * @product   highcharts highstock
		 * @apioption xAxis.showLastLabel
		 */
		
		/**
		 * For datetime axes, this decides where to put the tick between weeks.
		 *  0 = Sunday, 1 = Monday.
		 * 
		 * @sample  {highcharts} highcharts/xaxis/startofweek-monday/
		 *          Monday by default
		 * @sample  {highcharts} highcharts/xaxis/startofweek-sunday/
		 *          Sunday
		 * @sample  {highstock} stock/xaxis/startofweek-1
		 *          Monday by default
		 * @sample  {highstock} stock/xaxis/startofweek-0
		 *          Sunday
		 * @product highcharts highstock
		 */
		startOfWeek: 1,

		/**
		 * Whether to force the axis to start on a tick. Use this option with
		 * the `minPadding` option to control the axis start.
		 *
		 * @productdesc {highstock}
		 * In Highstock, `startOnTick` is always false when the navigator is
		 * enabled, to prevent jumpy scrolling.
		 * 
		 * @sample  {highcharts} highcharts/xaxis/startontick-false/
		 *          False by default
		 * @sample  {highcharts} highcharts/xaxis/startontick-true/
		 *          True
		 * @sample  {highstock} stock/xaxis/endontick/
		 *          False for Y axis
		 * @since   1.2.0
		 */
		startOnTick: false,
		
		/**
		 * The pixel length of the main tick marks.
		 * 
		 * @sample {highcharts} highcharts/xaxis/ticklength/
		 *         20 px tick length on the X axis
		 * @sample {highstock} stock/xaxis/ticks/
		 *         Formatted ticks on X axis
		 */
		tickLength: 10,

		/**
		 * For categorized axes only. If `on` the tick mark is placed in the
		 * center of the category, if `between` the tick mark is placed between
		 * categories. The default is `between` if the `tickInterval` is 1,
		 *  else `on`.
		 * 
		 * @validvalue [null, "on", "between"]
		 * @sample     {highcharts} highcharts/xaxis/tickmarkplacement-between/
		 *             "between" by default
		 * @sample     {highcharts} highcharts/xaxis/tickmarkplacement-on/
		 *             "on"
		 * @product    highcharts
		 */
		tickmarkPlacement: 'between',

		/**
		 * If tickInterval is `null` this option sets the approximate pixel
		 * interval of the tick marks. Not applicable to categorized axis.
		 * 
		 * The tick interval is also influenced by the [minTickInterval](#xAxis.
		 * minTickInterval) option, that, by default prevents ticks from being
		 * denser than the data points.
		 * 
		 * @see    [tickInterval](#xAxis.tickInterval),
		 *         [tickPositioner](#xAxis.tickPositioner),
		 *         [tickPositions](#xAxis.tickPositions).
		 * @sample {highcharts} highcharts/xaxis/tickpixelinterval-50/
		 *         50 px on X axis
		 * @sample {highstock} stock/xaxis/tickpixelinterval/
		 *         200 px on X axis
		 */
		tickPixelInterval: 100,

		/**
		 * The position of the major tick marks relative to the axis line.
		 * Can be one of `inside` and `outside`.
		 * 
		 * @validvalue ["inside", "outside"]
		 * @sample     {highcharts} highcharts/xaxis/tickposition-outside/
		 *             "outside" by default
		 * @sample     {highcharts} highcharts/xaxis/tickposition-inside/
		 *             "inside"
		 * @sample     {highstock} stock/xaxis/ticks/
		 *             Formatted ticks on X axis
		 */
		tickPosition: 'outside',

		/**
		 * The axis title, showing next to the axis line.
		 *
		 * @productdesc {highmaps}
		 * In Highmaps, the axis is hidden by default, but adding an axis title
		 * is still possible. X axis and Y axis titles will appear at the bottom
		 * and left by default.
		 */
		title: {
			
			/**
			 * Alignment of the title relative to the axis values. Possible
			 * values are "low", "middle" or "high".
			 * 
			 * @validvalue ["low", "middle", "high"]
			 * @sample     {highcharts} highcharts/xaxis/title-align-low/
			 *             "low"
			 * @sample     {highcharts} highcharts/xaxis/title-align-center/
			 *             "middle" by default
			 * @sample     {highcharts} highcharts/xaxis/title-align-high/
			 *             "high"
			 * @sample     {highcharts} highcharts/yaxis/title-offset/
			 *             Place the Y axis title on top of the axis
			 * @sample     {highstock} stock/xaxis/title-align/
			 *             Aligned to "high" value
			 */
			align: 'middle',
			
			/*= if (build.classic) { =*/

			/**
			 * CSS styles for the title. If the title text is longer than the
			 * axis length, it will wrap to multiple lines by default. This can
			 * be customized by setting `textOverflow: 'ellipsis'`, by 
			 * setting a specific `width` or by setting `wordSpace: 'nowrap'`.
			 * 
			 * In styled mode, the stroke width is given in the
			 * `.highcharts-axis-title` class.
			 * 
			 * @type    {CSSObject}
			 * @sample  {highcharts} highcharts/xaxis/title-style/
			 *          Red
			 * @sample  {highcharts} highcharts/css/axis/
			 *          Styled mode
			 * @default { "color": "#666666" }
			 */
			style: {
				color: '${palette.neutralColor60}'
			}
			/*= } =*/
		},

		/**
		 * The type of axis. Can be one of `linear`, `logarithmic`, `datetime`
		 * or `category`. In a datetime axis, the numbers are given in
		 * milliseconds, and tick marks are placed on appropriate values like
		 * full hours or days. In a category axis, the 
		 * [point names](#series.line.data.name) of the chart's series are used
		 * for categories, if not a [categories](#xAxis.categories) array is
		 * defined.
		 * 
		 * @validvalue ["linear", "logarithmic", "datetime", "category"]
		 * @sample     {highcharts} highcharts/xaxis/type-linear/
		 *             Linear
		 * @sample     {highcharts} highcharts/yaxis/type-log/
		 *             Logarithmic
		 * @sample     {highcharts} highcharts/yaxis/type-log-minorgrid/
		 *             Logarithmic with minor grid lines
		 * @sample     {highcharts} highcharts/xaxis/type-log-both/
		 *             Logarithmic on two axes
		 * @sample     {highcharts} highcharts/yaxis/type-log-negative/
		 *             Logarithmic with extension to emulate negative values
		 * @product    highcharts
		 */
		type: 'linear',
		
		/*= if (build.classic) { =*/

		/**
		 * Color of the minor, secondary grid lines.
		 * 
		 * In styled mode, the stroke width is given in the
		 * `.highcharts-minor-grid-line` class.
		 * 
		 * @type    {Color}
		 * @sample  {highcharts} highcharts/yaxis/minorgridlinecolor/
		 *          Bright grey lines from Y axis
		 * @sample  {highcharts|highstock} highcharts/css/axis-grid/
		 *          Styled mode
		 * @sample  {highstock} stock/xaxis/minorgridlinecolor/
		 *          Bright grey lines from Y axis
		 * @default #f2f2f2
		 */
		minorGridLineColor: '${palette.neutralColor5}',
		// minorGridLineDashStyle: null,

		/**
		 * Width of the minor, secondary grid lines.
		 * 
		 * In styled mode, the stroke width is given in the
		 * `.highcharts-grid-line` class.
		 * 
		 * @sample {highcharts} highcharts/yaxis/minorgridlinewidth/
		 *         2px lines from Y axis
		 * @sample {highcharts|highstock} highcharts/css/axis-grid/
		 *         Styled mode
		 * @sample {highstock} stock/xaxis/minorgridlinewidth/
		 *         2px lines from Y axis
		 */
		minorGridLineWidth: 1,

		/**
		 * Color for the minor tick marks.
		 * 
		 * @type    {Color}
		 * @sample  {highcharts} highcharts/yaxis/minortickcolor/
		 *          Black tick marks on Y axis
		 * @sample  {highstock} stock/xaxis/minorticks/
		 *          Black tick marks on Y axis
		 * @default #999999
		 */
		minorTickColor: '${palette.neutralColor40}',
		
		/**
		 * The color of the line marking the axis itself.
		 * 
		 * In styled mode, the line stroke is given in the
		 * `.highcharts-axis-line` or `.highcharts-xaxis-line` class.
		 * 
		 * @productdesc {highmaps}
		 * In Highmaps, the axis line is hidden by default, because the axis is
		 * not visible by default.
		 * 
		 * @type    {Color}
		 * @sample  {highcharts} highcharts/yaxis/linecolor/
		 *          A red line on Y axis
		 * @sample  {highcharts|highstock} highcharts/css/axis/
		 *          Axes in styled mode
		 * @sample  {highstock} stock/xaxis/linecolor/
		 *          A red line on X axis
		 * @default #ccd6eb
		 */
		lineColor: '${palette.highlightColor20}',

		/**
		 * The width of the line marking the axis itself.
		 * 
		 * In styled mode, the stroke width is given in the
		 * `.highcharts-axis-line` or `.highcharts-xaxis-line` class.
		 * 
		 * @sample  {highcharts} highcharts/yaxis/linecolor/
		 *          A 1px line on Y axis
		 * @sample  {highcharts|highstock} highcharts/css/axis/
		 *          Axes in styled mode
		 * @sample  {highstock} stock/xaxis/linewidth/
		 *          A 2px line on X axis
		 * @default {highcharts|highstock} 1
		 * @default {highmaps} 0
		 */
		lineWidth: 1,

		/**
		 * Color of the grid lines extending the ticks across the plot area.
		 * 
		 * In styled mode, the stroke is given in the `.highcharts-grid-line`
		 * class.
		 *
		 * @productdesc {highmaps}
		 * In Highmaps, the grid lines are hidden by default.
		 * 
		 * @type    {Color}
		 * @sample  {highcharts} highcharts/yaxis/gridlinecolor/
		 *          Green lines
		 * @sample  {highcharts|highstock} highcharts/css/axis-grid/
		 *          Styled mode
		 * @sample  {highstock} stock/xaxis/gridlinecolor/
		 *          Green lines
		 * @default #e6e6e6
		 */
		gridLineColor: '${palette.neutralColor10}',
		// gridLineDashStyle: 'solid',


		/**
		 * The width of the grid lines extending the ticks across the plot area.
		 *
		 * In styled mode, the stroke width is given in the
		 * `.highcharts-grid-line` class.
		 *
		 * @type      {Number}
		 * @sample    {highcharts} highcharts/yaxis/gridlinewidth/
		 *            2px lines
		 * @sample    {highcharts|highstock} highcharts/css/axis-grid/
		 *            Styled mode
		 * @sample    {highstock} stock/xaxis/gridlinewidth/
		 *            2px lines
		 * @default   0
		 * @apioption xAxis.gridLineWidth
		 */
		// gridLineWidth: 0,

		/**
		 * Color for the main tick marks.
		 * 
		 * In styled mode, the stroke is given in the `.highcharts-tick`
		 * class.
		 * 
		 * @type    {Color}
		 * @sample  {highcharts} highcharts/xaxis/tickcolor/
		 *          Red ticks on X axis
		 * @sample  {highcharts|highstock} highcharts/css/axis-grid/
		 *          Styled mode
		 * @sample  {highstock} stock/xaxis/ticks/
		 *          Formatted ticks on X axis
		 * @default #ccd6eb
		 */
		tickColor: '${palette.highlightColor20}'
		// tickWidth: 1
		/*= } =*/
	},

	/**
	 * The Y axis or value axis. Normally this is the vertical axis,
	 * though if the chart is inverted this is the horizontal axis.
	 * In case of multiple axes, the yAxis node is an array of
	 * configuration objects.
	 *
	 * See [the Axis object](#Axis) for programmatic access to the axis.
	 *
	 * @extends      xAxis
	 * @excluding    ordinal,overscroll
	 * @optionparent yAxis
	 */
	defaultYAxisOptions: {
		/**
		 * @productdesc {highstock}
		 * In Highstock, `endOnTick` is always false when the navigator is
		 * enabled, to prevent jumpy scrolling.
		 */
		endOnTick: true,

		/**
		 * @productdesc {highstock}
		 * In Highstock 1.x, the Y axis was placed on the left side by default.
		 *
		 * @sample    {highcharts} highcharts/yaxis/opposite/
		 *            Secondary Y axis opposite
		 * @sample    {highstock} stock/xaxis/opposite/
		 *            Y axis on left side
		 * @default   {highstock} true
		 * @default   {highcharts} false
		 * @product   highstock highcharts
		 * @apioption yAxis.opposite
		 */

		/**
		 * @see [tickInterval](#xAxis.tickInterval),
		 *      [tickPositioner](#xAxis.tickPositioner),
		 *      [tickPositions](#xAxis.tickPositions).
		 */
		tickPixelInterval: 72,

		showLastLabel: true,

		/**
		 * @extends xAxis.labels
		 */
		labels: {
			/**
			 * What part of the string the given position is anchored to. Can
			 * be one of `"left"`, `"center"` or `"right"`. The exact position
			 * also depends on the `labels.x` setting.
			 *
			 * Angular gauges and solid gauges defaults to `center`.
			 *
			 * @validvalue ["left", "center", "right"]
			 * @type       {String}
			 * @sample     {highcharts} highcharts/yaxis/labels-align-left/
			 *             Left
			 * @default    {highcharts|highmaps} right
			 * @default    {highstock} left
			 * @apioption  yAxis.labels.align
			 */

			/**
			 * The x position offset of the label relative to the tick position
			 * on the axis. Defaults to -15 for left axis, 15 for right axis.
			 * 
			 * @sample {highcharts} highcharts/xaxis/labels-x/
			 *         Y axis labels placed on grid lines
			 */
			x: -8
		},

		/**
		 * @productdesc {highmaps}
		 * In Highmaps, the axis line is hidden by default, because the axis is
		 * not visible by default.
		 * 
		 * @apioption yAxis.lineColor
		 */

		/**
		 * @sample    {highcharts} highcharts/yaxis/min-startontick-false/
		 *            -50 with startOnTick to false
		 * @sample    {highcharts} highcharts/yaxis/min-startontick-true/
		 *            -50 with startOnTick true by default
		 * @sample    {highstock} stock/yaxis/min-max/
		 *            Fixed min and max on Y axis
		 * @sample    {highmaps} maps/axis/min-max/
		 *            Pre-zoomed to a specific area
		 * @apioption yAxis.min
		 */

		/**
		 * @sample    {highcharts} highcharts/yaxis/max-200/
		 *            Y axis max of 200
		 * @sample    {highcharts} highcharts/yaxis/max-logarithmic/
		 *            Y axis max on logarithmic axis
		 * @sample    {highstock} stock/yaxis/min-max/
		 *            Fixed min and max on Y axis
		 * @sample    {highmaps} maps/axis/min-max/
		 *            Pre-zoomed to a specific area
		 * @apioption yAxis.max
		 */

		/**
		 * Padding of the max value relative to the length of the axis. A
		 * padding of 0.05 will make a 100px axis 5px longer. This is useful
		 * when you don't want the highest data value to appear on the edge
		 * of the plot area. When the axis' `max` option is set or a max extreme
		 * is set using `axis.setExtremes()`, the maxPadding will be ignored.
		 * 
		 * @sample  {highcharts} highcharts/yaxis/maxpadding-02/
		 *          Max padding of 0.2
		 * @sample  {highstock} stock/xaxis/minpadding-maxpadding/
		 *          Greater min- and maxPadding
		 * @since   1.2.0
		 * @product highcharts highstock
		 */
		maxPadding: 0.05,

		/**
		 * Padding of the min value relative to the length of the axis. A
		 * padding of 0.05 will make a 100px axis 5px longer. This is useful
		 * when you don't want the lowest data value to appear on the edge
		 * of the plot area. When the axis' `min` option is set or a max extreme
		 * is set using `axis.setExtremes()`, the maxPadding will be ignored.
		 * 
		 * @sample  {highcharts} highcharts/yaxis/minpadding/
		 *          Min padding of 0.2
		 * @sample  {highstock} stock/xaxis/minpadding-maxpadding/
		 *          Greater min- and maxPadding
		 * @since   1.2.0
		 * @product highcharts highstock
		 */
		minPadding: 0.05,

		/**
		 * Whether to force the axis to start on a tick. Use this option with
		 * the `maxPadding` option to control the axis start.
		 * 
		 * @sample  {highcharts} highcharts/xaxis/startontick-false/
		 *          False by default
		 * @sample  {highcharts} highcharts/xaxis/startontick-true/
		 *          True
		 * @sample  {highstock} stock/xaxis/endontick/
		 *          False for Y axis
		 * @since   1.2.0
		 * @product highcharts highstock
		 */
		startOnTick: true,

		/**
		 * @extends xAxis.title
		 */
		title: {

			/**
			 * The rotation of the text in degrees. 0 is horizontal, 270 is
			 * vertical reading from bottom to top.
			 * 
			 * @sample {highcharts} highcharts/yaxis/title-offset/
			 *         Horizontal
			 */
			rotation: 270,

			/**
			 * The actual text of the axis title. Horizontal texts can contain
			 * HTML, but rotated texts are painted using vector techniques and
			 * must be clean text. The Y axis title is disabled by setting the
			 * `text` option to `null`.
			 * 
			 * @sample  {highcharts} highcharts/xaxis/title-text/
			 *          Custom HTML
			 * @default {highcharts} Values
			 * @default {highstock} null
			 * @product highcharts highstock
			 */
			text: 'Values'
		},

		/**
		 * The stack labels show the total value for each bar in a stacked
		 * column or bar chart. The label will be placed on top of positive
		 * columns and below negative columns. In case of an inverted column
		 * chart or a bar chart the label is placed to the right of positive
		 * bars and to the left of negative bars.
		 * 
		 * @product highcharts
		 */
		stackLabels: {

			/**
			 * Allow the stack labels to overlap.
			 * 
			 * @sample  {highcharts}
			 *          highcharts/yaxis/stacklabels-allowoverlap-false/
			 *          Default false
			 * @since   5.0.13
			 * @product highcharts
			 */
			allowOverlap: false,

			/**
			 * Enable or disable the stack total labels.
			 * 
			 * @sample  {highcharts} highcharts/yaxis/stacklabels-enabled/
			 *          Enabled stack total labels
			 * @since   2.1.5
			 * @product highcharts
			 */
			enabled: false,
			
			/**
			 * Callback JavaScript function to format the label. The value is
			 * given by `this.total`.
			 *
			 * @default function() { return this.total; }
			 * 
			 * @type    {Function}
			 * @sample  {highcharts} highcharts/yaxis/stacklabels-formatter/
			 *          Added units to stack total value
			 * @since   2.1.5
			 * @product highcharts
			 */
			formatter: function () {
				return H.numberFormat(this.total, -1);
			},
			/*= if (build.classic) { =*/

			/**
			 * CSS styles for the label.
			 * 
			 * In styled mode, the styles are set in the
			 * `.highcharts-stack-label` class.
			 * 
			 * @type    {CSSObject}
			 * @sample  {highcharts} highcharts/yaxis/stacklabels-style/
			 *          Red stack total labels
			 * @since   2.1.5
			 * @product highcharts
			 */
			style: {
				fontSize: '11px',
				fontWeight: 'bold',
				color: '${palette.neutralColor100}',
				textOutline: '1px contrast'
			}
			/*= } =*/
		},
		/*= if (build.classic) { =*/
		gridLineWidth: 1,
		lineWidth: 0
		// tickWidth: 0
		/*= } =*/
	},

	/**
	 * These options extend the defaultOptions for left axes.
	 * 
	 * @private
	 * @type {Object}
	 */
	defaultLeftAxisOptions: {
		labels: {
			x: -15
		},
		title: {
			rotation: 270
		}
	},

	/**
	 * These options extend the defaultOptions for right axes.
	 *
	 * @private
	 * @type {Object}
	 */
	defaultRightAxisOptions: {
		labels: {
			x: 15
		},
		title: {
			rotation: 90
		}
	},

	/**
	 * These options extend the defaultOptions for bottom axes.
	 *
	 * @private
	 * @type {Object}
	 */
	defaultBottomAxisOptions: {
		labels: {
			autoRotation: [-45],
			x: 0
			// overflow: undefined,
			// staggerLines: null
		},
		title: {
			rotation: 0
		}
	},
	/**
	 * These options extend the defaultOptions for top axes.
	 *
	 * @private
	 * @type {Object}
	 */
	defaultTopAxisOptions: {
		labels: {
			autoRotation: [-45],
			x: 0
			// overflow: undefined
			// staggerLines: null
		},
		title: {
			rotation: 0
		}
	},

	/**
	 * Overrideable function to initialize the axis. 
	 *
	 * @see {@link Axis}
	 */
	init: function (chart, userOptions) {


		var isXAxis = userOptions.isX,
			axis = this;


		/**
		 * The Chart that the axis belongs to.
		 *
		 * @name     chart
		 * @memberOf Axis
		 * @type     {Chart}
		 */
		axis.chart = chart;
		
		/**
		 * Whether the axis is horizontal.
		 *
		 * @name     horiz
		 * @memberOf Axis
		 * @type     {Boolean}
		 */
		axis.horiz = chart.inverted && !axis.isZAxis ? !isXAxis : isXAxis;

		// Flag, isXAxis
		axis.isXAxis = isXAxis;

		/**
		 * The collection where the axis belongs, for example `xAxis`, `yAxis`
		 * or `colorAxis`. Corresponds to properties on Chart, for example
		 * {@link Chart.xAxis}.
		 *
		 * @name     coll
		 * @memberOf Axis
		 * @type     {String}
		 */
		axis.coll = axis.coll || (isXAxis ? 'xAxis' : 'yAxis');


		axis.opposite = userOptions.opposite; // needed in setOptions

		/**
		 * The side on which the axis is rendered. 0 is top, 1 is right, 2 is
		 * bottom and 3 is left.
		 *
		 * @name     side
		 * @memberOf Axis
		 * @type     {Number}
		 */
		axis.side = userOptions.side || (axis.horiz ?
				(axis.opposite ? 0 : 2) : // top : bottom
				(axis.opposite ? 1 : 3));  // right : left

		axis.setOptions(userOptions);


		var options = this.options,
			type = options.type,
			isDatetimeAxis = type === 'datetime';

		axis.labelFormatter = options.labels.formatter ||
			axis.defaultLabelFormatter; // can be overwritten by dynamic format


		// Flag, stagger lines or not
		axis.userOptions = userOptions;

		axis.minPixelPadding = 0;


		/**
		 * Whether the axis is reversed. Based on the `axis.reversed`,
		 * option, but inverted charts have reversed xAxis by default.
		 *
		 * @name     reversed
		 * @memberOf Axis
		 * @type     {Boolean}
		 */
		axis.reversed = options.reversed;
		axis.visible = options.visible !== false;
		axis.zoomEnabled = options.zoomEnabled !== false;

		// Initial categories
		axis.hasNames = type === 'category' || options.categories === true;
		axis.categories = options.categories || axis.hasNames;
		axis.names = axis.names || []; // Preserve on update (#3830)

		// Placeholder for plotlines and plotbands groups
		axis.plotLinesAndBandsGroups = {};

		// Shorthand types
		axis.isLog = type === 'logarithmic';
		axis.isDatetimeAxis = isDatetimeAxis;
		axis.positiveValuesOnly = axis.isLog && !axis.allowNegativeLog;

		// Flag, if axis is linked to another axis
		axis.isLinked = defined(options.linkedTo);
		
		// Major ticks
		axis.ticks = {};
		axis.labelEdge = [];
		// Minor ticks
		axis.minorTicks = {};

		// List of plotLines/Bands
		axis.plotLinesAndBands = [];

		// Alternate bands
		axis.alternateBands = {};

		// Axis metrics
		axis.len = 0;
		axis.minRange = axis.userMinRange = options.minRange || options.maxZoom;
		axis.range = options.range;
		axis.offset = options.offset || 0;


		// Dictionary for stacks
		axis.stacks = {};
		axis.oldStacks = {};
		axis.stacksTouched = 0;

		
		/**
		 * The maximum value of the axis. In a logarithmic axis, this is the
		 * logarithm of the real value, and the real value can be obtained from
		 * {@link Axis#getExtremes}.
		 *
		 * @name     max
		 * @memberOf Axis
		 * @type     {Number}
		 */
		axis.max = null;
		/**
		 * The minimum value of the axis. In a logarithmic axis, this is the
		 * logarithm of the real value, and the real value can be obtained from
		 * {@link Axis#getExtremes}.
		 *
		 * @name     min
		 * @memberOf Axis
		 * @type     {Number}
		 */
		axis.min = null;


		/**
		 * The processed crosshair options.
		 *
		 * @name     crosshair
		 * @memberOf Axis
		 * @type     {AxisCrosshairOptions}
		 */
		axis.crosshair = pick(
			options.crosshair,
			splat(chart.options.tooltip.crosshairs)[isXAxis ? 0 : 1],
			false
		);
		
		var events = axis.options.events;

		// Register. Don't add it again on Axis.update().
		if (inArray(axis, chart.axes) === -1) { // 
			if (isXAxis) { // #2713
				chart.axes.splice(chart.xAxis.length, 0, axis);
			} else {
				chart.axes.push(axis);
			}

			chart[axis.coll].push(axis);
		}

		/**
		 * All series associated to the axis.
		 *
		 * @name     series
		 * @memberOf Axis
		 * @type     {Array.<Series>}
		 */
		axis.series = axis.series || []; // populated by Series

		// Reversed axis
		if (
			chart.inverted &&
			!axis.isZAxis &&
			isXAxis &&
			axis.reversed === undefined
		) {
			axis.reversed = true;
		}

		// register event listeners
		objectEach(events, function (event, eventType) {
			addEvent(axis, eventType, event);
		});

		// extend logarithmic axis
		axis.lin2log = options.linearToLogConverter || axis.lin2log;
		if (axis.isLog) {
			axis.val2lin = axis.log2lin;
			axis.lin2val = axis.lin2log;
		}
	},

	/**
	 * Merge and set options.
	 *
	 * @private
	 */
	setOptions: function (userOptions) {
		this.options = merge(
			this.defaultOptions,
			this.coll === 'yAxis' && this.defaultYAxisOptions,
			[
				this.defaultTopAxisOptions,
				this.defaultRightAxisOptions,
				this.defaultBottomAxisOptions,
				this.defaultLeftAxisOptions
			][this.side],
			merge(
				defaultOptions[this.coll], // if set in setOptions (#1053)
				userOptions
			)
		);
	},

	/**
	 * The default label formatter. The context is a special config object for
	 * the label. In apps, use the {@link
	 * https://api.highcharts.com/highcharts/xAxis.labels.formatter|
	 * labels.formatter} instead except when a modification is needed.
	 *
	 * @private
	 */
	defaultLabelFormatter: function () {
		var axis = this.axis,
			value = this.value,
			categories = axis.categories,
			dateTimeLabelFormat = this.dateTimeLabelFormat,
			lang = defaultOptions.lang,
			numericSymbols = lang.numericSymbols,
			numSymMagnitude = lang.numericSymbolMagnitude || 1000,
			i = numericSymbols && numericSymbols.length,
			multi,
			ret,
			formatOption = axis.options.labels.format,

			// make sure the same symbol is added for all labels on a linear
			// axis
			numericSymbolDetector = axis.isLog ?
				Math.abs(value) :
				axis.tickInterval;

		if (formatOption) {
			ret = format(formatOption, this);

		} else if (categories) {
			ret = value;

		} else if (dateTimeLabelFormat) { // datetime axis
			ret = H.dateFormat(dateTimeLabelFormat, value);

		} else if (i && numericSymbolDetector >= 1000) {
			// Decide whether we should add a numeric symbol like k (thousands)
			// or M (millions). If we are to enable this in tooltip or other
			// places as well, we can move this logic to the numberFormatter and
			// enable it by a parameter.
			while (i-- && ret === undefined) {
				multi = Math.pow(numSymMagnitude, i + 1);
				if (
					// Only accept a numeric symbol when the distance is more 
					// than a full unit. So for example if the symbol is k, we
					// don't accept numbers like 0.5k.
					numericSymbolDetector >= multi &&
					// Accept one decimal before the symbol. Accepts 0.5k but
					// not 0.25k. How does this work with the previous?
					(value * 10) % multi === 0 &&
					numericSymbols[i] !== null &&
					value !== 0
				) { // #5480
					ret = H.numberFormat(value / multi, -1) + numericSymbols[i];
				}
			}
		}

		if (ret === undefined) {
			if (Math.abs(value) >= 10000) { // add thousands separators
				ret = H.numberFormat(value, -1);
			} else { // small numbers
				ret = H.numberFormat(value, -1, undefined, ''); // #2466
			}
		}

		return ret;
	},

	/**
	 * Get the minimum and maximum for the series of each axis. The function
	 * analyzes the axis series and updates `this.dataMin` and `this.dataMax`.
	 *
	 * @private
	 */
	getSeriesExtremes: function () {
		var axis = this,
			chart = axis.chart;
		axis.hasVisibleSeries = false;

		// Reset properties in case we're redrawing (#3353)
		axis.dataMin = axis.dataMax = axis.threshold = null;
		axis.softThreshold = !axis.isXAxis;

		if (axis.buildStacks) {
			axis.buildStacks();
		}

		// loop through this axis' series
		each(axis.series, function (series) {

			if (series.visible || !chart.options.chart.ignoreHiddenSeries) {

				var seriesOptions = series.options,
					xData,
					threshold = seriesOptions.threshold,
					seriesDataMin,
					seriesDataMax;

				axis.hasVisibleSeries = true;

				// Validate threshold in logarithmic axes
				if (axis.positiveValuesOnly && threshold <= 0) {
					threshold = null;
				}

				// Get dataMin and dataMax for X axes
				if (axis.isXAxis) {
					xData = series.xData;
					if (xData.length) {
						// If xData contains values which is not numbers, then
						// filter them out. To prevent performance hit, we only
						// do this after we have already found seriesDataMin
						// because in most cases all data is valid. #5234.
						seriesDataMin = arrayMin(xData);
						seriesDataMax = arrayMax(xData);
						
						if (
							!isNumber(seriesDataMin) &&
							!(seriesDataMin instanceof Date) // #5010
						) {
							xData = grep(xData, isNumber);
							// Do it again with valid data
							seriesDataMin = arrayMin(xData);
						}

						axis.dataMin = Math.min(
							pick(axis.dataMin, xData[0], seriesDataMin),
							seriesDataMin
						);
						axis.dataMax = Math.max(
							pick(axis.dataMax, xData[0], seriesDataMax),
							seriesDataMax
						);
					}

				// Get dataMin and dataMax for Y axes, as well as handle
				// stacking and processed data
				} else {

					// Get this particular series extremes
					series.getExtremes();
					seriesDataMax = series.dataMax;
					seriesDataMin = series.dataMin;

					// Get the dataMin and dataMax so far. If percentage is
					// used, the min and max are always 0 and 100. If
					// seriesDataMin and seriesDataMax is null, then series
					// doesn't have active y data, we continue with nulls
					if (defined(seriesDataMin) && defined(seriesDataMax)) {
						axis.dataMin = Math.min(
							pick(axis.dataMin, seriesDataMin),
							seriesDataMin
						);
						axis.dataMax = Math.max(
							pick(axis.dataMax, seriesDataMax),
							seriesDataMax
						);
					}

					// Adjust to threshold
					if (defined(threshold)) {
						axis.threshold = threshold;
					}
					// If any series has a hard threshold, it takes precedence
					if (
						!seriesOptions.softThreshold ||
						axis.positiveValuesOnly
					) {
						axis.softThreshold = false;
					}
				}
			}
		});
	},

	/**
	 * Translate from axis value to pixel position on the chart, or back. Use
	 * the `toPixels` and `toValue` functions in applications.
	 *
	 * @private
	 */
	translate: function (
		val,
		backwards,
		cvsCoord,
		old,
		handleLog,
		pointPlacement
	) {
		var axis = this.linkedParent || this, // #1417
			sign = 1,
			cvsOffset = 0,
			localA = old ? axis.oldTransA : axis.transA,
			localMin = old ? axis.oldMin : axis.min,
			returnValue,
			minPixelPadding = axis.minPixelPadding,
			doPostTranslate = (
				axis.isOrdinal ||
				axis.isBroken ||
				(axis.isLog && handleLog)
			) && axis.lin2val;

		if (!localA) {
			localA = axis.transA;
		}

		// In vertical axes, the canvas coordinates start from 0 at the top like
		// in SVG.
		if (cvsCoord) {
			sign *= -1; // canvas coordinates inverts the value
			cvsOffset = axis.len;
		}

		// Handle reversed axis
		if (axis.reversed) {
			sign *= -1;
			cvsOffset -= sign * (axis.sector || axis.len);
		}

		// From pixels to value
		if (backwards) { // reverse translation

			val = val * sign + cvsOffset;
			val -= minPixelPadding;
			returnValue = val / localA + localMin; // from chart pixel to value
			if (doPostTranslate) { // log and ordinal axes
				returnValue = axis.lin2val(returnValue);
			}

		// From value to pixels
		} else {
			if (doPostTranslate) { // log and ordinal axes
				val = axis.val2lin(val);
			}
			returnValue = isNumber(localMin) ?
				(
					sign * (val - localMin) * localA +
					cvsOffset +
					(sign * minPixelPadding) +
					(isNumber(pointPlacement) ? localA * pointPlacement : 0)
				) : 
				undefined;
		}

		return returnValue;
	},

	/**
	 * Translate a value in terms of axis units into pixels within the chart.
	 * 
	 * @param  {Number} value
	 *         A value in terms of axis units.
	 * @param  {Boolean} paneCoordinates
	 *         Whether to return the pixel coordinate relative to the chart or
	 *         just the axis/pane itself.
	 * @return {Number} Pixel position of the value on the chart or axis.
	 */
	toPixels: function (value, paneCoordinates) {
		return this.translate(value, false, !this.horiz, null, true) +
			(paneCoordinates ? 0 : this.pos);
	},

	/**
	 * Translate a pixel position along the axis to a value in terms of axis
	 * units.
	 * @param  {Number} pixel
	 *         The pixel value coordinate.
	 * @param  {Boolean} paneCoordiantes
	 *         Whether the input pixel is relative to the chart or just the
	 *         axis/pane itself.
	 * @return {Number} The axis value.
	 */
	toValue: function (pixel, paneCoordinates) {
		return this.translate(
			pixel - (paneCoordinates ? 0 : this.pos),
			true,
			!this.horiz,
			null,
			true
		);
	},

	/**
	 * Create the path for a plot line that goes from the given value on
	 * this axis, across the plot to the opposite side. Also used internally for
	 * grid lines and crosshairs.
	 * 
	 * @param  {Number} value
	 *         Axis value.
	 * @param  {Number} [lineWidth=1]
	 *         Used for calculation crisp line coordinates.
	 * @param  {Boolean} [old=false]
	 *         Use old coordinates (for resizing and rescaling).
	 * @param  {Boolean} [force=false]
	 *         If `false`, the function will return null when it falls outside
	 *         the axis bounds.
	 * @param  {Number} [translatedValue]
	 *         If given, return the plot line path of a pixel position on the
	 *         axis.
	 *
	 * @return {Array.<String|Number>}
	 *         The SVG path definition for the plot line.
	 */
	getPlotLinePath: function (value, lineWidth, old, force, translatedValue) {
		var axis = this,
			chart = axis.chart,
			axisLeft = axis.left,
			axisTop = axis.top,
			x1,
			y1,
			x2,
			y2,
			cHeight = (old && chart.oldChartHeight) || chart.chartHeight,
			cWidth = (old && chart.oldChartWidth) || chart.chartWidth,
			skip,
			transB = axis.transB,
			/**
			 * Check if x is between a and b. If not, either move to a/b
			 * or skip, depending on the force parameter.
			 */
			between = function (x, a, b) {
				if (x < a || x > b) {
					if (force) {
						x = Math.min(Math.max(a, x), b);
					} else {
						skip = true;
					}
				}
				return x;
			};

		translatedValue = pick(
			translatedValue,
			axis.translate(value, null, null, old)
		);
		x1 = x2 = Math.round(translatedValue + transB);
		y1 = y2 = Math.round(cHeight - translatedValue - transB);
		if (!isNumber(translatedValue)) { // no min or max
			skip = true;
			force = false; // #7175, don't force it when path is invalid
		} else if (axis.horiz) {
			y1 = axisTop;
			y2 = cHeight - axis.bottom;
			x1 = x2 = between(x1, axisLeft, axisLeft + axis.width);
		} else {
			x1 = axisLeft;
			x2 = cWidth - axis.right;
			y1 = y2 = between(y1, axisTop, axisTop + axis.height);
		}
		return skip && !force ?
			null :
			chart.renderer.crispLine(
				['M', x1, y1, 'L', x2, y2],
				lineWidth || 1
			);
	},

	/**
	 * Internal function to et the tick positions of a linear axis to round
	 * values like whole tens or every five.
	 *
	 * @param  {Number} tickInterval
	 *         The normalized tick interval
	 * @param  {Number} min
	 *         Axis minimum.
	 * @param  {Number} max
	 *         Axis maximum.
	 *
	 * @return {Array.<Number>}
	 *         An array of axis values where ticks should be placed.
	 */
	getLinearTickPositions: function (tickInterval, min, max) {
		var pos,
			lastPos,
			roundedMin =
				correctFloat(Math.floor(min / tickInterval) * tickInterval),
			roundedMax =
				correctFloat(Math.ceil(max / tickInterval) * tickInterval),
			tickPositions = [],
			precision;
		
		// When the precision is higher than what we filter out in
		// correctFloat, skip it (#6183).			
		if (correctFloat(roundedMin + tickInterval) === roundedMin) {
			precision = 20;
		}

		// For single points, add a tick regardless of the relative position
		// (#2662, #6274)
		if (this.single) {
			return [min];
		}

		// Populate the intermediate values
		pos = roundedMin;
		while (pos <= roundedMax) {

			// Place the tick on the rounded value
			tickPositions.push(pos);

			// Always add the raw tickInterval, not the corrected one.
			pos = correctFloat(
				pos + tickInterval,
				precision
			);

			// If the interval is not big enough in the current min - max range
			// to actually increase the loop variable, we need to break out to
			// prevent endless loop. Issue #619
			if (pos === lastPos) {
				break;
			}

			// Record the last value
			lastPos = pos;
		}
		return tickPositions;
	},

	/**
	 * Resolve the new minorTicks/minorTickInterval options into the legacy
	 * loosely typed minorTickInterval option.
	 */
	getMinorTickInterval: function () {
		var options = this.options;

		if (options.minorTicks === true) {
			return pick(options.minorTickInterval, 'auto');
		}
		if (options.minorTicks === false) {
			return null;
		}
		return options.minorTickInterval;
	},

	/**
	 * Internal function to return the minor tick positions. For logarithmic
	 * axes, the same logic as for major ticks is reused.
	 *
	 * @return {Array.<Number>}
	 *         An array of axis values where ticks should be placed.
	 */
	getMinorTickPositions: function () {
		var axis = this,
			options = axis.options,
			tickPositions = axis.tickPositions,
			minorTickInterval = axis.minorTickInterval,
			minorTickPositions = [],
			pos,
			pointRangePadding = axis.pointRangePadding || 0,
			min = axis.min - pointRangePadding, // #1498
			max = axis.max + pointRangePadding, // #1498
			range = max - min;

		// If minor ticks get too dense, they are hard to read, and may cause
		// long running script. So we don't draw them.
		if (range && range / minorTickInterval < axis.len / 3) { // #3875

			if (axis.isLog) {
				// For each interval in the major ticks, compute the minor ticks
				// separately.
				each(this.paddedTicks, function (pos, i, paddedTicks) {
					if (i) {
						minorTickPositions.push.apply(
							minorTickPositions, 
							axis.getLogTickPositions(
								minorTickInterval,
								paddedTicks[i - 1],
								paddedTicks[i],
								true
							)
						);
					}
				});

			} else if (
				axis.isDatetimeAxis &&
				this.getMinorTickInterval() === 'auto'
			) { // #1314
				minorTickPositions = minorTickPositions.concat(
					axis.getTimeTicks(
						axis.normalizeTimeTickInterval(minorTickInterval),
						min,
						max,
						options.startOfWeek
					)
				);
			} else {
				for (
					pos = min + (tickPositions[0] - min) % minorTickInterval;
					pos <= max;
					pos += minorTickInterval
				) {
					// Very, very, tight grid lines (#5771)
					if (pos === minorTickPositions[0]) {
						break;
					}
					minorTickPositions.push(pos);
				}
			}
		}

		if (minorTickPositions.length !== 0) {
			axis.trimTicks(minorTickPositions); // #3652 #3743 #1498 #6330
		}
		return minorTickPositions;
	},

	/**
	 * Adjust the min and max for the minimum range. Keep in mind that the
	 * series data is not yet processed, so we don't have information on data
	 * cropping and grouping, or updated axis.pointRange or series.pointRange.
	 * The data can't be processed until we have finally established min and
	 * max.
	 *
	 * @private
	 */
	adjustForMinRange: function () {
		var axis = this,
			options = axis.options,
			min = axis.min,
			max = axis.max,
			zoomOffset,
			spaceAvailable,
			closestDataRange,
			i,
			distance,
			xData,
			loopLength,
			minArgs,
			maxArgs,
			minRange;

		// Set the automatic minimum range based on the closest point distance
		if (axis.isXAxis && axis.minRange === undefined && !axis.isLog) {

			if (defined(options.min) || defined(options.max)) {
				axis.minRange = null; // don't do this again

			} else {

				// Find the closest distance between raw data points, as opposed
				// to closestPointRange that applies to processed points
				// (cropped and grouped)
				each(axis.series, function (series) {
					xData = series.xData;
					loopLength = series.xIncrement ? 1 : xData.length - 1;
					for (i = loopLength; i > 0; i--) {
						distance = xData[i] - xData[i - 1];
						if (
							closestDataRange === undefined ||
							distance < closestDataRange
						) {
							closestDataRange = distance;
						}
					}
				});
				axis.minRange = Math.min(
					closestDataRange * 5,
					axis.dataMax - axis.dataMin
				);
			}
		}

		// if minRange is exceeded, adjust
		if (max - min < axis.minRange) {

			spaceAvailable = axis.dataMax - axis.dataMin >= axis.minRange;
			minRange = axis.minRange;
			zoomOffset = (minRange - max + min) / 2;

			// if min and max options have been set, don't go beyond it
			minArgs = [min - zoomOffset, pick(options.min, min - zoomOffset)];
			// If space is available, stay within the data range
			if (spaceAvailable) {
				minArgs[2] = axis.isLog ?
					axis.log2lin(axis.dataMin) :
					axis.dataMin;
			}
			min = arrayMax(minArgs);

			maxArgs = [min + minRange, pick(options.max, min + minRange)];
			// If space is availabe, stay within the data range
			if (spaceAvailable) {
				maxArgs[2] = axis.isLog ?
					axis.log2lin(axis.dataMax) :
					axis.dataMax;
			}

			max = arrayMin(maxArgs);

			// now if the max is adjusted, adjust the min back
			if (max - min < minRange) {
				minArgs[0] = max - minRange;
				minArgs[1] = pick(options.min, max - minRange);
				min = arrayMax(minArgs);
			}
		}

		// Record modified extremes
		axis.min = min;
		axis.max = max;
	},

	/**
	 * Find the closestPointRange across all series.
	 *
	 * @private
	 */
	getClosest: function () {
		var ret;

		if (this.categories) {
			ret = 1;
		} else {
			each(this.series, function (series) {
				var seriesClosest = series.closestPointRange,
					visible = series.visible ||
						!series.chart.options.chart.ignoreHiddenSeries;
				
				if (
					!series.noSharedTooltip &&
					defined(seriesClosest) &&
					visible
				) {
					ret = defined(ret) ?
						Math.min(ret, seriesClosest) :
						seriesClosest;
				}
			});
		}
		return ret;
	},

	/**
	 * When a point name is given and no x, search for the name in the existing
	 * categories, or if categories aren't provided, search names or create a
	 * new category (#2522).
	 *
	 * @private
	 *
	 * @param  {Point}
	 *         The point to inspect.
	 *
	 * @return {Number}
	 *         The X value that the point is given.
	 */
	nameToX: function (point) {
		var explicitCategories = isArray(this.categories),
			names = explicitCategories ? this.categories : this.names,
			nameX = point.options.x,
			x;

		point.series.requireSorting = false;

		if (!defined(nameX)) {
			nameX = this.options.uniqueNames === false ?
				point.series.autoIncrement() : 
				inArray(point.name, names);
		}
		if (nameX === -1) { // The name is not found in currenct categories
			if (!explicitCategories) {
				x = names.length;
			}
		} else {
			x = nameX;
		}

		// Write the last point's name to the names array
		if (x !== undefined) {
			this.names[x] = point.name;
		}

		return x;
	},

	/**
	 * When changes have been done to series data, update the axis.names.
	 *
	 * @private
	 */
	updateNames: function () {
		var axis = this;

		if (this.names.length > 0) {
			this.names.length = 0;
			this.minRange = this.userMinRange; // Reset
			each(this.series || [], function (series) {
			
				// Reset incrementer (#5928)
				series.xIncrement = null;

				// When adding a series, points are not yet generated
				if (!series.points || series.isDirtyData) {
					series.processData();
					series.generatePoints();
				}

				each(series.points, function (point, i) {
					var x;
					if (point.options) {
						x = axis.nameToX(point);
						if (x !== undefined && x !== point.x) {
							point.x = x;
							series.xData[i] = x;
						}
					}
				});
			});
		}
	},

	/**
	 * Update translation information.
	 *
	 * @private
	 */
	setAxisTranslation: function (saveOld) {
		var axis = this,
			range = axis.max - axis.min,
			pointRange = axis.axisPointRange || 0,
			closestPointRange,
			minPointOffset = 0,
			pointRangePadding = 0,
			linkedParent = axis.linkedParent,
			ordinalCorrection,
			hasCategories = !!axis.categories,
			transA = axis.transA,
			isXAxis = axis.isXAxis;

		// Adjust translation for padding. Y axis with categories need to go
		// through the same (#1784).
		if (isXAxis || hasCategories || pointRange) {

			// Get the closest points
			closestPointRange = axis.getClosest();

			if (linkedParent) {
				minPointOffset = linkedParent.minPointOffset;
				pointRangePadding = linkedParent.pointRangePadding;
			} else {
				each(axis.series, function (series) {
					var seriesPointRange = hasCategories ? 
						1 : 
						(
							isXAxis ? 
								pick(
									series.options.pointRange,
									closestPointRange,
									0
								) : 
								(axis.axisPointRange || 0)
						), // #2806
						pointPlacement = series.options.pointPlacement;

					pointRange = Math.max(pointRange, seriesPointRange);

					if (!axis.single) {
						// minPointOffset is the value padding to the left of
						// the axis in order to make room for points with a
						// pointRange, typically columns. When the
						// pointPlacement option is 'between' or 'on', this
						// padding does not apply.
						minPointOffset = Math.max(
							minPointOffset,
							isString(pointPlacement) ? 0 : seriesPointRange / 2
						);

						// Determine the total padding needed to the length of
						// the axis to make room for the pointRange. If the
						// series' pointPlacement is 'on', no padding is added.
						pointRangePadding = Math.max(
							pointRangePadding,
							pointPlacement === 'on' ? 0 : seriesPointRange
						);
					}
				});
			}

			// Record minPointOffset and pointRangePadding
			ordinalCorrection = axis.ordinalSlope && closestPointRange ?
				axis.ordinalSlope / closestPointRange :
				1; // #988, #1853
			axis.minPointOffset = minPointOffset =
				minPointOffset * ordinalCorrection;
			axis.pointRangePadding =
				pointRangePadding = pointRangePadding * ordinalCorrection;

			// pointRange means the width reserved for each point, like in a
			// column chart
			axis.pointRange = Math.min(pointRange, range);

			// closestPointRange means the closest distance between points. In
			// columns it is mostly equal to pointRange, but in lines pointRange
			// is 0 while closestPointRange is some other value
			if (isXAxis) {
				axis.closestPointRange = closestPointRange;
			}
		}

		// Secondary values
		if (saveOld) {
			axis.oldTransA = transA;
		}
		axis.translationSlope = axis.transA = transA =
			axis.options.staticScale ||
			axis.len / ((range + pointRangePadding) || 1);

		// Translation addend
		axis.transB = axis.horiz ? axis.left : axis.bottom;
		axis.minPixelPadding = transA * minPointOffset;
	},

	minFromRange: function () {
		return this.max - this.range;
	},

	/**
	 * Set the tick positions to round values and optionally extend the extremes
	 * to the nearest tick.
	 *
	 * @private
	 */
	setTickInterval: function (secondPass) {
		var axis = this,
			chart = axis.chart,
			options = axis.options,
			isLog = axis.isLog,
			log2lin = axis.log2lin,
			isDatetimeAxis = axis.isDatetimeAxis,
			isXAxis = axis.isXAxis,
			isLinked = axis.isLinked,
			maxPadding = options.maxPadding,
			minPadding = options.minPadding,
			length,
			linkedParentExtremes,
			tickIntervalOption = options.tickInterval,
			minTickInterval,
			tickPixelIntervalOption = options.tickPixelInterval,
			categories = axis.categories,
			threshold = axis.threshold,
			softThreshold = axis.softThreshold,
			thresholdMin,
			thresholdMax,
			hardMin,
			hardMax;

		if (!isDatetimeAxis && !categories && !isLinked) {
			this.getTickAmount();
		}

		// Min or max set either by zooming/setExtremes or initial options
		hardMin = pick(axis.userMin, options.min);
		hardMax = pick(axis.userMax, options.max);

		// Linked axis gets the extremes from the parent axis
		if (isLinked) {
			axis.linkedParent = chart[axis.coll][options.linkedTo];
			linkedParentExtremes = axis.linkedParent.getExtremes();
			axis.min = pick(
				linkedParentExtremes.min,
				linkedParentExtremes.dataMin
			);
			axis.max = pick(
				linkedParentExtremes.max,
				linkedParentExtremes.dataMax
			);
			if (options.type !== axis.linkedParent.options.type) {
				H.error(11, 1); // Can't link axes of different type
			}

		// Initial min and max from the extreme data values
		} else {

			// Adjust to hard threshold
			if (!softThreshold && defined(threshold)) {
				if (axis.dataMin >= threshold) {
					thresholdMin = threshold;
					minPadding = 0;
				} else if (axis.dataMax <= threshold) {
					thresholdMax = threshold;
					maxPadding = 0;
				}
			}

			axis.min = pick(hardMin, thresholdMin, axis.dataMin);
			axis.max = pick(hardMax, thresholdMax, axis.dataMax);

		}

		if (isLog) {
			if (
				axis.positiveValuesOnly &&
				!secondPass &&
				Math.min(axis.min, pick(axis.dataMin, axis.min)) <= 0
			) { // #978
				H.error(10, 1); // Can't plot negative values on log axis
			}
			// The correctFloat cures #934, float errors on full tens. But it
			// was too aggressive for #4360 because of conversion back to lin,
			// therefore use precision 15.
			axis.min = correctFloat(log2lin(axis.min), 15);
			axis.max = correctFloat(log2lin(axis.max), 15);
		}

		// handle zoomed range
		if (axis.range && defined(axis.max)) {
			axis.userMin = axis.min = hardMin =
				Math.max(axis.dataMin, axis.minFromRange()); // #618, #6773
			axis.userMax = hardMax = axis.max;

			axis.range = null;  // don't use it when running setExtremes
		}

		// Hook for Highstock Scroller. Consider combining with beforePadding.
		fireEvent(axis, 'foundExtremes');

		// Hook for adjusting this.min and this.max. Used by bubble series.
		if (axis.beforePadding) {
			axis.beforePadding();
		}

		// adjust min and max for the minimum range
		axis.adjustForMinRange();

		// Pad the values to get clear of the chart's edges. To avoid
		// tickInterval taking the padding into account, we do this after
		// computing tick interval (#1337).
		if (
			!categories &&
			!axis.axisPointRange &&
			!axis.usePercentage &&
			!isLinked &&
			defined(axis.min) &&
			defined(axis.max)
		) {
			length = axis.max - axis.min;
			if (length) {
				if (!defined(hardMin) && minPadding) {
					axis.min -= length * minPadding;
				}
				if (!defined(hardMax)  && maxPadding) {
					axis.max += length * maxPadding;
				}
			}
		}

		// Handle options for floor, ceiling, softMin and softMax (#6359)
		if (isNumber(options.softMin)) {
			axis.min = Math.min(axis.min, options.softMin);
		}
		if (isNumber(options.softMax)) {
			axis.max = Math.max(axis.max, options.softMax);
		}
		if (isNumber(options.floor)) {
			axis.min = Math.max(axis.min, options.floor);
		}
		if (isNumber(options.ceiling)) {
			axis.max = Math.min(axis.max, options.ceiling);
		}
		

		// When the threshold is soft, adjust the extreme value only if the data
		// extreme and the padded extreme land on either side of the threshold.
		// For example, a series of [0, 1, 2, 3] would make the yAxis add a tick
		// for -1 because of the default minPadding and startOnTick options.
		// This is prevented by the softThreshold option.
		if (softThreshold && defined(axis.dataMin)) {
			threshold = threshold || 0;
			if (
				!defined(hardMin) &&
				axis.min < threshold &&
				axis.dataMin >= threshold
			) {
				axis.min = threshold;
			
			} else if (
				!defined(hardMax) &&
				axis.max > threshold &&
				axis.dataMax <= threshold
			) {
				axis.max = threshold;
			}
		}


		// get tickInterval
		if (
			axis.min === axis.max ||
			axis.min === undefined ||
			axis.max === undefined
		) {
			axis.tickInterval = 1;
		
		} else if (
			isLinked &&
			!tickIntervalOption &&
			tickPixelIntervalOption ===
				axis.linkedParent.options.tickPixelInterval
		) {
			axis.tickInterval = tickIntervalOption =
				axis.linkedParent.tickInterval;
		
		} else {
			axis.tickInterval = pick(
				tickIntervalOption,
				this.tickAmount ?
					((axis.max - axis.min) / Math.max(this.tickAmount - 1, 1)) :
					undefined,
				// For categoried axis, 1 is default, for linear axis use
				// tickPix
				categories ?
					1 :
					// don't let it be more than the data range
					(axis.max - axis.min) * tickPixelIntervalOption /
						Math.max(axis.len, tickPixelIntervalOption)
			);
		}

		/**
		 * Now we're finished detecting min and max, crop and group series data.
		 * This is in turn needed in order to find tick positions in
		 * ordinal axes.
		 */
		if (isXAxis && !secondPass) {
			each(axis.series, function (series) {
				series.processData(
					axis.min !== axis.oldMin || axis.max !== axis.oldMax
				);
			});
		}

		// set the translation factor used in translate function
		axis.setAxisTranslation(true);

		// hook for ordinal axes and radial axes
		if (axis.beforeSetTickPositions) {
			axis.beforeSetTickPositions();
		}

		// hook for extensions, used in Highstock ordinal axes
		if (axis.postProcessTickInterval) {
			axis.tickInterval = axis.postProcessTickInterval(axis.tickInterval);
		}

		// In column-like charts, don't cramp in more ticks than there are
		// points (#1943, #4184)
		if (axis.pointRange && !tickIntervalOption) {
			axis.tickInterval = Math.max(axis.pointRange, axis.tickInterval);
		}

		// Before normalizing the tick interval, handle minimum tick interval.
		// This applies only if tickInterval is not defined.
		minTickInterval = pick(
			options.minTickInterval,
			axis.isDatetimeAxis && axis.closestPointRange
		);
		if (!tickIntervalOption && axis.tickInterval < minTickInterval) {
			axis.tickInterval = minTickInterval;
		}

		// for linear axes, get magnitude and normalize the interval
		if (!isDatetimeAxis && !isLog && !tickIntervalOption) {
			axis.tickInterval = normalizeTickInterval(
				axis.tickInterval,
				null,
				getMagnitude(axis.tickInterval),
				// If the tick interval is between 0.5 and 5 and the axis max is
				// in the order of thousands, chances are we are dealing with
				// years. Don't allow decimals. #3363.
				pick(
					options.allowDecimals,
					!(
						axis.tickInterval > 0.5 &&
						axis.tickInterval < 5 &&
						axis.max > 1000 &&
						axis.max < 9999
					)
				),
				!!this.tickAmount
			);
		}

		// Prevent ticks from getting so close that we can't draw the labels
		if (!this.tickAmount) {
			axis.tickInterval = axis.unsquish();
		}

		this.setTickPositions();
	},

	/**
	 * Now we have computed the normalized tickInterval, get the tick positions
	 */
	setTickPositions: function () {

		var options = this.options,
			tickPositions,
			tickPositionsOption = options.tickPositions,
			minorTickIntervalOption = this.getMinorTickInterval(),
			tickPositioner = options.tickPositioner,
			startOnTick = options.startOnTick,
			endOnTick = options.endOnTick;

		// Set the tickmarkOffset
		this.tickmarkOffset = (
			this.categories &&
			options.tickmarkPlacement === 'between' &&
			this.tickInterval === 1
		) ? 0.5 : 0; // #3202


		// get minorTickInterval
		this.minorTickInterval =
			minorTickIntervalOption === 'auto' &&
			this.tickInterval ?
				this.tickInterval / 5 :
				minorTickIntervalOption;

		// When there is only one point, or all points have the same value on
		// this axis, then min and max are equal and tickPositions.length is 0
		// or 1. In this case, add some padding in order to center the point,
		// but leave it with one tick. #1337.
		this.single =
			this.min === this.max &&
			defined(this.min) &&
			!this.tickAmount &&
			(
				// Data is on integer (#6563)
				parseInt(this.min, 10) === this.min ||

				// Between integers and decimals are not allowed (#6274)
				options.allowDecimals !== false
			);

		// Find the tick positions. Work on a copy (#1565)
		this.tickPositions = tickPositions =
			tickPositionsOption && tickPositionsOption.slice();
		if (!tickPositions) {

			if (this.isDatetimeAxis) {
				tickPositions = this.getTimeTicks(
					this.normalizeTimeTickInterval(
						this.tickInterval,
						options.units
					),
					this.min,
					this.max,
					options.startOfWeek,
					this.ordinalPositions,
					this.closestPointRange,
					true
				);
			} else if (this.isLog) {
				tickPositions = this.getLogTickPositions(
					this.tickInterval,
					this.min,
					this.max
				);
			} else {
				tickPositions = this.getLinearTickPositions(
					this.tickInterval,
					this.min,
					this.max
				);
			}

			// Too dense ticks, keep only the first and last (#4477)
			if (tickPositions.length > this.len) {
				tickPositions = [tickPositions[0], tickPositions.pop()];
				// Reduce doubled value (#7339)
				if (tickPositions[0] === tickPositions[1]) {
					tickPositions.length = 1;
				}
			}

			this.tickPositions = tickPositions;

			// Run the tick positioner callback, that allows modifying auto tick
			// positions.
			if (tickPositioner) {
				tickPositioner = tickPositioner.apply(
					this,
					[this.min, this.max]
				);
				if (tickPositioner) {
					this.tickPositions = tickPositions = tickPositioner;
				}
			}

		}

		// Reset min/max or remove extremes based on start/end on tick
		this.paddedTicks = tickPositions.slice(0); // Used for logarithmic minor
		this.trimTicks(tickPositions, startOnTick, endOnTick);
		if (!this.isLinked) {
			
			// Substract half a unit (#2619, #2846, #2515, #3390),
			// but not in case of multiple ticks (#6897)
			if (this.single && tickPositions.length < 2) {
				this.min -= 0.5;
				this.max += 0.5;
			}
			if (!tickPositionsOption && !tickPositioner) {
				this.adjustTickAmount();
			}
		}
	},

	/**
	 * Handle startOnTick and endOnTick by either adapting to padding min/max or
	 * rounded min/max. Also handle single data points.
	 *
	 * @private
	 */
	trimTicks: function (tickPositions, startOnTick, endOnTick) {
		var roundedMin = tickPositions[0],
			roundedMax = tickPositions[tickPositions.length - 1],
			minPointOffset = this.minPointOffset || 0;

		if (!this.isLinked) {
			if (startOnTick && roundedMin !== -Infinity) { // #6502
				this.min = roundedMin;
			} else {
				while (this.min - minPointOffset > tickPositions[0]) {
					tickPositions.shift();
				}
			}

			if (endOnTick) {
				this.max = roundedMax;
			} else {
				while (this.max + minPointOffset <
						tickPositions[tickPositions.length - 1]) {
					tickPositions.pop();
				}
			}

			// If no tick are left, set one tick in the middle (#3195)
			if (tickPositions.length === 0 && defined(roundedMin)) {
				tickPositions.push((roundedMax + roundedMin) / 2);
			}
		}
	},

	/**
	 * Check if there are multiple axes in the same pane.
	 *
	 * @private
	 * @return {Boolean}
	 *         True if there are other axes.
	 */
	alignToOthers: function () {
		var others = {}, // Whether there is another axis to pair with this one
			hasOther,
			options = this.options;

		if (
			// Only if alignTicks is true
			this.chart.options.chart.alignTicks !== false &&
			options.alignTicks !== false &&

			// Don't try to align ticks on a log axis, they are not evenly
			// spaced (#6021)
			!this.isLog
		) {
			each(this.chart[this.coll], function (axis) {
				var otherOptions = axis.options,
					horiz = axis.horiz,
					key = [
						horiz ? otherOptions.left : otherOptions.top, 
						otherOptions.width,
						otherOptions.height, 
						otherOptions.pane
					].join(',');


				if (axis.series.length) { // #4442
					if (others[key]) {
						hasOther = true; // #4201
					} else {
						others[key] = 1;
					}
				}
			});
		}
		return hasOther;
	},

	/**
	 * Find the max ticks of either the x and y axis collection, and record it
	 * in `this.tickAmount`.
	 *
	 * @private
	 */
	getTickAmount: function () {
		var options = this.options,
			tickAmount = options.tickAmount,
			tickPixelInterval = options.tickPixelInterval;

		if (
			!defined(options.tickInterval) &&
			this.len < tickPixelInterval &&
			!this.isRadial &&
			!this.isLog &&
			options.startOnTick &&
			options.endOnTick
		) {
			tickAmount = 2;
		}

		if (!tickAmount && this.alignToOthers()) {
			// Add 1 because 4 tick intervals require 5 ticks (including first
			// and last)
			tickAmount = Math.ceil(this.len / tickPixelInterval) + 1;
		}

		// For tick amounts of 2 and 3, compute five ticks and remove the
		// intermediate ones. This prevents the axis from adding ticks that are
		// too far away from the data extremes.
		if (tickAmount < 4) {
			this.finalTickAmt = tickAmount;
			tickAmount = 5;
		}

		this.tickAmount = tickAmount;
	},

	/**
	 * When using multiple axes, adjust the number of ticks to match the highest
	 * number of ticks in that group.
	 *
	 * @private
	 */
	adjustTickAmount: function () {
		var tickInterval = this.tickInterval,
			tickPositions = this.tickPositions,
			tickAmount = this.tickAmount,
			finalTickAmt = this.finalTickAmt,
			currentTickAmount = tickPositions && tickPositions.length,
			i,
			len;

		if (currentTickAmount < tickAmount) {
			while (tickPositions.length < tickAmount) {
				// Extend evenly for both sides (#3965)
				if (tickPositions.length % 2) {
					// to the end
					tickPositions.push(correctFloat(
						tickPositions[tickPositions.length - 1] + tickInterval
					));
				} else {
					// to the start
					tickPositions.unshift(correctFloat(
						tickPositions[0] - tickInterval
					));
				}
			}
			this.transA *= (currentTickAmount - 1) / (tickAmount - 1);
			this.min = tickPositions[0];
			this.max = tickPositions[tickPositions.length - 1];

		// We have too many ticks, run second pass to try to reduce ticks
		} else if (currentTickAmount > tickAmount) {
			this.tickInterval *= 2;
			this.setTickPositions();
		}

		// The finalTickAmt property is set in getTickAmount
		if (defined(finalTickAmt)) {
			i = len = tickPositions.length;
			while (i--) {
				if (
					// Remove every other tick
					(finalTickAmt === 3 && i % 2 === 1) ||
					// Remove all but first and last
					(finalTickAmt <= 2 && i > 0 && i < len - 1)
				) {
					tickPositions.splice(i, 1);
				}
			}
			this.finalTickAmt = undefined;
		}
	},

	/**
	 * Set the scale based on data min and max, user set min and max or options.
	 * 
	 * @private
	 */
	setScale: function () {
		var axis = this,
			isDirtyData,
			isDirtyAxisLength;

		axis.oldMin = axis.min;
		axis.oldMax = axis.max;
		axis.oldAxisLength = axis.len;

		// set the new axisLength
		axis.setAxisSize();
		isDirtyAxisLength = axis.len !== axis.oldAxisLength;

		// is there new data?
		each(axis.series, function (series) {
			if (
				series.isDirtyData ||
				series.isDirty ||
				// When x axis is dirty, we need new data extremes for y as well
				series.xAxis.isDirty 
			) {
				isDirtyData = true;
			}
		});

		// do we really need to go through all this?
		if (
			isDirtyAxisLength ||
			isDirtyData ||
			axis.isLinked ||
			axis.forceRedraw ||
			axis.userMin !== axis.oldUserMin ||
			axis.userMax !== axis.oldUserMax ||
			axis.alignToOthers()
		) {

			if (axis.resetStacks) {
				axis.resetStacks();
			}

			axis.forceRedraw = false;

			// get data extremes if needed
			axis.getSeriesExtremes();

			// get fixed positions based on tickInterval
			axis.setTickInterval();

			// record old values to decide whether a rescale is necessary later
			// on (#540)
			axis.oldUserMin = axis.userMin;
			axis.oldUserMax = axis.userMax;

			// Mark as dirty if it is not already set to dirty and extremes have
			// changed. #595.
			if (!axis.isDirty) {
				axis.isDirty = 
					isDirtyAxisLength ||
					axis.min !== axis.oldMin ||
					axis.max !== axis.oldMax;
			}
		} else if (axis.cleanStacks) {
			axis.cleanStacks();
		}
	},

	/**
	 * Set the minimum and maximum of the axes after render time. If the
	 * `startOnTick` and `endOnTick` options are true, the minimum and maximum
	 * values are rounded off to the nearest tick. To prevent this, these
	 * options can be set to false before calling setExtremes. Also, setExtremes
	 * will not allow a range lower than the `minRange` option, which by default
	 * is the range of five points.
	 * 
	 * @param  {Number} [newMin]
	 *         The new minimum value.
	 * @param  {Number} [newMax]
	 *         The new maximum value.
	 * @param  {Boolean} [redraw=true]
	 *         Whether to redraw the chart or wait for an explicit call to 
	 *         {@link Highcharts.Chart#redraw}
	 * @param  {AnimationOptions} [animation=true]
	 *         Enable or modify animations.
	 * @param  {Object} [eventArguments]
	 *         Arguments to be accessed in event handler.
	 *
	 * @sample highcharts/members/axis-setextremes/
	 *         Set extremes from a button
	 * @sample highcharts/members/axis-setextremes-datetime/
	 *         Set extremes on a datetime axis
	 * @sample highcharts/members/axis-setextremes-off-ticks/
	 *         Set extremes off ticks
	 * @sample stock/members/axis-setextremes/
	 *         Set extremes in Highstock
	 * @sample maps/members/axis-setextremes/
	 *         Set extremes in Highmaps
	 */
	setExtremes: function (newMin, newMax, redraw, animation, eventArguments) {
		var axis = this,
			chart = axis.chart;

		redraw = pick(redraw, true); // defaults to true

		each(axis.series, function (serie) {
			delete serie.kdTree;
		});

		// Extend the arguments with min and max
		eventArguments = extend(eventArguments, {
			min: newMin,
			max: newMax
		});

		// Fire the event
		fireEvent(axis, 'setExtremes', eventArguments, function () {

			axis.userMin = newMin;
			axis.userMax = newMax;
			axis.eventArgs = eventArguments;

			if (redraw) {
				chart.redraw(animation);
			}
		});
	},

	/**
	 * Overridable method for zooming chart. Pulled out in a separate method to
	 * allow overriding in stock charts.
	 *
	 * @private
	 */
	zoom: function (newMin, newMax) {
		var dataMin = this.dataMin,
			dataMax = this.dataMax,
			options = this.options,
			min = Math.min(dataMin, pick(options.min, dataMin)),
			max = Math.max(dataMax, pick(options.max, dataMax));

		if (newMin !== this.min || newMax !== this.max) { // #5790
			
			// Prevent pinch zooming out of range. Check for defined is for
			// #1946. #1734.
			if (!this.allowZoomOutside) {
				// #6014, sometimes newMax will be smaller than min (or newMin
				// will be larger than max).
				if (defined(dataMin)) {
					if (newMin < min) {
						newMin = min;
					}
					if (newMin > max) {
						newMin = max;
					}
				}
				if (defined(dataMax)) {
					if (newMax < min) {
						newMax = min;
					}
					if (newMax > max) {
						newMax = max;
					}
				}
			}

			// In full view, displaying the reset zoom button is not required
			this.displayBtn = newMin !== undefined || newMax !== undefined;

			// Do it
			this.setExtremes(
				newMin,
				newMax,
				false,
				undefined,
				{ trigger: 'zoom' }
			);
		}

		return true;
	},

	/**
	 * Update the axis metrics.
	 *
	 * @private
	 */
	setAxisSize: function () {
		var chart = this.chart,
			options = this.options,
			// [top, right, bottom, left]
			offsets = options.offsets || [0, 0, 0, 0],
			horiz = this.horiz,

			// Check for percentage based input values. Rounding fixes problems
			// with column overflow and plot line filtering (#4898, #4899)
			width = this.width = Math.round(H.relativeLength(
				pick(
					options.width,
					chart.plotWidth - offsets[3] + offsets[1]
				),
				chart.plotWidth
			)),
			height = this.height = Math.round(H.relativeLength(
				pick(
					options.height,
					chart.plotHeight - offsets[0] + offsets[2]
				),
				chart.plotHeight
			)),
			top = this.top = Math.round(H.relativeLength(
				pick(options.top, chart.plotTop + offsets[0]),
				chart.plotHeight,
				chart.plotTop
			)),
			left = this.left = Math.round(H.relativeLength(
				pick(options.left, chart.plotLeft + offsets[3]),
				chart.plotWidth,
				chart.plotLeft
			));

		// Expose basic values to use in Series object and navigator
		this.bottom = chart.chartHeight - height - top;
		this.right = chart.chartWidth - width - left;

		// Direction agnostic properties
		this.len = Math.max(horiz ? width : height, 0); // Math.max fixes #905
		this.pos = horiz ? left : top; // distance from SVG origin
	},

	/**
	 * The returned object literal from the {@link Highcharts.Axis#getExtremes}
	 * function.
	 *
	 * @typedef  {Object} Extremes
	 * @property {Number} dataMax
	 *           The maximum value of the axis' associated series.
	 * @property {Number} dataMin
	 *           The minimum value of the axis' associated series.
	 * @property {Number} max
	 *           The maximum axis value, either automatic or set manually. If
	 *           the `max` option is not set, `maxPadding` is 0 and `endOnTick`
	 *           is false, this value will be the same as `dataMax`.
	 * @property {Number} min
	 *           The minimum axis value, either automatic or set manually. If
	 *           the `min` option is not set, `minPadding` is 0 and
	 *           `startOnTick` is false, this value will be the same
	 *           as `dataMin`.
	 */
	/**
	 * Get the current extremes for the axis.
	 *
	 * @returns {Extremes}
	 *          An object containing extremes information.
	 * 
	 * @sample  highcharts/members/axis-getextremes/
	 *          Report extremes by click on a button
	 * @sample  maps/members/axis-getextremes/
	 *          Get extremes in Highmaps
	 */
	getExtremes: function () {
		var axis = this,
			isLog = axis.isLog,
			lin2log = axis.lin2log;

		return {
			min: isLog ? correctFloat(lin2log(axis.min)) : axis.min,
			max: isLog ? correctFloat(lin2log(axis.max)) : axis.max,
			dataMin: axis.dataMin,
			dataMax: axis.dataMax,
			userMin: axis.userMin,
			userMax: axis.userMax
		};
	},

	/**
	 * Get the zero plane either based on zero or on the min or max value.
	 * Used in bar and area plots.
	 *
	 * @param  {Number} threshold
	 *         The threshold in axis values.
	 *
	 * @return {Number}
	 *         The translated threshold position in terms of pixels, and
	 *         corrected to stay within the axis bounds.
	 */
	getThreshold: function (threshold) {
		var axis = this,
			isLog = axis.isLog,
			lin2log = axis.lin2log,
			realMin = isLog ? lin2log(axis.min) : axis.min,
			realMax = isLog ? lin2log(axis.max) : axis.max;

		if (threshold === null) {
			threshold = realMin;
		} else if (realMin > threshold) {
			threshold = realMin;
		} else if (realMax < threshold) {
			threshold = realMax;
		}

		return axis.translate(threshold, 0, 1, 0, 1);
	},

	/**
	 * Compute auto alignment for the axis label based on which side the axis is
	 * on and the given rotation for the label.
	 *
	 * @param  {Number} rotation
	 *         The rotation in degrees as set by either the `rotation` or 
	 *         `autoRotation` options.
	 * @private
	 */
	autoLabelAlign: function (rotation) {
		var ret,
			angle = (pick(rotation, 0) - (this.side * 90) + 720) % 360;

		if (angle > 15 && angle < 165) {
			ret = 'right';
		} else if (angle > 195 && angle < 345) {
			ret = 'left';
		} else {
			ret = 'center';
		}
		return ret;
	},

	/**
	 * Get the tick length and width for the axis based on axis options.
	 *
	 * @private
	 * 
	 * @param  {String} prefix
	 *         'tick' or 'minorTick'
	 * @return {Array.<Number>}
	 *         An array of tickLength and tickWidth
	 */
	tickSize: function (prefix) {
		var options = this.options,
			tickLength = options[prefix + 'Length'],
			tickWidth = pick(
				options[prefix + 'Width'],
				prefix === 'tick' && this.isXAxis ? 1 : 0 // X axis default 1
			); 

		if (tickWidth && tickLength) {
			// Negate the length
			if (options[prefix + 'Position'] === 'inside') {
				tickLength = -tickLength;
			}
			return [tickLength, tickWidth];
		}
			
	},

	/**
	 * Return the size of the labels.
	 *
	 * @private
	 */
	labelMetrics: function () {
		var index = this.tickPositions && this.tickPositions[0] || 0;
		return this.chart.renderer.fontMetrics(
			this.options.labels.style && this.options.labels.style.fontSize, 
			this.ticks[index] && this.ticks[index].label
		);
	},

	/**
	 * Prevent the ticks from getting so close we can't draw the labels. On a
	 * horizontal axis, this is handled by rotating the labels, removing ticks
	 * and adding ellipsis. On a vertical axis remove ticks and add ellipsis.
	 *
	 * @private
	 */
	unsquish: function () {
		var labelOptions = this.options.labels,
			horiz = this.horiz,
			tickInterval = this.tickInterval,
			newTickInterval = tickInterval,
			slotSize = this.len / (
				((this.categories ? 1 : 0) + this.max - this.min) / tickInterval
			),
			rotation,
			rotationOption = labelOptions.rotation,
			labelMetrics = this.labelMetrics(),
			step,
			bestScore = Number.MAX_VALUE,
			autoRotation,
			// Return the multiple of tickInterval that is needed to avoid
			// collision
			getStep = function (spaceNeeded) {
				var step = spaceNeeded / (slotSize || 1);
				step = step > 1 ? Math.ceil(step) : 1;
				return step * tickInterval;
			};

		if (horiz) {
			autoRotation = !labelOptions.staggerLines &&
				!labelOptions.step &&
				( // #3971
					defined(rotationOption) ?
						[rotationOption] :
						slotSize < pick(labelOptions.autoRotationLimit, 80) &&
							labelOptions.autoRotation
				);

			if (autoRotation) {

				// Loop over the given autoRotation options, and determine 
				// which gives the best score. The best score is that with
				// the lowest number of steps and a rotation closest
				// to horizontal.
				each(autoRotation, function (rot) {
					var score;

					if (
						rot === rotationOption ||
						(rot && rot >= -90 && rot <= 90)
					) { // #3891
					
						step = getStep(
							Math.abs(labelMetrics.h / Math.sin(deg2rad * rot))
						);

						score = step + Math.abs(rot / 360);

						if (score < bestScore) {
							bestScore = score;
							rotation = rot;
							newTickInterval = step;
						}
					}
				});
			}

		} else if (!labelOptions.step) { // #4411
			newTickInterval = getStep(labelMetrics.h);
		}

		this.autoRotation = autoRotation;
		this.labelRotation = pick(rotation, rotationOption);

		return newTickInterval;
	},

	/**
	 * Get the general slot width for labels/categories on this axis. This may
	 * change between the pre-render (from Axis.getOffset) and the final tick
	 * rendering and placement.
	 *
	 * @private
	 * @return {Number}
	 *         The pixel width allocated to each axis label.
	 */
	getSlotWidth: function () {
		// #5086, #1580, #1931
		var chart = this.chart,
			horiz = this.horiz,
			labelOptions = this.options.labels,
			slotCount = Math.max(
				this.tickPositions.length - (this.categories ? 0 : 1),
				1
			),
			marginLeft = chart.margin[3];

		return (
			horiz &&
			(labelOptions.step || 0) < 2 &&
			!labelOptions.rotation && // #4415
			((this.staggerLines || 1) * this.len) / slotCount
		) || (
			!horiz && (
				// #7028
				(
					labelOptions.style &&
					parseInt(labelOptions.style.width, 10)
				) ||
				(
					marginLeft &&
					(marginLeft - chart.spacing[3])
				) ||
				chart.chartWidth * 0.33
			)
		);

	},

	/**
	 * Render the axis labels and determine whether ellipsis or rotation need
	 * to be applied.
	 *
	 * @private
	 */
	renderUnsquish: function () {
		var chart = this.chart,
			renderer = chart.renderer,
			tickPositions = this.tickPositions,
			ticks = this.ticks,
			labelOptions = this.options.labels,
			horiz = this.horiz,
			slotWidth = this.getSlotWidth(),
			innerWidth = Math.max(
				1,
				Math.round(slotWidth - 2 * (labelOptions.padding || 5))
			),
			attr = {},
			labelMetrics = this.labelMetrics(),
			textOverflowOption = labelOptions.style &&
				labelOptions.style.textOverflow,
			css,
			maxLabelLength = 0,
			label,
			i,
			pos;

		// Set rotation option unless it is "auto", like in gauges
		if (!isString(labelOptions.rotation)) {
			attr.rotation = labelOptions.rotation || 0; // #4443
		}

		// Get the longest label length
		each(tickPositions, function (tick) {
			tick = ticks[tick];
			if (tick && tick.labelLength > maxLabelLength) {
				maxLabelLength = tick.labelLength;
			}
		});
		this.maxLabelLength = maxLabelLength;
		

		// Handle auto rotation on horizontal axis
		if (this.autoRotation) {

			// Apply rotation only if the label is too wide for the slot, and
			// the label is wider than its height.
			if (
				maxLabelLength > innerWidth &&
				maxLabelLength > labelMetrics.h
			) {
				attr.rotation = this.labelRotation;
			} else {
				this.labelRotation = 0;
			}

		// Handle word-wrap or ellipsis on vertical axis
		} else if (slotWidth) {
			// For word-wrap or ellipsis
			css = { width: innerWidth + 'px' };

			if (!textOverflowOption) {
				css.textOverflow = 'clip';

				// On vertical axis, only allow word wrap if there is room
				// for more lines.
				i = tickPositions.length;
				while (!horiz && i--) {
					pos = tickPositions[i];
					label = ticks[pos].label;
					if (label) {
						// Reset ellipsis in order to get the correct
						// bounding box (#4070)
						if (
							label.styles &&
							label.styles.textOverflow === 'ellipsis'
						) {
							label.css({ textOverflow: 'clip' });

						// Set the correct width in order to read
						// the bounding box height (#4678, #5034)
						} else if (ticks[pos].labelLength > slotWidth) {
							label.css({ width: slotWidth + 'px' });
						}

						if (
							label.getBBox().height > (
								this.len / tickPositions.length -
								(labelMetrics.h - labelMetrics.f)
							)
						) {
							label.specCss = { textOverflow: 'ellipsis' };
						}
					}
				}
			}
		}


		// Add ellipsis if the label length is significantly longer than ideal
		if (attr.rotation) {
			css = { 
				width: (
					maxLabelLength > chart.chartHeight * 0.5 ?
						chart.chartHeight * 0.33 :
						chart.chartHeight
				) + 'px'
			};
			if (!textOverflowOption) {
				css.textOverflow = 'ellipsis';
			}
		}

		// Set the explicit or automatic label alignment
		this.labelAlign = labelOptions.align ||
			this.autoLabelAlign(this.labelRotation);
		if (this.labelAlign) {
			attr.align = this.labelAlign;
		}

		// Apply general and specific CSS
		each(tickPositions, function (pos) {
			var tick = ticks[pos],
				label = tick && tick.label;
			if (label) {
				// This needs to go before the CSS in old IE (#4502)
				label.attr(attr);

				if (css) {
					label.css(merge(css, label.specCss));
				}
				delete label.specCss;
				tick.rotation = attr.rotation;
			}
		});

		// Note: Why is this not part of getLabelPosition?
		this.tickRotCorr = renderer.rotCorr(
			labelMetrics.b,
			this.labelRotation || 0,
			this.side !== 0
		);
	},

	/**
	 * Return true if the axis has associated data.
	 *
	 * @return {Boolean}
	 *         True if the axis has associated visible series and those series
	 *         have either valid data points or explicit `min` and `max`
	 *         settings.
	 */
	hasData: function () {
		return (
			this.hasVisibleSeries ||
			(
				defined(this.min) &&
				defined(this.max) &&
				this.tickPositions &&
				this.tickPositions.length > 0
			)
		);
	},
	
	/**
	 * Adds the title defined in axis.options.title.
	 * @param {Boolean} display - whether or not to display the title
	 */
	addTitle: function (display) {
		var axis = this,
			renderer = axis.chart.renderer,
			horiz = axis.horiz,
			opposite = axis.opposite,
			options = axis.options,
			axisTitleOptions = options.title,
			textAlign;
		
		if (!axis.axisTitle) {
			textAlign = axisTitleOptions.textAlign;
			if (!textAlign) {
				textAlign = (horiz ? { 
					low: 'left',
					middle: 'center',
					high: 'right'
				} : { 
					low: opposite ? 'right' : 'left',
					middle: 'center',
					high: opposite ? 'left' : 'right'
				})[axisTitleOptions.align];
			}
			axis.axisTitle = renderer.text(
				axisTitleOptions.text,
				0,
				0,
				axisTitleOptions.useHTML
			)
			.attr({
				zIndex: 7,
				rotation: axisTitleOptions.rotation || 0,
				align: textAlign
			})
			.addClass('highcharts-axis-title')
			/*= if (build.classic) { =*/
			.css(axisTitleOptions.style)
			/*= } =*/
			.add(axis.axisGroup);
			axis.axisTitle.isNew = true;
		}

		// Max width defaults to the length of the axis
		/*= if (build.classic) { =*/
		if (!axisTitleOptions.style.width && !axis.isRadial) {
		/*= } =*/
			axis.axisTitle.css({
				width: axis.len
			});
		/*= if (build.classic) { =*/
		}
		/*= } =*/
			
		
		// hide or show the title depending on whether showEmpty is set
		axis.axisTitle[display ? 'show' : 'hide'](true);
	},

	/**
	 * Generates a tick for initial positioning.
	 *
	 * @private
	 * @param {number} pos
	 *        The tick position in axis values.
	 * @param {number} i
	 *        The index of the tick in {@link Axis.tickPositions}.
	 */
	generateTick: function (pos) {
		var ticks = this.ticks;

		if (!ticks[pos]) {
			ticks[pos] = new Tick(this, pos);
		} else {
			ticks[pos].addLabel(); // update labels depending on tick interval
		}
	},

	/**
	 * Render the tick labels to a preliminary position to get their sizes.
	 *
	 * @private
	 */
	getOffset: function () {
		var axis = this,
			chart = axis.chart,
			renderer = chart.renderer,
			options = axis.options,
			tickPositions = axis.tickPositions,
			ticks = axis.ticks,
			horiz = axis.horiz,
			side = axis.side,
			invertedSide = chart.inverted  &&
				!axis.isZAxis ? [1, 0, 3, 2][side] : side,
			hasData,
			showAxis,
			titleOffset = 0,
			titleOffsetOption,
			titleMargin = 0,
			axisTitleOptions = options.title,
			labelOptions = options.labels,
			labelOffset = 0, // reset
			labelOffsetPadded,
			axisOffset = chart.axisOffset,
			clipOffset = chart.clipOffset,
			clip,
			directionFactor = [-1, 1, 1, -1][side],
			className = options.className,
			axisParent = axis.axisParent, // Used in color axis
			lineHeightCorrection,
			tickSize = this.tickSize('tick');

		// For reuse in Axis.render
		hasData = axis.hasData();
		axis.showAxis = showAxis = hasData || pick(options.showEmpty, true);

		// Set/reset staggerLines
		axis.staggerLines = axis.horiz && labelOptions.staggerLines;

		// Create the axisGroup and gridGroup elements on first iteration
		if (!axis.axisGroup) {
			axis.gridGroup = renderer.g('grid')
				.attr({ zIndex: options.gridZIndex || 1 })
				.addClass(
					'highcharts-' + this.coll.toLowerCase() + '-grid ' +
					(className || '')
				)
				.add(axisParent);
			axis.axisGroup = renderer.g('axis')
				.attr({ zIndex: options.zIndex || 2 })
				.addClass(
					'highcharts-' + this.coll.toLowerCase() + ' ' +
					(className || '')
				)
				.add(axisParent);
			axis.labelGroup = renderer.g('axis-labels')
				.attr({ zIndex: labelOptions.zIndex || 7 })
				.addClass(
					'highcharts-' + axis.coll.toLowerCase() + '-labels ' +
					(className || '')
				)
				.add(axisParent);
		}

		if (hasData || axis.isLinked) {

			// Generate ticks
			each(tickPositions, function (pos, i) {
				// i is not used here, but may be used in overrides
				axis.generateTick(pos, i);
			});

			axis.renderUnsquish();


			// Left side must be align: right and right side must
			// have align: left for labels
			if (
				labelOptions.reserveSpace !== false &&
				(
					side === 0 ||
					side === 2 ||
					{ 1: 'left', 3: 'right' }[side] === axis.labelAlign ||
					axis.labelAlign === 'center'
				)
			) {
				each(tickPositions, function (pos) {
					// get the highest offset
					labelOffset = Math.max(
						ticks[pos].getLabelSize(),
						labelOffset
					);
				});
			}

			if (axis.staggerLines) {
				labelOffset *= axis.staggerLines;
				axis.labelOffset = labelOffset * (axis.opposite ? -1 : 1);
			}

		} else { // doesn't have data
			objectEach(ticks, function (tick, n) {
				tick.destroy();
				delete ticks[n];
			});
		}

		if (
			axisTitleOptions &&
			axisTitleOptions.text &&
			axisTitleOptions.enabled !== false
		) {
			axis.addTitle(showAxis);

			if (showAxis && axisTitleOptions.reserveSpace !== false) {
				axis.titleOffset = titleOffset =
					axis.axisTitle.getBBox()[horiz ? 'height' : 'width'];
				titleOffsetOption = axisTitleOptions.offset;
				titleMargin = defined(titleOffsetOption) ?
					0 :
					pick(axisTitleOptions.margin, horiz ? 5 : 10);
			}
		}

		// Render the axis line
		axis.renderLine();

		// handle automatic or user set offset
		axis.offset = directionFactor * pick(options.offset, axisOffset[side]);

		axis.tickRotCorr = axis.tickRotCorr || { x: 0, y: 0 }; // polar
		if (side === 0) {
			lineHeightCorrection = -axis.labelMetrics().h;
		} else if (side === 2) {
			lineHeightCorrection = axis.tickRotCorr.y;
		} else {
			lineHeightCorrection = 0;
		}

		// Find the padded label offset
		labelOffsetPadded = Math.abs(labelOffset) + titleMargin;
		if (labelOffset) {
			labelOffsetPadded -= lineHeightCorrection;
			labelOffsetPadded += directionFactor * (
				horiz ?
					pick(
						labelOptions.y,
						axis.tickRotCorr.y + directionFactor * 8
					) :
					labelOptions.x
			);
		}

		axis.axisTitleMargin = pick(titleOffsetOption, labelOffsetPadded);

		axisOffset[side] = Math.max(
			axisOffset[side],
			axis.axisTitleMargin + titleOffset + directionFactor * axis.offset,
			labelOffsetPadded, // #3027
			hasData && tickPositions.length && tickSize ?
				tickSize[0] + directionFactor * axis.offset :
				0 // #4866
		);

		// Decide the clipping needed to keep the graph inside
		// the plot area and axis lines
		clip = options.offset ?
			0 :
			Math.floor(axis.axisLine.strokeWidth() / 2) * 2; // #4308, #4371
		clipOffset[invertedSide] = Math.max(clipOffset[invertedSide], clip);
	},

	/**
	 * Internal function to get the path for the axis line. Extended for polar
	 * charts.
	 *
	 * @param  {Number} lineWidth
	 *         The line width in pixels.
	 * @return {Array}
	 *         The SVG path definition in array form.
	 */
	getLinePath: function (lineWidth) {
		var chart = this.chart,
			opposite = this.opposite,
			offset = this.offset,
			horiz = this.horiz,
			lineLeft = this.left + (opposite ? this.width : 0) + offset,
			lineTop = chart.chartHeight - this.bottom -
				(opposite ? this.height : 0) + offset;

		if (opposite) {
			lineWidth *= -1; // crispify the other way - #1480, #1687
		}

		return chart.renderer
			.crispLine([
				'M',
				horiz ?
					this.left :
					lineLeft,
				horiz ?
					lineTop :
					this.top,
				'L',
				horiz ?
					chart.chartWidth - this.right :
					lineLeft,
				horiz ?
					lineTop :
					chart.chartHeight - this.bottom
			], lineWidth);
	},

	/**
	 * Render the axis line. Called internally when rendering and redrawing the
	 * axis.
	 */
	renderLine: function () {
		if (!this.axisLine) {
			this.axisLine = this.chart.renderer.path()
				.addClass('highcharts-axis-line')
				.add(this.axisGroup);

			/*= if (build.classic) { =*/
			this.axisLine.attr({
				stroke: this.options.lineColor,
				'stroke-width': this.options.lineWidth,
				zIndex: 7
			});
			/*= } =*/
		}
	},

	/**
	 * Position the axis title.
	 *
	 * @private
	 *
	 * @return {Object}
	 *         X and Y positions for the title.
	 */
	getTitlePosition: function () {
		// compute anchor points for each of the title align options
		var horiz = this.horiz,
			axisLeft = this.left,
			axisTop = this.top,
			axisLength = this.len,
			axisTitleOptions = this.options.title,
			margin = horiz ? axisLeft : axisTop,
			opposite = this.opposite,
			offset = this.offset,
			xOption = axisTitleOptions.x || 0,
			yOption = axisTitleOptions.y || 0,
			axisTitle = this.axisTitle,
			fontMetrics = this.chart.renderer.fontMetrics(
				axisTitleOptions.style && axisTitleOptions.style.fontSize,
				axisTitle
			),
			// The part of a multiline text that is below the baseline of the
			// first line. Subtract 1 to preserve pixel-perfectness from the 
			// old behaviour (v5.0.12), where only one line was allowed.
			textHeightOvershoot = Math.max(
				axisTitle.getBBox(null, 0).height - fontMetrics.h - 1,
				0
			),

			// the position in the length direction of the axis
			alongAxis = {
				low: margin + (horiz ? 0 : axisLength),
				middle: margin + axisLength / 2,
				high: margin + (horiz ? axisLength : 0)
			}[axisTitleOptions.align],

			// the position in the perpendicular direction of the axis
			offAxis = (horiz ? axisTop + this.height : axisLeft) +
				(horiz ? 1 : -1) * // horizontal axis reverses the margin
				(opposite ? -1 : 1) * // so does opposite axes
				this.axisTitleMargin +
				[
					-textHeightOvershoot, // top
					textHeightOvershoot, // right
					fontMetrics.f, // bottom
					-textHeightOvershoot // left
				][this.side];


		return {
			x: horiz ?
				alongAxis + xOption :
				offAxis + (opposite ? this.width : 0) + offset + xOption,
			y: horiz ?
				offAxis + yOption - (opposite ? this.height : 0) + offset :
				alongAxis + yOption
		};
	},

	/**
	 * Render a minor tick into the given position. If a minor tick already 
	 * exists in this position, move it.
	 * 
	 * @param  {number} pos
	 *         The position in axis values.
	 */
	renderMinorTick: function (pos) {
		var slideInTicks = this.chart.hasRendered && isNumber(this.oldMin),
			minorTicks = this.minorTicks;

		if (!minorTicks[pos]) {
			minorTicks[pos] = new Tick(this, pos, 'minor');
		}

		// Render new ticks in old position
		if (slideInTicks && minorTicks[pos].isNew) {
			minorTicks[pos].render(null, true);
		}

		minorTicks[pos].render(null, false, 1);
	},

	/**
	 * Render a major tick into the given position. If a tick already exists
	 * in this position, move it.
	 * 
	 * @param  {number} pos
	 *         The position in axis values.
	 * @param  {number} i
	 *         The tick index.
	 */
	renderTick: function (pos, i) {
		var isLinked = this.isLinked,
			ticks = this.ticks,
			slideInTicks = this.chart.hasRendered && isNumber(this.oldMin);
		
		// Linked axes need an extra check to find out if
		if (!isLinked || (pos >= this.min && pos <= this.max)) {

			if (!ticks[pos]) {
				ticks[pos] = new Tick(this, pos);
			}

			// render new ticks in old position
			if (slideInTicks && ticks[pos].isNew) {
				ticks[pos].render(i, true, 0.1);
			}

			ticks[pos].render(i);
		}
	},

	/**
	 * Render the axis.
	 *
	 * @private
	 */
	render: function () {
		var axis = this,
			chart = axis.chart,
			renderer = chart.renderer,
			options = axis.options,
			isLog = axis.isLog,
			lin2log = axis.lin2log,
			isLinked = axis.isLinked,
			tickPositions = axis.tickPositions,
			axisTitle = axis.axisTitle,
			ticks = axis.ticks,
			minorTicks = axis.minorTicks,
			alternateBands = axis.alternateBands,
			stackLabelOptions = options.stackLabels,
			alternateGridColor = options.alternateGridColor,
			tickmarkOffset = axis.tickmarkOffset,
			axisLine = axis.axisLine,
			showAxis = axis.showAxis,
			animation = animObject(renderer.globalAnimation),
			from,
			to;

		// Reset
		axis.labelEdge.length = 0;
		axis.overlap = false;

		// Mark all elements inActive before we go over and mark the active ones
		each([ticks, minorTicks, alternateBands], function (coll) {
			objectEach(coll, function (tick) {
				tick.isActive = false;
			});
		});

		// If the series has data draw the ticks. Else only the line and title
		if (axis.hasData() || isLinked) {

			// minor ticks
			if (axis.minorTickInterval && !axis.categories) {
				each(axis.getMinorTickPositions(), function (pos) {
					axis.renderMinorTick(pos);
				});
			}

			// Major ticks. Pull out the first item and render it last so that
			// we can get the position of the neighbour label. #808.
			if (tickPositions.length) { // #1300
				each(tickPositions, function (pos, i) {
					axis.renderTick(pos, i);
				});
				// In a categorized axis, the tick marks are displayed
				// between labels. So we need to add a tick mark and
				// grid line at the left edge of the X axis.
				if (tickmarkOffset && (axis.min === 0 || axis.single)) {
					if (!ticks[-1]) {
						ticks[-1] = new Tick(axis, -1, null, true);
					}
					ticks[-1].render(-1);
				}

			}

			// alternate grid color
			if (alternateGridColor) {
				each(tickPositions, function (pos, i) {
					to = tickPositions[i + 1] !== undefined ?
						tickPositions[i + 1] + tickmarkOffset :
						axis.max - tickmarkOffset;

					if (
						i % 2 === 0 &&
						pos < axis.max &&
						to <= axis.max + (
							chart.polar ?
								-tickmarkOffset :
								tickmarkOffset
						)
					) { // #2248, #4660
						if (!alternateBands[pos]) {
							alternateBands[pos] = new H.PlotLineOrBand(axis);
						}
						from = pos + tickmarkOffset; // #949
						alternateBands[pos].options = {
							from: isLog ? lin2log(from) : from,
							to: isLog ? lin2log(to) : to,
							color: alternateGridColor
						};
						alternateBands[pos].render();
						alternateBands[pos].isActive = true;
					}
				});
			}

			// custom plot lines and bands
			if (!axis._addedPlotLB) { // only first time
				each(
					(options.plotLines || []).concat(options.plotBands || []),
					function (plotLineOptions) {
						axis.addPlotBandOrLine(plotLineOptions);
					}
				);
				axis._addedPlotLB = true;
			}

		} // end if hasData

		// Remove inactive ticks
		each([ticks, minorTicks, alternateBands], function (coll) {
			var i,
				forDestruction = [],
				delay = animation.duration,
				destroyInactiveItems = function () {
					i = forDestruction.length;
					while (i--) {
						// When resizing rapidly, the same items
						// may be destroyed in different timeouts,
						// or the may be reactivated
						if (
							coll[forDestruction[i]] &&
							!coll[forDestruction[i]].isActive
						) {
							coll[forDestruction[i]].destroy();
							delete coll[forDestruction[i]];
						}
					}

				};

			objectEach(coll, function (tick, pos) {
				if (!tick.isActive) {
					// Render to zero opacity
					tick.render(pos, false, 0);
					tick.isActive = false;
					forDestruction.push(pos);
				}
			});

			// When the objects are finished fading out, destroy them
			syncTimeout(
				destroyInactiveItems, 
				coll === alternateBands ||
					!chart.hasRendered ||
					!delay ?
						0 :
						delay
			);
		});

		// Set the axis line path
		if (axisLine) {
			axisLine[axisLine.isPlaced ? 'animate' : 'attr']({
				d: this.getLinePath(axisLine.strokeWidth())
			});
			axisLine.isPlaced = true;

			// Show or hide the line depending on options.showEmpty
			axisLine[showAxis ? 'show' : 'hide'](true);
		}

		if (axisTitle && showAxis) {
			var titleXy = axis.getTitlePosition();
			if (isNumber(titleXy.y)) {
				axisTitle[axisTitle.isNew ? 'attr' : 'animate'](titleXy);
				axisTitle.isNew = false;
			} else {
				axisTitle.attr('y', -9999);
				axisTitle.isNew = true;
			}
		}

		// Stacked totals:
		if (stackLabelOptions && stackLabelOptions.enabled) {
			axis.renderStackTotals();
		}
		// End stacked totals

		axis.isDirty = false;
	},

	/**
	 * Redraw the axis to reflect changes in the data or axis extremes. Called
	 * internally from {@link Chart#redraw}.
	 *
	 * @private
	 */
	redraw: function () {

		if (this.visible) {
			// render the axis
			this.render();

			// move plot lines and bands
			each(this.plotLinesAndBands, function (plotLine) {
				plotLine.render();
			});
		}

		// mark associated series as dirty and ready for redraw
		each(this.series, function (series) {
			series.isDirty = true;
		});

	},

	// Properties to survive after destroy, needed for Axis.update (#4317,
	// #5773, #5881).
	keepProps: ['extKey', 'hcEvents', 'names', 'series', 'userMax', 'userMin'],
	
	/**
	 * Destroys an Axis instance. See {@link Axis#remove} for the API endpoint
	 * to fully remove the axis.
	 *
	 * @private
	 * @param  {Boolean} keepEvents
	 *         Whether to preserve events, used internally in Axis.update.
	 */
	destroy: function (keepEvents) {
		var axis = this,
			stacks = axis.stacks,
			plotLinesAndBands = axis.plotLinesAndBands,
			plotGroup,
			i;

		// Remove the events
		if (!keepEvents) {
			removeEvent(axis);
		}

		// Destroy each stack total
		objectEach(stacks, function (stack, stackKey) {
			destroyObjectProperties(stack);
			
			stacks[stackKey] = null;
		});

		// Destroy collections
		each(
			[axis.ticks, axis.minorTicks, axis.alternateBands],
			function (coll) {
				destroyObjectProperties(coll);
			}
		);
		if (plotLinesAndBands) {
			i = plotLinesAndBands.length;
			while (i--) { // #1975
				plotLinesAndBands[i].destroy();
			}
		}

		// Destroy local variables
		each(
			['stackTotalGroup', 'axisLine', 'axisTitle', 'axisGroup',
				'gridGroup', 'labelGroup', 'cross'],
			function (prop) {
				if (axis[prop]) {
					axis[prop] = axis[prop].destroy();
				}
			}
		);

		// Destroy each generated group for plotlines and plotbands
		for (plotGroup in axis.plotLinesAndBandsGroups) {
			axis.plotLinesAndBandsGroups[plotGroup] =
				axis.plotLinesAndBandsGroups[plotGroup].destroy();
		}

		// Delete all properties and fall back to the prototype.
		objectEach(axis, function (val, key) {
			if (inArray(key, axis.keepProps) === -1) {
				delete axis[key];
			}
		});
	},

	/**
	 * Internal function to draw a crosshair.
	 *
	 * @param  {PointerEvent} [e]
	 *         The event arguments from the modified pointer event, extended 
	 *         with `chartX` and `chartY`
	 * @param  {Point} [point]
	 *         The Point object if the crosshair snaps to points.
	 */
	drawCrosshair: function (e, point) {

		var path,
			options = this.crosshair,
			snap = pick(options.snap, true),
			pos,
			categorized,
			graphic = this.cross;

		// Use last available event when updating non-snapped crosshairs without
		// mouse interaction (#5287)
		if (!e) {
			e = this.cross && this.cross.e;
		}

		if (
			// Disabled in options
			!this.crosshair ||
			// Snap
			((defined(point) || !snap) === false)
		) {
			this.hideCrosshair();
		} else {

			// Get the path
			if (!snap) {
				pos = e &&
					(
						this.horiz ?
							e.chartX - this.pos :
							this.len - e.chartY + this.pos
					);
			} else if (defined(point)) {
				// #3834
				pos = this.isXAxis ? point.plotX : this.len - point.plotY;
			}

			if (defined(pos)) {
				path = this.getPlotLinePath(
					// First argument, value, only used on radial
					point && (this.isXAxis ?
						point.x :
						pick(point.stackY, point.y)
					),
					null,
					null,
					null,
					pos // Translated position
				) || null; // #3189
			}

			if (!defined(path)) {
				this.hideCrosshair();
				return;
			}

			categorized = this.categories && !this.isRadial;
			
			// Draw the cross
			if (!graphic) {
				this.cross = graphic = this.chart.renderer
					.path()
					.addClass(
						'highcharts-crosshair highcharts-crosshair-' + 
						(categorized ? 'category ' : 'thin ') +
						options.className
					)
					.attr({
						zIndex: pick(options.zIndex, 2)
					})
					.add();

				/*= if (build.classic) { =*/
				// Presentational attributes
				graphic.attr({
					'stroke': options.color ||
						(
							categorized ?
								color('${palette.highlightColor20}')
									.setOpacity(0.25).get() :
								'${palette.neutralColor20}'
						),
					'stroke-width': pick(options.width, 1)
				}).css({
					'pointer-events': 'none'
				});
				if (options.dashStyle) {
					graphic.attr({
						dashstyle: options.dashStyle
					});
				}
				/*= } =*/
				
			}

			graphic.show().attr({
				d: path
			});

			if (categorized && !options.width) {
				graphic.attr({
					'stroke-width': this.transA
				});
			}
			this.cross.e = e;
		}
	},

	/**
	 *	Hide the crosshair if visible.
	 */
	hideCrosshair: function () {
		if (this.cross) {
			this.cross.hide();
		}
	}
}); // end Axis

H.Axis = Axis;
export default Axis;<|MERGE_RESOLUTION|>--- conflicted
+++ resolved
@@ -1118,20 +1118,12 @@
 		 */
 
 		/**
-<<<<<<< HEAD
-		 * Refers to the index in the [panes](#pane) array. Used for circular
-=======
 		 * Refers to the index in the [panes](#panes) array. Used for circular
->>>>>>> 276f6bf9
 		 * gauges and polar charts. When the option is not set then first pane
 		 * will be used.
 		 *
 		 * @type      {Number}
-<<<<<<< HEAD
-		 * @sample    highcharts\demo\gauge-vu-meter
-=======
 		 * @sample    highcharts/demo/gauge-vu-meter
->>>>>>> 276f6bf9
 		 *            Two gauges with different center
 		 * @product   highcharts
 		 * @apioption xAxis.pane
