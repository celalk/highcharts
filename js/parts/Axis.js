--- conflicted
+++ resolved
@@ -16,11 +16,10 @@
 		fireEvent = H.fireEvent,
 		format = H.format,
 		getMagnitude = H.getMagnitude,
+		grep = H.grep,
 		inArray = H.inArray,
 		isNumber = H.isNumber,
 		isString = H.isString,
-		lin2log = H.lin2log,
-		log2lin = H.log2lin,
 		merge = H.merge,
 		normalizeTickInterval = H.normalizeTickInterval,
 		pick = H.pick,
@@ -71,14 +70,9 @@
 				cursor: 'default',
 				fontSize: '11px'
 			},
-<<<<<<< HEAD
 			/*= } =*/
-			x: 0,
-			y: 15
-=======
 			x: 0
 			//y: undefined
->>>>>>> fae5b77c
 			/*formatter: function () {
 				return this.value;
 			},*/
@@ -500,10 +494,6 @@
 				if (axis.isXAxis) {
 					xData = series.xData;
 					if (xData.length) {
-<<<<<<< HEAD
-						axis.dataMin = Math.min(pick(axis.dataMin, xData[0]), arrayMin(xData));
-						axis.dataMax = Math.max(pick(axis.dataMax, xData[0]), arrayMax(xData));
-=======
 						// If xData contains values which is not numbers, then filter them out.
 						// To prevent performance hit, we only do this after we have already
 						// found seriesDataMin because in most cases all data is valid. #5234.
@@ -515,10 +505,9 @@
 							seriesDataMin = arrayMin(xData); // Do it again with valid data
 						}
 
-						axis.dataMin = mathMin(pick(axis.dataMin, xData[0]), seriesDataMin);
-						axis.dataMax = mathMax(pick(axis.dataMax, xData[0]), arrayMax(xData));
+						axis.dataMin = Math.min(pick(axis.dataMin, xData[0]), seriesDataMin);
+						axis.dataMax = Math.max(pick(axis.dataMax, xData[0]), arrayMax(xData));
 						
->>>>>>> fae5b77c
 					}
 
 				// Get dataMin and dataMax for Y axes, as well as handle stacking and processed data
@@ -662,16 +651,9 @@
 			};
 
 		translatedValue = pick(translatedValue, axis.translate(value, null, null, old));
-<<<<<<< HEAD
 		x1 = x2 = Math.round(translatedValue + transB);
 		y1 = y2 = Math.round(cHeight - translatedValue - transB);
-
-		if (isNaN(translatedValue)) { // no min or max
-=======
-		x1 = x2 = mathRound(translatedValue + transB);
-		y1 = y2 = mathRound(cHeight - translatedValue - transB);
 		if (!isNumber(translatedValue)) { // no min or max
->>>>>>> fae5b77c
 			skip = true;
 
 		} else if (axis.horiz) {
@@ -1640,11 +1622,7 @@
 			slotSize = this.len / (((this.categories ? 1 : 0) + this.max - this.min) / tickInterval),
 			rotation,
 			rotationOption = labelOptions.rotation,
-<<<<<<< HEAD
-			labelMetrics = chart.renderer.fontMetrics(labelOptions.style && labelOptions.style.fontSize, ticks[0] && ticks[0].label),
-=======
 			labelMetrics = this.labelMetrics(),
->>>>>>> fae5b77c
 			step,
 			bestScore = Number.MAX_VALUE,
 			autoRotation,
@@ -1724,13 +1702,8 @@
 			slotWidth = this.getSlotWidth(),
 			innerWidth = Math.max(1, Math.round(slotWidth - 2 * (labelOptions.padding || 5))),
 			attr = {},
-<<<<<<< HEAD
-			labelMetrics = renderer.fontMetrics(labelOptions.style && labelOptions.style.fontSize, ticks[0] && ticks[0].label),
-			textOverflowOption = labelOptions.style && labelOptions.style.textOverflow,
-=======
 			labelMetrics = this.labelMetrics(),
 			textOverflowOption = labelOptions.style.textOverflow,
->>>>>>> fae5b77c
 			css,
 			labelLength = 0,
 			label,
@@ -1862,11 +1835,8 @@
 			clip,
 			directionFactor = [-1, 1, 1, -1][side],
 			n,
-<<<<<<< HEAD
 			className = options.className, // docs
-=======
 			textAlign,
->>>>>>> fae5b77c
 			axisParent = axis.axisParent, // Used in color axis
 			lineHeightCorrection,
 			tickSize = this.tickSize('tick');
@@ -2369,9 +2339,7 @@
 		var path,
 			options = this.crosshair,
 			pos,
-			attribs,
 			categorized,
-			strokeWidth,
 			graphic = this.cross;
 
 		if (
@@ -2411,7 +2379,6 @@
 					.addClass('highcharts-crosshair highcharts-crosshair-' + 
 						(categorized ? 'category ' : 'thin ') + options.className) // docs: className
 					.attr({
-<<<<<<< HEAD
 						zIndex: pick(options.zIndex, 2)
 					})
 					.add();
@@ -2422,19 +2389,6 @@
 					'stroke': options.color || (categorized ? 'rgba(155,200,255,0.2)' : '#C0C0C0'),
 					'stroke-width': pick(options.width, 1)
 				});
-=======
-						d: path,
-						visibility: 'visible',
-						'stroke-width': strokeWidth // #4737
-					});
-			} else {
-				attribs = {
-					'pointer-events': 'none', // #5259
-					'stroke-width': strokeWidth,
-					stroke: options.color || (categorized ? 'rgba(155,200,255,0.2)' : '#C0C0C0'),
-					zIndex: pick(options.zIndex, 2)
-				};
->>>>>>> fae5b77c
 				if (options.dashStyle) {
 					graphic.attr({
 						dashstyle: options.dashStyle
