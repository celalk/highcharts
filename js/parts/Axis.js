/**
 * (c) 2010-2016 Torstein Honsi
 *
 * License: www.highcharts.com/license
 */
'use strict';
import H from './Globals.js';
import './Utilities.js';
import './Color.js';
import './Options.js';
import './PlotLineOrBand.js';
import './Tick.js';

var addEvent = H.addEvent,
	animObject = H.animObject,
	arrayMax = H.arrayMax,
	arrayMin = H.arrayMin,
	AxisPlotLineOrBandExtension = H.AxisPlotLineOrBandExtension,
	color = H.color,
	correctFloat = H.correctFloat,
	defaultOptions = H.defaultOptions,
	defined = H.defined,
	deg2rad = H.deg2rad,
	destroyObjectProperties = H.destroyObjectProperties,
	each = H.each,
	extend = H.extend,
	fireEvent = H.fireEvent,
	format = H.format,
	getMagnitude = H.getMagnitude,
	grep = H.grep,
	inArray = H.inArray,
	isArray = H.isArray,
	isNumber = H.isNumber,
	isString = H.isString,
	merge = H.merge,
	normalizeTickInterval = H.normalizeTickInterval,
	pick = H.pick,
	PlotLineOrBand = H.PlotLineOrBand,
	removeEvent = H.removeEvent,
	splat = H.splat,
	syncTimeout = H.syncTimeout,
	Tick = H.Tick;
	
/**
 * Create a new axis object.
 * @constructor Axis
 * @param {Object} chart
 * @param {Object} options
 */
H.Axis = function () {
	this.init.apply(this, arguments);
};

H.Axis.prototype = {

	/**
	 * Default options for the X axis - the Y axis has extended defaults
	 */
	defaultOptions: {
		// allowDecimals: null,
		// alternateGridColor: null,
		// categories: [],
		dateTimeLabelFormats: {
			millisecond: '%H:%M:%S.%L',
			second: '%H:%M:%S',
			minute: '%H:%M',
			hour: '%H:%M',
			day: '%e. %b',
			week: '%e. %b',
			month: '%b \'%y',
			year: '%Y'
		},
		endOnTick: false,
		// reversed: false,

		labels: {
			enabled: true,
			// rotation: 0,
			// align: 'center',
			// step: null,
			/*= if (build.classic) { =*/
			style: {
				color: '${palette.neutralColor60}',
				cursor: 'default',
				fontSize: '11px'
			},
			/*= } =*/
			x: 0
			//y: undefined
			/*formatter: function () {
				return this.value;
			},*/
		},
		//linkedTo: null,
		//max: undefined,
		//min: undefined,
		minPadding: 0.01,
		maxPadding: 0.01,
		//minRange: null,
		//minorTickInterval: null,
		minorTickLength: 2,
		minorTickPosition: 'outside', // inside or outside
		//opposite: false,
		//offset: 0,
		//plotBands: [{
		//	events: {},
		//	zIndex: 1,
		//	labels: { align, x, verticalAlign, y, style, rotation, textAlign }
		//}],
		//plotLines: [{
		//	events: {}
		//  dashStyle: {}
		//	zIndex:
		//	labels: { align, x, verticalAlign, y, style, rotation, textAlign }
		//}],
		//reversed: false,
		// showFirstLabel: true,
		// showLastLabel: true,
		startOfWeek: 1,
		startOnTick: false,
		//tickInterval: null,
		tickLength: 10,
		tickmarkPlacement: 'between', // on or between
		tickPixelInterval: 100,
		tickPosition: 'outside',
		title: {
			//text: null,
			align: 'middle', // low, middle or high
			//margin: 0 for horizontal, 10 for vertical axes,
			//rotation: 0,
			//side: 'outside',
			/*= if (build.classic) { =*/
			style: {
				color: '${palette.neutralColor60}'
			}
			/*= } =*/
			//x: 0,
			//y: 0
		},
		type: 'linear', // linear, logarithmic or datetime
		//visible: true
		/*= if (build.classic) { =*/
		minorGridLineColor: '${palette.neutralColor5}',
		// minorGridLineDashStyle: null,
		minorGridLineWidth: 1,
		minorTickColor: '${palette.neutralColor40}',
		//minorTickWidth: 0,
		lineColor: '${palette.highlightColor20}',
		lineWidth: 1,
		gridLineColor: '${palette.neutralColor10}',
		// gridLineDashStyle: 'solid',
		// gridLineWidth: 0,
		tickColor: '${palette.highlightColor20}'
		// tickWidth: 1
		/*= } =*/		
	},

	/**
	 * This options set extends the defaultOptions for Y axes
	 */
	defaultYAxisOptions: {
		endOnTick: true,
		tickPixelInterval: 72,
		showLastLabel: true,
		labels: {
			x: -8
		},
		maxPadding: 0.05,
		minPadding: 0.05,
		startOnTick: true,
		title: {
			rotation: 270,
			text: 'Values'
		},
		stackLabels: {
			enabled: false,
			//align: dynamic,
			//y: dynamic,
			//x: dynamic,
			//verticalAlign: dynamic,
			//textAlign: dynamic,
			//rotation: 0,
			formatter: function () {
				return H.numberFormat(this.total, -1);
			},
			/*= if (build.classic) { =*/
			style: {
				fontSize: '11px',
				fontWeight: 'bold',
				color: '${palette.neutralColor100}',
				textOutline: '1px contrast'
			}
			/*= } =*/
		},
		/*= if (build.classic) { =*/
		gridLineWidth: 1,		
		lineWidth: 0
		// tickWidth: 0
		/*= } =*/
	},

	/**
	 * These options extend the defaultOptions for left axes
	 */
	defaultLeftAxisOptions: {
		labels: {
			x: -15
		},
		title: {
			rotation: 270
		}
	},

	/**
	 * These options extend the defaultOptions for right axes
	 */
	defaultRightAxisOptions: {
		labels: {
			x: 15
		},
		title: {
			rotation: 90
		}
	},

	/**
	 * These options extend the defaultOptions for bottom axes
	 */
	defaultBottomAxisOptions: {
		labels: {
			autoRotation: [-45],
			x: 0
			// overflow: undefined,
			// staggerLines: null
		},
		title: {
			rotation: 0
		}
	},
	/**
	 * These options extend the defaultOptions for top axes
	 */
	defaultTopAxisOptions: {
		labels: {
			autoRotation: [-45],
			x: 0
			// overflow: undefined
			// staggerLines: null
		},
		title: {
			rotation: 0
		}
	},

	/**
	 * Initialize the axis
	 */
	init: function (chart, userOptions) {


		var isXAxis = userOptions.isX,
			axis = this;

		axis.chart = chart;

		// Flag, is the axis horizontal
		axis.horiz = chart.inverted ? !isXAxis : isXAxis;

		// Flag, isXAxis
		axis.isXAxis = isXAxis;
		axis.coll = axis.coll || (isXAxis ? 'xAxis' : 'yAxis');

		axis.opposite = userOptions.opposite; // needed in setOptions
		axis.side = userOptions.side || (axis.horiz ?
				(axis.opposite ? 0 : 2) : // top : bottom
				(axis.opposite ? 1 : 3));  // right : left

		axis.setOptions(userOptions);


		var options = this.options,
			type = options.type,
			isDatetimeAxis = type === 'datetime';

		axis.labelFormatter = options.labels.formatter || axis.defaultLabelFormatter; // can be overwritten by dynamic format


		// Flag, stagger lines or not
		axis.userOptions = userOptions;

		//axis.axisTitleMargin = undefined,// = options.title.margin,
		axis.minPixelPadding = 0;

		axis.reversed = options.reversed;
		axis.visible = options.visible !== false;
		axis.zoomEnabled = options.zoomEnabled !== false;

		// Initial categories
		axis.hasNames = type === 'category' || options.categories === true;
		axis.categories = options.categories || axis.hasNames;
		axis.names = axis.names || []; // Preserve on update (#3830)

		// Elements
		//axis.axisGroup = undefined;
		//axis.gridGroup = undefined;
		//axis.axisTitle = undefined;
		//axis.axisLine = undefined;

		// Shorthand types
		axis.isLog = type === 'logarithmic';
		axis.isDatetimeAxis = isDatetimeAxis;

		// Flag, if axis is linked to another axis
		axis.isLinked = defined(options.linkedTo);
		// Linked axis.
		//axis.linkedParent = undefined;

		// Tick positions
		//axis.tickPositions = undefined; // array containing predefined positions
		// Tick intervals
		//axis.tickInterval = undefined;
		//axis.minorTickInterval = undefined;


		// Major ticks
		axis.ticks = {};
		axis.labelEdge = [];
		// Minor ticks
		axis.minorTicks = {};

		// List of plotLines/Bands
		axis.plotLinesAndBands = [];

		// Alternate bands
		axis.alternateBands = {};

		// Axis metrics
		//axis.left = undefined;
		//axis.top = undefined;
		//axis.width = undefined;
		//axis.height = undefined;
		//axis.bottom = undefined;
		//axis.right = undefined;
		//axis.transA = undefined;
		//axis.transB = undefined;
		//axis.oldTransA = undefined;
		axis.len = 0;
		//axis.oldMin = undefined;
		//axis.oldMax = undefined;
		//axis.oldUserMin = undefined;
		//axis.oldUserMax = undefined;
		//axis.oldAxisLength = undefined;
		axis.minRange = axis.userMinRange = options.minRange || options.maxZoom;
		axis.range = options.range;
		axis.offset = options.offset || 0;


		// Dictionary for stacks
		axis.stacks = {};
		axis.oldStacks = {};
		axis.stacksTouched = 0;

		// Min and max in the data
		//axis.dataMin = undefined,
		//axis.dataMax = undefined,

		// The axis range
		axis.max = null;
		axis.min = null;

		// User set min and max
		//axis.userMin = undefined,
		//axis.userMax = undefined,

		// Crosshair options
		axis.crosshair = pick(options.crosshair, splat(chart.options.tooltip.crosshairs)[isXAxis ? 0 : 1], false);
		// Run Axis

		var eventType,
			events = axis.options.events;

		// Register
		if (inArray(axis, chart.axes) === -1) { // don't add it again on Axis.update()
			if (isXAxis) { // #2713
				chart.axes.splice(chart.xAxis.length, 0, axis);
			} else {
				chart.axes.push(axis);
			}

			chart[axis.coll].push(axis);
		}

		axis.series = axis.series || []; // populated by Series

		// inverted charts have reversed xAxes as default
		if (chart.inverted && isXAxis && axis.reversed === undefined) {
			axis.reversed = true;
		}

		axis.removePlotBand = axis.removePlotBandOrLine;
		axis.removePlotLine = axis.removePlotBandOrLine;


		// register event listeners
		for (eventType in events) {
			addEvent(axis, eventType, events[eventType]);
		}

		// extend logarithmic axis
		if (axis.isLog) {
			axis.val2lin = axis.log2lin;
			axis.lin2val = axis.lin2log;
		}
	},

	/**
	 * Merge and set options
	 */
	setOptions: function (userOptions) {
		this.options = merge(
			this.defaultOptions,
			this.coll === 'yAxis' && this.defaultYAxisOptions,
			[this.defaultTopAxisOptions, this.defaultRightAxisOptions,
				this.defaultBottomAxisOptions, this.defaultLeftAxisOptions][this.side],
			merge(
				defaultOptions[this.coll], // if set in setOptions (#1053)
				userOptions
			)
		);
	},

	/**
	 * The default label formatter. The context is a special config object for the label.
	 */
	defaultLabelFormatter: function () {
		var axis = this.axis,
			value = this.value,
			categories = axis.categories,
			dateTimeLabelFormat = this.dateTimeLabelFormat,
			lang = defaultOptions.lang,
			numericSymbols = lang.numericSymbols,
			numSymMagnitude = lang.numericSymbolMagnitude || 1000,
			i = numericSymbols && numericSymbols.length,
			multi,
			ret,
			formatOption = axis.options.labels.format,

			// make sure the same symbol is added for all labels on a linear axis
			numericSymbolDetector = axis.isLog ? value : axis.tickInterval;

		if (formatOption) {
			ret = format(formatOption, this);

		} else if (categories) {
			ret = value;

		} else if (dateTimeLabelFormat) { // datetime axis
			ret = H.dateFormat(dateTimeLabelFormat, value);

		} else if (i && numericSymbolDetector >= 1000) {
			// Decide whether we should add a numeric symbol like k (thousands) or M (millions).
			// If we are to enable this in tooltip or other places as well, we can move this
			// logic to the numberFormatter and enable it by a parameter.
			while (i-- && ret === undefined) {
				multi = Math.pow(numSymMagnitude, i + 1);
				if (numericSymbolDetector >= multi && (value * 10) % multi === 0 && numericSymbols[i] !== null && value !== 0) { // #5480
					ret = H.numberFormat(value / multi, -1) + numericSymbols[i];
				}
			}
		}

		if (ret === undefined) {
			if (Math.abs(value) >= 10000) { // add thousands separators
				ret = H.numberFormat(value, -1);
			} else { // small numbers
				ret = H.numberFormat(value, -1, undefined, ''); // #2466
			}
		}

		return ret;
	},

	/**
	 * Get the minimum and maximum for the series of each axis
	 */
	getSeriesExtremes: function () {
		var axis = this,
			chart = axis.chart;
		axis.hasVisibleSeries = false;

		// Reset properties in case we're redrawing (#3353)
		axis.dataMin = axis.dataMax = axis.threshold = null;
		axis.softThreshold = !axis.isXAxis;

		if (axis.buildStacks) {
			axis.buildStacks();
		}

		// loop through this axis' series
		each(axis.series, function (series) {

			if (series.visible || !chart.options.chart.ignoreHiddenSeries) {

				var seriesOptions = series.options,
					xData,
					threshold = seriesOptions.threshold,
					seriesDataMin,
					seriesDataMax;

				axis.hasVisibleSeries = true;

				// Validate threshold in logarithmic axes
				if (axis.isLog && threshold <= 0) {
					threshold = null;
				}

				// Get dataMin and dataMax for X axes
				if (axis.isXAxis) {
					xData = series.xData;
					if (xData.length) {
						// If xData contains values which is not numbers, then filter them out.
						// To prevent performance hit, we only do this after we have already
						// found seriesDataMin because in most cases all data is valid. #5234.
						seriesDataMin = arrayMin(xData);
						if (!isNumber(seriesDataMin) && !(seriesDataMin instanceof Date)) { // Date for #5010
							xData = grep(xData, function (x) {
								return isNumber(x);
							});
							seriesDataMin = arrayMin(xData); // Do it again with valid data
						}

						axis.dataMin = Math.min(pick(axis.dataMin, xData[0]), seriesDataMin);
						axis.dataMax = Math.max(pick(axis.dataMax, xData[0]), arrayMax(xData));
						
					}

				// Get dataMin and dataMax for Y axes, as well as handle stacking and processed data
				} else {

					// Get this particular series extremes
					series.getExtremes();
					seriesDataMax = series.dataMax;
					seriesDataMin = series.dataMin;

					// Get the dataMin and dataMax so far. If percentage is used, the min and max are
					// always 0 and 100. If seriesDataMin and seriesDataMax is null, then series
					// doesn't have active y data, we continue with nulls
					if (defined(seriesDataMin) && defined(seriesDataMax)) {
						axis.dataMin = Math.min(pick(axis.dataMin, seriesDataMin), seriesDataMin);
						axis.dataMax = Math.max(pick(axis.dataMax, seriesDataMax), seriesDataMax);
					}

					// Adjust to threshold
					if (defined(threshold)) {
						axis.threshold = threshold;
					}
					// If any series has a hard threshold, it takes precedence
					if (!seriesOptions.softThreshold || axis.isLog) {
						axis.softThreshold = false;
					}
				}
			}
		});
	},

	/**
	 * Translate from axis value to pixel position on the chart, or back
	 *
	 */
	translate: function (val, backwards, cvsCoord, old, handleLog, pointPlacement) {
		var axis = this.linkedParent || this, // #1417
			sign = 1,
			cvsOffset = 0,
			localA = old ? axis.oldTransA : axis.transA,
			localMin = old ? axis.oldMin : axis.min,
			returnValue,
			minPixelPadding = axis.minPixelPadding,
			doPostTranslate = (axis.isOrdinal || axis.isBroken || (axis.isLog && handleLog)) && axis.lin2val;

		if (!localA) {
			localA = axis.transA;
		}

		// In vertical axes, the canvas coordinates start from 0 at the top like in
		// SVG.
		if (cvsCoord) {
			sign *= -1; // canvas coordinates inverts the value
			cvsOffset = axis.len;
		}

		// Handle reversed axis
		if (axis.reversed) {
			sign *= -1;
			cvsOffset -= sign * (axis.sector || axis.len);
		}

		// From pixels to value
		if (backwards) { // reverse translation

			val = val * sign + cvsOffset;
			val -= minPixelPadding;
			returnValue = val / localA + localMin; // from chart pixel to value
			if (doPostTranslate) { // log and ordinal axes
				returnValue = axis.lin2val(returnValue);
			}

		// From value to pixels
		} else {
			if (doPostTranslate) { // log and ordinal axes
				val = axis.val2lin(val);
			}
			returnValue = sign * (val - localMin) * localA + cvsOffset +
				(sign * minPixelPadding) +
				(isNumber(pointPlacement) ? localA * pointPlacement : 0);
		}

		return returnValue;
	},

	/**
	 * Utility method to translate an axis value to pixel position.
	 * @param {Number} value A value in terms of axis units
	 * @param {Boolean} paneCoordinates Whether to return the pixel coordinate relative to the chart
	 *        or just the axis/pane itself.
	 */
	toPixels: function (value, paneCoordinates) {
		return this.translate(value, false, !this.horiz, null, true) + (paneCoordinates ? 0 : this.pos);
	},

	/**
	 * Utility method to translate a pixel position in to an axis value.
	 * @param {Number} pixel The pixel value coordinate
	 * @param {Boolean} paneCoordiantes Whether the input pixel is relative to the chart or just the
	 *        axis/pane itself.
	 */
	toValue: function (pixel, paneCoordinates) {
		return this.translate(pixel - (paneCoordinates ? 0 : this.pos), true, !this.horiz, null, true);
	},

	/**
	 * Create the path for a plot line that goes from the given value on
	 * this axis, across the plot to the opposite side
	 * @param {Number} value
	 * @param {Number} lineWidth Used for calculation crisp line
	 * @param {Number] old Use old coordinates (for resizing and rescaling)
	 */
	getPlotLinePath: function (value, lineWidth, old, force, translatedValue) {
		var axis = this,
			chart = axis.chart,
			axisLeft = axis.left,
			axisTop = axis.top,
			x1,
			y1,
			x2,
			y2,
			cHeight = (old && chart.oldChartHeight) || chart.chartHeight,
			cWidth = (old && chart.oldChartWidth) || chart.chartWidth,
			skip,
			transB = axis.transB,
			/**
			 * Check if x is between a and b. If not, either move to a/b or skip,
			 * depending on the force parameter.
			 */
			between = function (x, a, b) {
				if (x < a || x > b) {
					if (force) {
						x = Math.min(Math.max(a, x), b);
					} else {
						skip = true;
					}
				}
				return x;
			};

		translatedValue = pick(translatedValue, axis.translate(value, null, null, old));
		x1 = x2 = Math.round(translatedValue + transB);
		y1 = y2 = Math.round(cHeight - translatedValue - transB);
		if (!isNumber(translatedValue)) { // no min or max
			skip = true;

		} else if (axis.horiz) {
			y1 = axisTop;
			y2 = cHeight - axis.bottom;
			x1 = x2 = between(x1, axisLeft, axisLeft + axis.width);
		} else {
			x1 = axisLeft;
			x2 = cWidth - axis.right;
			y1 = y2 = between(y1, axisTop, axisTop + axis.height);
		}
		return skip && !force ?
			null :
			chart.renderer.crispLine(['M', x1, y1, 'L', x2, y2], lineWidth || 1);
	},

	/**
	 * Set the tick positions of a linear axis to round values like whole tens or every five.
	 */
	getLinearTickPositions: function (tickInterval, min, max) {
		var pos,
			lastPos,
			roundedMin = correctFloat(Math.floor(min / tickInterval) * tickInterval),
			roundedMax = correctFloat(Math.ceil(max / tickInterval) * tickInterval),
			tickPositions = [];

		// For single points, add a tick regardless of the relative position (#2662)
		if (min === max && isNumber(min)) {
			return [min];
		}

		// Populate the intermediate values
		pos = roundedMin;
		while (pos <= roundedMax) {

			// Place the tick on the rounded value
			tickPositions.push(pos);

			// Always add the raw tickInterval, not the corrected one.
			pos = correctFloat(pos + tickInterval);

			// If the interval is not big enough in the current min - max range to actually increase
			// the loop variable, we need to break out to prevent endless loop. Issue #619
			if (pos === lastPos) {
				break;
			}

			// Record the last value
			lastPos = pos;
		}
		return tickPositions;
	},

	/**
	 * Return the minor tick positions. For logarithmic axes, reuse the same logic
	 * as for major ticks.
	 */
	getMinorTickPositions: function () {
		var axis = this,
			options = axis.options,
			tickPositions = axis.tickPositions,
			minorTickInterval = axis.minorTickInterval,
			minorTickPositions = [],
			pos,
			i,
			pointRangePadding = axis.pointRangePadding || 0,
			min = axis.min - pointRangePadding, // #1498
			max = axis.max + pointRangePadding, // #1498
			range = max - min,
			len;

		// If minor ticks get too dense, they are hard to read, and may cause long running script. So we don't draw them.
		if (range && range / minorTickInterval < axis.len / 3) { // #3875

			if (axis.isLog) {
				len = tickPositions.length;
				for (i = 1; i < len; i++) {
					minorTickPositions = minorTickPositions.concat(
						axis.getLogTickPositions(minorTickInterval, tickPositions[i - 1], tickPositions[i], true)
					);
				}
			} else if (axis.isDatetimeAxis && options.minorTickInterval === 'auto') { // #1314
				minorTickPositions = minorTickPositions.concat(
					axis.getTimeTicks(
						axis.normalizeTimeTickInterval(minorTickInterval),
						min,
						max,
						options.startOfWeek
					)
				);
			} else {
				for (
					pos = min + (tickPositions[0] - min) % minorTickInterval;
					pos <= max;
					pos += minorTickInterval
				) {
					// Very, very, tight grid lines (#5771)
					if (pos === minorTickPositions[0]) {
						break;
					}
					minorTickPositions.push(pos);
				}
			}
		}

		if (minorTickPositions.length !== 0) { // don't change the extremes, when there is no minor ticks
			axis.trimTicks(minorTickPositions, options.startOnTick, options.endOnTick); // #3652 #3743 #1498
		}
		return minorTickPositions;
	},

	/**
	 * Adjust the min and max for the minimum range. Keep in mind that the series data is
	 * not yet processed, so we don't have information on data cropping and grouping, or
	 * updated axis.pointRange or series.pointRange. The data can't be processed until
	 * we have finally established min and max.
	 */
	adjustForMinRange: function () {
		var axis = this,
			options = axis.options,
			min = axis.min,
			max = axis.max,
			zoomOffset,
			spaceAvailable = axis.dataMax - axis.dataMin >= axis.minRange,
			closestDataRange,
			i,
			distance,
			xData,
			loopLength,
			minArgs,
			maxArgs,
			minRange;

		// Set the automatic minimum range based on the closest point distance
		if (axis.isXAxis && axis.minRange === undefined && !axis.isLog) {

			if (defined(options.min) || defined(options.max)) {
				axis.minRange = null; // don't do this again

			} else {

				// Find the closest distance between raw data points, as opposed to
				// closestPointRange that applies to processed points (cropped and grouped)
				each(axis.series, function (series) {
					xData = series.xData;
					loopLength = series.xIncrement ? 1 : xData.length - 1;
					for (i = loopLength; i > 0; i--) {
						distance = xData[i] - xData[i - 1];
						if (closestDataRange === undefined || distance < closestDataRange) {
							closestDataRange = distance;
						}
					}
				});
				axis.minRange = Math.min(closestDataRange * 5, axis.dataMax - axis.dataMin);
			}
		}

		// if minRange is exceeded, adjust
		if (max - min < axis.minRange) {
			minRange = axis.minRange;
			zoomOffset = (minRange - max + min) / 2;

			// if min and max options have been set, don't go beyond it
			minArgs = [min - zoomOffset, pick(options.min, min - zoomOffset)];
			if (spaceAvailable) { // if space is available, stay within the data range
				minArgs[2] = axis.isLog ? axis.log2lin(axis.dataMin) : axis.dataMin;
			}
			min = arrayMax(minArgs);

			maxArgs = [min + minRange, pick(options.max, min + minRange)];
			if (spaceAvailable) { // if space is availabe, stay within the data range
				maxArgs[2] = axis.isLog ? axis.log2lin(axis.dataMax) : axis.dataMax;
			}

			max = arrayMin(maxArgs);

			// now if the max is adjusted, adjust the min back
			if (max - min < minRange) {
				minArgs[0] = max - minRange;
				minArgs[1] = pick(options.min, max - minRange);
				min = arrayMax(minArgs);
			}
		}

		// Record modified extremes
		axis.min = min;
		axis.max = max;
	},

	/**
	 * Find the closestPointRange across all series
	 */
	getClosest: function () {
		var ret;

		if (this.categories) {
			ret = 1;
		} else {
			each(this.series, function (series) {
				var seriesClosest = series.closestPointRange,
					visible = series.visible ||
						!series.chart.options.chart.ignoreHiddenSeries;
				
				if (
					!series.noSharedTooltip &&
					defined(seriesClosest) &&
					visible
				) {
					ret = defined(ret) ?
						Math.min(ret, seriesClosest) :
						seriesClosest;
				}
			});
		}
		return ret;
	},

	/**
	 * When a point name is given and no x, search for the name in the existing categories,
	 * or if categories aren't provided, search names or create a new category (#2522).
	 */
	nameToX: function (point) {
		var explicitCategories = isArray(this.categories),
			names = explicitCategories ? this.categories : this.names,
			nameX = point.options.x,
			x;

		point.series.requireSorting = false;

		if (!defined(nameX)) {
			nameX = this.options.uniqueNames === false ?
				point.series.autoIncrement() : 
				inArray(point.name, names);
		}
		if (nameX === -1) { // The name is not found in currenct categories
			if (!explicitCategories) {
				x = names.length;
			}
		} else {
			x = nameX;
		}

		// Write the last point's name to the names array
		this.names[x] = point.name;

		return x;
	},

	/**
	 * When changes have been done to series data, update the axis.names.
	 */
	updateNames: function () {
		var axis = this;

		if (this.names.length > 0) {
			this.names.length = 0;
			this.minRange = undefined;
			each(this.series || [], function (series) {
			
				// Reset incrementer (#5928)
				series.xIncrement = null;

				// When adding a series, points are not yet generated
				if (!series.points || series.isDirtyData) {
					series.processData();
					series.generatePoints();
				}

				each(series.points, function (point, i) {
					var x;
					if (point.options && point.options.x === undefined) {
						x = axis.nameToX(point);
						if (x !== point.x) {
							point.x = x;
							series.xData[i] = x;
						}
					}
				});
			});
		}
	},

	/**
	 * Update translation information
	 */
	setAxisTranslation: function (saveOld) {
		var axis = this,
			range = axis.max - axis.min,
			pointRange = axis.axisPointRange || 0,
			closestPointRange,
			minPointOffset = 0,
			pointRangePadding = 0,
			linkedParent = axis.linkedParent,
			ordinalCorrection,
			hasCategories = !!axis.categories,
			transA = axis.transA,
			isXAxis = axis.isXAxis;

		// Adjust translation for padding. Y axis with categories need to go through the same (#1784).
		if (isXAxis || hasCategories || pointRange) {

			// Get the closest points
			closestPointRange = axis.getClosest();

			if (linkedParent) {
				minPointOffset = linkedParent.minPointOffset;
				pointRangePadding = linkedParent.pointRangePadding;
			} else {
				each(axis.series, function (series) {
					var seriesPointRange = hasCategories ? 
						1 : 
						(isXAxis ? 
							pick(series.options.pointRange, closestPointRange, 0) : 
							(axis.axisPointRange || 0)), // #2806
						pointPlacement = series.options.pointPlacement;

					pointRange = Math.max(pointRange, seriesPointRange);

					if (!axis.single) {
						// minPointOffset is the value padding to the left of the axis in order to make
						// room for points with a pointRange, typically columns. When the pointPlacement option
						// is 'between' or 'on', this padding does not apply.
						minPointOffset = Math.max(
							minPointOffset,
							isString(pointPlacement) ? 0 : seriesPointRange / 2
						);

						// Determine the total padding needed to the length of the axis to make room for the
						// pointRange. If the series' pointPlacement is 'on', no padding is added.
						pointRangePadding = Math.max(
							pointRangePadding,
							pointPlacement === 'on' ? 0 : seriesPointRange
						);
					}
				});
			}

			// Record minPointOffset and pointRangePadding
			ordinalCorrection = axis.ordinalSlope && closestPointRange ? axis.ordinalSlope / closestPointRange : 1; // #988, #1853
			axis.minPointOffset = minPointOffset = minPointOffset * ordinalCorrection;
			axis.pointRangePadding = pointRangePadding = pointRangePadding * ordinalCorrection;

			// pointRange means the width reserved for each point, like in a column chart
			axis.pointRange = Math.min(pointRange, range);

			// closestPointRange means the closest distance between points. In columns
			// it is mostly equal to pointRange, but in lines pointRange is 0 while closestPointRange
			// is some other value
			if (isXAxis) {
				axis.closestPointRange = closestPointRange;
			}
		}

		// Secondary values
		if (saveOld) {
			axis.oldTransA = transA;
		}
		axis.translationSlope = axis.transA = transA = axis.len / ((range + pointRangePadding) || 1);
		axis.transB = axis.horiz ? axis.left : axis.bottom; // translation addend
		axis.minPixelPadding = transA * minPointOffset;
	},

	minFromRange: function () {
		return this.max - this.range;
	},

	/**
	 * Set the tick positions to round values and optionally extend the extremes
	 * to the nearest tick
	 */
	setTickInterval: function (secondPass) {
		var axis = this,
			chart = axis.chart,
			options = axis.options,
			isLog = axis.isLog,
			log2lin = axis.log2lin,
			isDatetimeAxis = axis.isDatetimeAxis,
			isXAxis = axis.isXAxis,
			isLinked = axis.isLinked,
			maxPadding = options.maxPadding,
			minPadding = options.minPadding,
			length,
			linkedParentExtremes,
			tickIntervalOption = options.tickInterval,
			minTickInterval,
			tickPixelIntervalOption = options.tickPixelInterval,
			categories = axis.categories,
			threshold = axis.threshold,
			softThreshold = axis.softThreshold,
			thresholdMin,
			thresholdMax,
			hardMin,
			hardMax;

		if (!isDatetimeAxis && !categories && !isLinked) {
			this.getTickAmount();
		}

		// Min or max set either by zooming/setExtremes or initial options
		hardMin = pick(axis.userMin, options.min);
		hardMax = pick(axis.userMax, options.max);

		// Linked axis gets the extremes from the parent axis
		if (isLinked) {
			axis.linkedParent = chart[axis.coll][options.linkedTo];
			linkedParentExtremes = axis.linkedParent.getExtremes();
			axis.min = pick(linkedParentExtremes.min, linkedParentExtremes.dataMin);
			axis.max = pick(linkedParentExtremes.max, linkedParentExtremes.dataMax);
			if (options.type !== axis.linkedParent.options.type) {
				H.error(11, 1); // Can't link axes of different type
			}

		// Initial min and max from the extreme data values
		} else {

			// Adjust to hard threshold
			if (!softThreshold && defined(threshold)) {
				if (axis.dataMin >= threshold) {
					thresholdMin = threshold;
					minPadding = 0;
				} else if (axis.dataMax <= threshold) {
					thresholdMax = threshold;
					maxPadding = 0;
				}
			}

			axis.min = pick(hardMin, thresholdMin, axis.dataMin);
			axis.max = pick(hardMax, thresholdMax, axis.dataMax);

		}

		if (isLog) {
			if (!secondPass && Math.min(axis.min, pick(axis.dataMin, axis.min)) <= 0) { // #978
				H.error(10, 1); // Can't plot negative values on log axis
			}
			// The correctFloat cures #934, float errors on full tens. But it
			// was too aggressive for #4360 because of conversion back to lin,
			// therefore use precision 15.
			axis.min = correctFloat(log2lin(axis.min), 15);
			axis.max = correctFloat(log2lin(axis.max), 15);
		}

		// handle zoomed range
		if (axis.range && defined(axis.max)) {
			axis.userMin = axis.min = hardMin = Math.max(axis.min, axis.minFromRange()); // #618
			axis.userMax = hardMax = axis.max;

			axis.range = null;  // don't use it when running setExtremes
		}

		// Hook for Highstock Scroller. Consider combining with beforePadding.
		fireEvent(axis, 'foundExtremes');

		// Hook for adjusting this.min and this.max. Used by bubble series.
		if (axis.beforePadding) {
			axis.beforePadding();
		}

		// adjust min and max for the minimum range
		axis.adjustForMinRange();

		// Pad the values to get clear of the chart's edges. To avoid tickInterval taking the padding
		// into account, we do this after computing tick interval (#1337).
		if (!categories && !axis.axisPointRange && !axis.usePercentage && !isLinked && defined(axis.min) && defined(axis.max)) {
			length = axis.max - axis.min;
			if (length) {
				if (!defined(hardMin) && minPadding) {
					axis.min -= length * minPadding;
				}
				if (!defined(hardMax)  && maxPadding) {
					axis.max += length * maxPadding;
				}
			}
		}

		// Handle options for floor, ceiling, softMin and softMax
		if (isNumber(options.floor)) {
			axis.min = Math.max(axis.min, options.floor);
		} else if (isNumber(options.softMin)) {
			axis.min = Math.min(axis.min, options.softMin);
		}
		if (isNumber(options.ceiling)) {
			axis.max = Math.min(axis.max, options.ceiling);
		} else if (isNumber(options.softMax)) {
			axis.max = Math.max(axis.max, options.softMax);
		}

		// When the threshold is soft, adjust the extreme value only if
		// the data extreme and the padded extreme land on either side of the threshold. For example,
		// a series of [0, 1, 2, 3] would make the yAxis add a tick for -1 because of the
		// default minPadding and startOnTick options. This is prevented by the softThreshold
		// option.
		if (softThreshold && defined(axis.dataMin)) {
			threshold = threshold || 0;
			if (!defined(hardMin) && axis.min < threshold && axis.dataMin >= threshold) {
				axis.min = threshold;
			} else if (!defined(hardMax) && axis.max > threshold && axis.dataMax <= threshold) {
				axis.max = threshold;
			}
		}


		// get tickInterval
		if (axis.min === axis.max || axis.min === undefined || axis.max === undefined) {
			axis.tickInterval = 1;
		} else if (isLinked && !tickIntervalOption &&
				tickPixelIntervalOption === axis.linkedParent.options.tickPixelInterval) {
			axis.tickInterval = tickIntervalOption = axis.linkedParent.tickInterval;
		} else {
			axis.tickInterval = pick(
				tickIntervalOption,
				this.tickAmount ? ((axis.max - axis.min) / Math.max(this.tickAmount - 1, 1)) : undefined,
				categories ? // for categoried axis, 1 is default, for linear axis use tickPix
					1 :
					// don't let it be more than the data range
					(axis.max - axis.min) * tickPixelIntervalOption / Math.max(axis.len, tickPixelIntervalOption)
			);
		}

		// Now we're finished detecting min and max, crop and group series data. This
		// is in turn needed in order to find tick positions in ordinal axes.
		if (isXAxis && !secondPass) {
			each(axis.series, function (series) {
				series.processData(axis.min !== axis.oldMin || axis.max !== axis.oldMax);
			});
		}

		// set the translation factor used in translate function
		axis.setAxisTranslation(true);

		// hook for ordinal axes and radial axes
		if (axis.beforeSetTickPositions) {
			axis.beforeSetTickPositions();
		}

		// hook for extensions, used in Highstock ordinal axes
		if (axis.postProcessTickInterval) {
			axis.tickInterval = axis.postProcessTickInterval(axis.tickInterval);
		}

		// In column-like charts, don't cramp in more ticks than there are points (#1943, #4184)
		if (axis.pointRange && !tickIntervalOption) {
			axis.tickInterval = Math.max(axis.pointRange, axis.tickInterval);
		}

		// Before normalizing the tick interval, handle minimum tick interval. This applies only if tickInterval is not defined.
		minTickInterval = pick(options.minTickInterval, axis.isDatetimeAxis && axis.closestPointRange);
		if (!tickIntervalOption && axis.tickInterval < minTickInterval) {
			axis.tickInterval = minTickInterval;
		}

		// for linear axes, get magnitude and normalize the interval
		if (!isDatetimeAxis && !isLog && !tickIntervalOption) {
			axis.tickInterval = normalizeTickInterval(
				axis.tickInterval,
				null,
				getMagnitude(axis.tickInterval),
				// If the tick interval is between 0.5 and 5 and the axis max is in the order of
				// thousands, chances are we are dealing with years. Don't allow decimals. #3363.
				pick(options.allowDecimals, !(axis.tickInterval > 0.5 && axis.tickInterval < 5 && axis.max > 1000 && axis.max < 9999)),
				!!this.tickAmount
			);
		}

		// Prevent ticks from getting so close that we can't draw the labels
		if (!this.tickAmount) {
			axis.tickInterval = axis.unsquish();
		}

		this.setTickPositions();
	},

	/**
	 * Now we have computed the normalized tickInterval, get the tick positions
	 */
	setTickPositions: function () {

		var options = this.options,
			tickPositions,
			tickPositionsOption = options.tickPositions,
			tickPositioner = options.tickPositioner,
			startOnTick = options.startOnTick,
			endOnTick = options.endOnTick,
			single;

		// Set the tickmarkOffset
		this.tickmarkOffset = (this.categories && options.tickmarkPlacement === 'between' &&
			this.tickInterval === 1) ? 0.5 : 0; // #3202


		// get minorTickInterval
		this.minorTickInterval = options.minorTickInterval === 'auto' && this.tickInterval ?
			this.tickInterval / 5 : options.minorTickInterval;

		// Find the tick positions
		this.tickPositions = tickPositions = tickPositionsOption && tickPositionsOption.slice(); // Work on a copy (#1565)
		if (!tickPositions) {

			if (this.isDatetimeAxis) {
				tickPositions = this.getTimeTicks(
					this.normalizeTimeTickInterval(this.tickInterval, options.units),
					this.min,
					this.max,
					options.startOfWeek,
					this.ordinalPositions,
					this.closestPointRange,
					true
				);
			} else if (this.isLog) {
				tickPositions = this.getLogTickPositions(this.tickInterval, this.min, this.max);
			} else {
				tickPositions = this.getLinearTickPositions(this.tickInterval, this.min, this.max);
			}

			// Too dense ticks, keep only the first and last (#4477)
			if (tickPositions.length > this.len) {
				tickPositions = [tickPositions[0], tickPositions.pop()];
			}

			this.tickPositions = tickPositions;

			// Run the tick positioner callback, that allows modifying auto tick positions.
			if (tickPositioner) {
				tickPositioner = tickPositioner.apply(this, [this.min, this.max]);
				if (tickPositioner) {
					this.tickPositions = tickPositions = tickPositioner;
				}
			}

		}

		// reset min/max or remove extremes based on start/end on tick
		this.trimTicks(tickPositions, startOnTick, endOnTick);
		// When there is only one point, or all points have the same value on this axis, then min
		// and max are equal and tickPositions.length is 0 or 1. In this case, add some padding
		// in order to center the point, but leave it with one tick. #1337.
		if (this.min === this.max && defined(this.min) && !this.tickAmount) {
			// Substract half a unit (#2619, #2846, #2515, #3390)
			single = true;
			this.min -= 0.5;
			this.max += 0.5;
		}
		this.single = single;
		if (!tickPositionsOption && !tickPositioner) {
			this.adjustTickAmount();
		}
	},

	/**
	 * Handle startOnTick and endOnTick by either adapting to padding min/max or rounded min/max
	 */
	trimTicks: function (tickPositions, startOnTick, endOnTick) {
		var roundedMin = tickPositions[0],
			roundedMax = tickPositions[tickPositions.length - 1],
			minPointOffset = this.minPointOffset || 0;

		if (!this.isLinked) {
			if (startOnTick) {
				this.min = roundedMin;
			} else {
				while (this.min - minPointOffset > tickPositions[0]) {
					tickPositions.shift();
				}
			}

			if (endOnTick) {
				this.max = roundedMax;
			} else {
				while (this.max + minPointOffset < tickPositions[tickPositions.length - 1]) {
					tickPositions.pop();
				}
			}

			// If no tick are left, set one tick in the middle (#3195)
			if (tickPositions.length === 0 && defined(roundedMin)) {
				tickPositions.push((roundedMax + roundedMin) / 2);
			}
		}
	},

	/**
	 * Check if there are multiple axes in the same pane
	 * @returns {Boolean} There are other axes
	 */
	alignToOthers: function () {
		var others = {}, // Whether there is another axis to pair with this one
			hasOther,
			options = this.options;

		if (
			// Only if alignTicks is true
			this.chart.options.chart.alignTicks !== false &&
			options.alignTicks !== false &&

			// Don't try to align ticks on a log axis, they are not evenly
			// spaced (#6021)
			!this.isLog
		) {
			each(this.chart[this.coll], function (axis) {
				var otherOptions = axis.options,
					horiz = axis.horiz,
					key = [
						horiz ? otherOptions.left : otherOptions.top, 
						otherOptions.width,
						otherOptions.height, 
						otherOptions.pane
					].join(',');


				if (axis.series.length) { // #4442
					if (others[key]) {
						hasOther = true; // #4201
					} else {
						others[key] = 1;
					}
				}
			});
		}
		return hasOther;
	},

	/**
	 * Set the max ticks of either the x and y axis collection
	 */
	getTickAmount: function () {
		var options = this.options,
			tickAmount = options.tickAmount,
			tickPixelInterval = options.tickPixelInterval;

		if (!defined(options.tickInterval) && this.len < tickPixelInterval && !this.isRadial &&
				!this.isLog && options.startOnTick && options.endOnTick) {
			tickAmount = 2;
		}

		if (!tickAmount && this.alignToOthers()) {
			// Add 1 because 4 tick intervals require 5 ticks (including first and last)
			tickAmount = Math.ceil(this.len / tickPixelInterval) + 1;
		}

		// For tick amounts of 2 and 3, compute five ticks and remove the intermediate ones. This
		// prevents the axis from adding ticks that are too far away from the data extremes.
		if (tickAmount < 4) {
			this.finalTickAmt = tickAmount;
			tickAmount = 5;
		}

		this.tickAmount = tickAmount;
	},

	/**
	 * When using multiple axes, adjust the number of ticks to match the highest
	 * number of ticks in that group
	 */
	adjustTickAmount: function () {
		var tickInterval = this.tickInterval,
			tickPositions = this.tickPositions,
			tickAmount = this.tickAmount,
			finalTickAmt = this.finalTickAmt,
			currentTickAmount = tickPositions && tickPositions.length,
			i,
			len;

		if (currentTickAmount < tickAmount) {
			while (tickPositions.length < tickAmount) {
				tickPositions.push(correctFloat(
					tickPositions[tickPositions.length - 1] + tickInterval
				));
			}
			this.transA *= (currentTickAmount - 1) / (tickAmount - 1);
			this.max = tickPositions[tickPositions.length - 1];

		// We have too many ticks, run second pass to try to reduce ticks
		} else if (currentTickAmount > tickAmount) {
			this.tickInterval *= 2;
			this.setTickPositions();
		}

		// The finalTickAmt property is set in getTickAmount
		if (defined(finalTickAmt)) {
			i = len = tickPositions.length;
			while (i--) {
				if (
					(finalTickAmt === 3 && i % 2 === 1) || // Remove every other tick
					(finalTickAmt <= 2 && i > 0 && i < len - 1) // Remove all but first and last
				) {
					tickPositions.splice(i, 1);
				}
			}
			this.finalTickAmt = undefined;
		}
	},

	/**
	 * Set the scale based on data min and max, user set min and max or options
	 *
	 */
	setScale: function () {
		var axis = this,
			isDirtyData,
			isDirtyAxisLength;

		axis.oldMin = axis.min;
		axis.oldMax = axis.max;
		axis.oldAxisLength = axis.len;

		// set the new axisLength
		axis.setAxisSize();
		//axisLength = horiz ? axisWidth : axisHeight;
		isDirtyAxisLength = axis.len !== axis.oldAxisLength;

		// is there new data?
		each(axis.series, function (series) {
			if (series.isDirtyData || series.isDirty ||
					series.xAxis.isDirty) { // when x axis is dirty, we need new data extremes for y as well
				isDirtyData = true;
			}
		});

		// do we really need to go through all this?
		if (isDirtyAxisLength || isDirtyData || axis.isLinked || axis.forceRedraw ||
			axis.userMin !== axis.oldUserMin || axis.userMax !== axis.oldUserMax || axis.alignToOthers()) {

			if (axis.resetStacks) {
				axis.resetStacks();
			}

			axis.forceRedraw = false;

			// get data extremes if needed
			axis.getSeriesExtremes();

			// get fixed positions based on tickInterval
			axis.setTickInterval();

			// record old values to decide whether a rescale is necessary later on (#540)
			axis.oldUserMin = axis.userMin;
			axis.oldUserMax = axis.userMax;

			// Mark as dirty if it is not already set to dirty and extremes have changed. #595.
			if (!axis.isDirty) {
				axis.isDirty = isDirtyAxisLength || axis.min !== axis.oldMin || axis.max !== axis.oldMax;
			}
		} else if (axis.cleanStacks) {
			axis.cleanStacks();
		}
	},

	/**
	 * Set the extremes and optionally redraw
	 * @param {Number} newMin
	 * @param {Number} newMax
	 * @param {Boolean} redraw
	 * @param {Boolean|Object} animation Whether to apply animation, and optionally animation
	 *    configuration
	 * @param {Object} eventArguments
	 *
	 */
	setExtremes: function (newMin, newMax, redraw, animation, eventArguments) {
		var axis = this,
			chart = axis.chart;

		redraw = pick(redraw, true); // defaults to true

		each(axis.series, function (serie) {
			delete serie.kdTree;
		});

		// Extend the arguments with min and max
		eventArguments = extend(eventArguments, {
			min: newMin,
			max: newMax
		});

		// Fire the event
		fireEvent(axis, 'setExtremes', eventArguments, function () { // the default event handler

			axis.userMin = newMin;
			axis.userMax = newMax;
			axis.eventArgs = eventArguments;

			if (redraw) {
				chart.redraw(animation);
			}
		});
	},

	/**
	 * Overridable method for zooming chart. Pulled out in a separate method to allow overriding
	 * in stock charts.
	 */
	zoom: function (newMin, newMax) {
		var dataMin = this.dataMin,
			dataMax = this.dataMax,
			options = this.options,
			min = Math.min(dataMin, pick(options.min, dataMin)),
			max = Math.max(dataMax, pick(options.max, dataMax));

		if (newMin !== this.min || newMax !== this.max) { // #5790
			
			// Prevent pinch zooming out of range. Check for defined is for #1946. #1734.
			if (!this.allowZoomOutside) {
				// #6014, sometimes newMax will be smaller than min (or newMin will be larger than max).
				if (defined(dataMin)) {
					if (newMin < min) {
						newMin = min;
					}
					if (newMin > max) {
						newMin = max;
					}
				}
				if (defined(dataMax)) {
					if (newMax < min) {
						newMax = min;
					}
					if (newMax > max) {
						newMax = max;
					}
				}
			}

			// In full view, displaying the reset zoom button is not required
			this.displayBtn = newMin !== undefined || newMax !== undefined;

			// Do it
			this.setExtremes(
				newMin,
				newMax,
				false,
				undefined,
				{ trigger: 'zoom' }
			);
		}

		return true;
	},

	/**
	 * Update the axis metrics
	 */
	setAxisSize: function () {
		var chart = this.chart,
			options = this.options,
			offsetLeft = options.offsetLeft || 0,
			offsetRight = options.offsetRight || 0,
			horiz = this.horiz,
			width = pick(options.width, chart.plotWidth - offsetLeft + offsetRight),
			height = pick(options.height, chart.plotHeight),
			top = pick(options.top, chart.plotTop),
			left = pick(options.left, chart.plotLeft + offsetLeft),
			percentRegex = /%$/;

		// Check for percentage based input values. Rounding fixes problems with
		// column overflow and plot line filtering (#4898, #4899)
		if (percentRegex.test(height)) {
			height = Math.round(parseFloat(height) / 100 * chart.plotHeight);
		}
		if (percentRegex.test(top)) {
			top = Math.round(parseFloat(top) / 100 * chart.plotHeight + chart.plotTop);
		}

		// Expose basic values to use in Series object and navigator
		this.left = left;
		this.top = top;
		this.width = width;
		this.height = height;
		this.bottom = chart.chartHeight - height - top;
		this.right = chart.chartWidth - width - left;

		// Direction agnostic properties
		this.len = Math.max(horiz ? width : height, 0); // Math.max fixes #905
		this.pos = horiz ? left : top; // distance from SVG origin
	},

	/**
	 * Get the actual axis extremes
	 */
	getExtremes: function () {
		var axis = this,
			isLog = axis.isLog,
			lin2log = axis.lin2log;

		return {
			min: isLog ? correctFloat(lin2log(axis.min)) : axis.min,
			max: isLog ? correctFloat(lin2log(axis.max)) : axis.max,
			dataMin: axis.dataMin,
			dataMax: axis.dataMax,
			userMin: axis.userMin,
			userMax: axis.userMax
		};
	},

	/**
	 * Get the zero plane either based on zero or on the min or max value.
	 * Used in bar and area plots
	 */
	getThreshold: function (threshold) {
		var axis = this,
			isLog = axis.isLog,
			lin2log = axis.lin2log,
			realMin = isLog ? lin2log(axis.min) : axis.min,
			realMax = isLog ? lin2log(axis.max) : axis.max;

		if (threshold === null) {
			threshold = realMin;
		} else if (realMin > threshold) {
			threshold = realMin;
		} else if (realMax < threshold) {
			threshold = realMax;
		}

		return axis.translate(threshold, 0, 1, 0, 1);
	},

	/**
	 * Compute auto alignment for the axis label based on which side the axis is on
	 * and the given rotation for the label
	 */
	autoLabelAlign: function (rotation) {
		var ret,
			angle = (pick(rotation, 0) - (this.side * 90) + 720) % 360;

		if (angle > 15 && angle < 165) {
			ret = 'right';
		} else if (angle > 195 && angle < 345) {
			ret = 'left';
		} else {
			ret = 'center';
		}
		return ret;
	},

	/**
	 * Get the tick length and width for the axis.
	 * @param   {String} prefix 'tick' or 'minorTick'
	 * @returns {Array}        An array of tickLength and tickWidth
	 */
	tickSize: function (prefix) {
		var options = this.options,
			tickLength = options[prefix + 'Length'],
			tickWidth = pick(options[prefix + 'Width'], prefix === 'tick' && this.isXAxis ? 1 : 0); // X axis defaults to 1

		if (tickWidth && tickLength) {
			// Negate the length
			if (options[prefix + 'Position'] === 'inside') {
				tickLength = -tickLength;
			}
			return [tickLength, tickWidth];
		}
			
	},

	/**
	 * Return the size of the labels
	 */
	labelMetrics: function () {
		return this.chart.renderer.fontMetrics(
			this.options.labels.style && this.options.labels.style.fontSize, 
			this.ticks[0] && this.ticks[0].label
		);
	},

	/**
	 * Prevent the ticks from getting so close we can't draw the labels. On a horizontal
	 * axis, this is handled by rotating the labels, removing ticks and adding ellipsis.
	 * On a vertical axis remove ticks and add ellipsis.
	 */
	unsquish: function () {
		var labelOptions = this.options.labels,
			horiz = this.horiz,
			tickInterval = this.tickInterval,
			newTickInterval = tickInterval,
			slotSize = this.len / (((this.categories ? 1 : 0) + this.max - this.min) / tickInterval),
			rotation,
			rotationOption = labelOptions.rotation,
			labelMetrics = this.labelMetrics(),
			step,
			bestScore = Number.MAX_VALUE,
			autoRotation,
			// Return the multiple of tickInterval that is needed to avoid collision
			getStep = function (spaceNeeded) {
				var step = spaceNeeded / (slotSize || 1);
				step = step > 1 ? Math.ceil(step) : 1;
				return step * tickInterval;
			};

		if (horiz) {
			autoRotation = !labelOptions.staggerLines && !labelOptions.step && ( // #3971
				defined(rotationOption) ?
					[rotationOption] :
					slotSize < pick(labelOptions.autoRotationLimit, 80) && labelOptions.autoRotation
			);

			if (autoRotation) {

				// Loop over the given autoRotation options, and determine which gives the best score. The
				// best score is that with the lowest number of steps and a rotation closest to horizontal.
				each(autoRotation, function (rot) {
					var score;

					if (rot === rotationOption || (rot && rot >= -90 && rot <= 90)) { // #3891
					
						step = getStep(Math.abs(labelMetrics.h / Math.sin(deg2rad * rot)));

						score = step + Math.abs(rot / 360);

						if (score < bestScore) {
							bestScore = score;
							rotation = rot;
							newTickInterval = step;
						}
					}
				});
			}

		} else if (!labelOptions.step) { // #4411
			newTickInterval = getStep(labelMetrics.h);
		}

		this.autoRotation = autoRotation;
		this.labelRotation = pick(rotation, rotationOption);

		return newTickInterval;
	},

	/**
	 * Get the general slot width for this axis. This may change between the pre-render (from Axis.getOffset) 
	 * and the final tick rendering and placement (#5086).
	 */
	getSlotWidth: function () {
		var chart = this.chart,
			horiz = this.horiz,
			labelOptions = this.options.labels,
			slotCount = Math.max(this.tickPositions.length - (this.categories ? 0 : 1), 1),
			marginLeft = chart.margin[3];

		return (horiz && (labelOptions.step || 0) < 2 && !labelOptions.rotation && // #4415
			((this.staggerLines || 1) * chart.plotWidth) / slotCount) ||
			(!horiz && ((marginLeft && (marginLeft - chart.spacing[3])) || chart.chartWidth * 0.33)); // #1580, #1931

	},

	/**
	 * Render the axis labels and determine whether ellipsis or rotation need to be applied
	 */
	renderUnsquish: function () {
		var chart = this.chart,
			renderer = chart.renderer,
			tickPositions = this.tickPositions,
			ticks = this.ticks,
			labelOptions = this.options.labels,
			horiz = this.horiz,
			slotWidth = this.getSlotWidth(),
			innerWidth = Math.max(1, Math.round(slotWidth - 2 * (labelOptions.padding || 5))),
			attr = {},
			labelMetrics = this.labelMetrics(),
			textOverflowOption = labelOptions.style && labelOptions.style.textOverflow,
			css,
			maxLabelLength = 0,
			label,
			i,
			pos;

		// Set rotation option unless it is "auto", like in gauges
		if (!isString(labelOptions.rotation)) {
			attr.rotation = labelOptions.rotation || 0; // #4443
		}

		// Get the longest label length
		each(tickPositions, function (tick) {
			tick = ticks[tick];
			if (tick && tick.labelLength > maxLabelLength) {
				maxLabelLength = tick.labelLength;
			}
		});
		this.maxLabelLength = maxLabelLength;
		

		// Handle auto rotation on horizontal axis
		if (this.autoRotation) {

			// Apply rotation only if the label is too wide for the slot, and
			// the label is wider than its height.
			if (maxLabelLength > innerWidth && maxLabelLength > labelMetrics.h) {
				attr.rotation = this.labelRotation;
			} else {
				this.labelRotation = 0;
			}

		// Handle word-wrap or ellipsis on vertical axis
		} else if (slotWidth) {
			// For word-wrap or ellipsis
			css = { width: innerWidth + 'px' };

			if (!textOverflowOption) {
				css.textOverflow = 'clip';

				// On vertical axis, only allow word wrap if there is room for more lines.
				i = tickPositions.length;
				while (!horiz && i--) {
					pos = tickPositions[i];
					label = ticks[pos].label;
					if (label) {
						// Reset ellipsis in order to get the correct bounding box (#4070)
						if (label.styles && label.styles.textOverflow === 'ellipsis') {
							label.css({ textOverflow: 'clip' });

						// Set the correct width in order to read the bounding box height (#4678, #5034)
						} else if (ticks[pos].labelLength > slotWidth) {
							label.css({ width: slotWidth + 'px' });
						}

						if (label.getBBox().height > this.len / tickPositions.length - (labelMetrics.h - labelMetrics.f)) {
							label.specCss = { textOverflow: 'ellipsis' };
						}
					}
				}
			}
		}


		// Add ellipsis if the label length is significantly longer than ideal
		if (attr.rotation) {
			css = { 
				width: (maxLabelLength > chart.chartHeight * 0.5 ? chart.chartHeight * 0.33 : chart.chartHeight) + 'px'
			};
			if (!textOverflowOption) {
				css.textOverflow = 'ellipsis';
			}
		}

		// Set the explicit or automatic label alignment
		this.labelAlign = labelOptions.align || this.autoLabelAlign(this.labelRotation);
		if (this.labelAlign) {
			attr.align = this.labelAlign;
		}

		// Apply general and specific CSS
		each(tickPositions, function (pos) {
			var tick = ticks[pos],
				label = tick && tick.label;
			if (label) {
				label.attr(attr); // This needs to go before the CSS in old IE (#4502)
				if (css) {
					label.css(merge(css, label.specCss));
				}
				delete label.specCss;
				tick.rotation = attr.rotation;
			}
		});

		// Note: Why is this not part of getLabelPosition?
		this.tickRotCorr = renderer.rotCorr(labelMetrics.b, this.labelRotation || 0, this.side !== 0);
	},

	/**
	 * Return true if the axis has associated data
	 */
	hasData: function () {
		return this.hasVisibleSeries || (defined(this.min) && defined(this.max) && !!this.tickPositions);
	},
	
	/**
	 * Adds the title defined in axis.options.title.
	 * @param {Boolean} display - whether or not to display the title
	 */
	addTitle: function (display) {
		var axis = this,
			renderer = axis.chart.renderer,
			horiz = axis.horiz,
			opposite = axis.opposite,
			options = axis.options,
			axisTitleOptions = options.title,
			textAlign;
		
		if (!axis.axisTitle) {
			textAlign = axisTitleOptions.textAlign;
			if (!textAlign) {
				textAlign = (horiz ? { 
					low: 'left',
					middle: 'center',
					high: 'right'
				} : { 
					low: opposite ? 'right' : 'left',
					middle: 'center',
					high: opposite ? 'left' : 'right'
				})[axisTitleOptions.align];
			}
			axis.axisTitle = renderer.text(
				axisTitleOptions.text,
				0,
				0,
				axisTitleOptions.useHTML
			)
			.attr({
				zIndex: 7,
				rotation: axisTitleOptions.rotation || 0,
				align: textAlign
			})
			.addClass('highcharts-axis-title')
			/*= if (build.classic) { =*/
			.css(axisTitleOptions.style)
			/*= } =*/
			.add(axis.axisGroup);
			axis.axisTitle.isNew = true;
		}
		
		// hide or show the title depending on whether showEmpty is set
		axis.axisTitle[display ? 'show' : 'hide'](true);
	},

	/**
<<<<<<< HEAD
	 * Generates a tick for initial positioning
	 * @param  {Number} pos - the tick position value (not px)
	 * @param  {Integer} i - the index of the tick in axis.tickPositions
	 */
	generateTick: function (pos) {
		var axis = this,
			ticks = axis.ticks;

		if (!ticks[pos]) {
			ticks[pos] = new Tick(axis, pos);
=======
	 * Generates a tick for initial positioning.
	 * @param  {number} pos - The tick position in axis values.
	 * @param  {number} i - The index of the tick in axis.tickPositions.
	 */
	generateTick: function (pos) {
		var ticks = this.ticks;

		if (!ticks[pos]) {
			ticks[pos] = new Tick(this, pos);
>>>>>>> d1fe662d
		} else {
			ticks[pos].addLabel(); // update labels depending on tick interval
		}
	},

	/**
	 * Render the tick labels to a preliminary position to get their sizes
	 */
	getOffset: function () {
		var axis = this,
			chart = axis.chart,
			renderer = chart.renderer,
			options = axis.options,
			tickPositions = axis.tickPositions,
			ticks = axis.ticks,
			horiz = axis.horiz,
			side = axis.side,
			invertedSide = chart.inverted ? [1, 0, 3, 2][side] : side,
			hasData,
			showAxis,
			titleOffset = 0,
			titleOffsetOption,
			titleMargin = 0,
			axisTitleOptions = options.title,
			labelOptions = options.labels,
			labelOffset = 0, // reset
			labelOffsetPadded,
			axisOffset = chart.axisOffset,
			clipOffset = chart.clipOffset,
			clip,
			directionFactor = [-1, 1, 1, -1][side],
			n,
			className = options.className,
			axisParent = axis.axisParent, // Used in color axis
			lineHeightCorrection,
			tickSize = this.tickSize('tick');

		// For reuse in Axis.render
		hasData = axis.hasData();
		axis.showAxis = showAxis = hasData || pick(options.showEmpty, true);

		// Set/reset staggerLines
		axis.staggerLines = axis.horiz && labelOptions.staggerLines;

		// Create the axisGroup and gridGroup elements on first iteration
		if (!axis.axisGroup) {
			axis.gridGroup = renderer.g('grid')
				.attr({ zIndex: options.gridZIndex || 1 })
				.addClass('highcharts-' + this.coll.toLowerCase() + '-grid ' + (className || ''))
				.add(axisParent);
			axis.axisGroup = renderer.g('axis')
				.attr({ zIndex: options.zIndex || 2 })
				.addClass('highcharts-' + this.coll.toLowerCase() + ' ' + (className || ''))
				.add(axisParent);
			axis.labelGroup = renderer.g('axis-labels')
				.attr({ zIndex: labelOptions.zIndex || 7 })
				.addClass('highcharts-' + axis.coll.toLowerCase() + '-labels ' + (className || ''))
				.add(axisParent);
		}

		if (hasData || axis.isLinked) {

			// Generate ticks
			each(tickPositions, function (pos, i) {
				// i is not used here, but may be used in overrides
				axis.generateTick(pos, i);
			});

			axis.renderUnsquish();


			// Left side must be align: right and right side must have align: left for labels
			if (labelOptions.reserveSpace !== false && (side === 0 || side === 2 ||
					{ 1: 'left', 3: 'right' }[side] === axis.labelAlign || axis.labelAlign === 'center')) {
				each(tickPositions, function (pos) {

					// get the highest offset
					labelOffset = Math.max(
						ticks[pos].getLabelSize(),
						labelOffset
					);
				});
			}

			if (axis.staggerLines) {
				labelOffset *= axis.staggerLines;
				axis.labelOffset = labelOffset * (axis.opposite ? -1 : 1);
			}


		} else { // doesn't have data
			for (n in ticks) {
				ticks[n].destroy();
				delete ticks[n];
			}
		}

		if (axisTitleOptions && axisTitleOptions.text && axisTitleOptions.enabled !== false) {
			axis.addTitle(showAxis);

			if (showAxis) {
				titleOffset = axis.axisTitle.getBBox()[horiz ? 'height' : 'width'];
				titleOffsetOption = axisTitleOptions.offset;
				titleMargin = defined(titleOffsetOption) ? 0 : pick(axisTitleOptions.margin, horiz ? 5 : 10);
			}
		}

		// Render the axis line
		axis.renderLine();

		// handle automatic or user set offset
		axis.offset = directionFactor * pick(options.offset, axisOffset[side]);

		axis.tickRotCorr = axis.tickRotCorr || { x: 0, y: 0 }; // polar
		if (side === 0) {
			lineHeightCorrection = -axis.labelMetrics().h;
		} else if (side === 2) {
			lineHeightCorrection = axis.tickRotCorr.y;
		} else {
			lineHeightCorrection = 0;
		}

		// Find the padded label offset
		labelOffsetPadded = Math.abs(labelOffset) + titleMargin;
		if (labelOffset) {
			labelOffsetPadded -= lineHeightCorrection;
			labelOffsetPadded += directionFactor * (horiz ? pick(labelOptions.y, axis.tickRotCorr.y + directionFactor * 8) : labelOptions.x);
		}
		axis.axisTitleMargin = pick(titleOffsetOption, labelOffsetPadded);

		axisOffset[side] = Math.max(
			axisOffset[side],
			axis.axisTitleMargin + titleOffset + directionFactor * axis.offset,
			labelOffsetPadded, // #3027
			hasData && tickPositions.length && tickSize ? tickSize[0] : 0 // #4866
		);

		// Decide the clipping needed to keep the graph inside the plot area and axis lines
		clip = options.offset ? 0 : Math.floor(axis.axisLine.strokeWidth() / 2) * 2; // #4308, #4371
		clipOffset[invertedSide] = Math.max(clipOffset[invertedSide], clip);
	},

	/**
	 * Get the path for the axis line
	 */
	getLinePath: function (lineWidth) {
		var chart = this.chart,
			opposite = this.opposite,
			offset = this.offset,
			horiz = this.horiz,
			lineLeft = this.left + (opposite ? this.width : 0) + offset,
			lineTop = chart.chartHeight - this.bottom - (opposite ? this.height : 0) + offset;

		if (opposite) {
			lineWidth *= -1; // crispify the other way - #1480, #1687
		}

		return chart.renderer
			.crispLine([
				'M',
				horiz ?
					this.left :
					lineLeft,
				horiz ?
					lineTop :
					this.top,
				'L',
				horiz ?
					chart.chartWidth - this.right :
					lineLeft,
				horiz ?
					lineTop :
					chart.chartHeight - this.bottom
			], lineWidth);
	},

	/**
	 * Render the axis line
	 */
	renderLine: function () {
		if (!this.axisLine) {
			this.axisLine = this.chart.renderer.path()
				.addClass('highcharts-axis-line')
				.add(this.axisGroup);

			/*= if (build.classic) { =*/
			this.axisLine.attr({
				stroke: this.options.lineColor,
				'stroke-width': this.options.lineWidth,
				zIndex: 7
			});
			/*= } =*/
		}
	},

	/**
	 * Position the title
	 */
	getTitlePosition: function () {
		// compute anchor points for each of the title align options
		var horiz = this.horiz,
			axisLeft = this.left,
			axisTop = this.top,
			axisLength = this.len,
			axisTitleOptions = this.options.title,
			margin = horiz ? axisLeft : axisTop,
			opposite = this.opposite,
			offset = this.offset,
			xOption = axisTitleOptions.x || 0,
			yOption = axisTitleOptions.y || 0,
			fontSize = this.chart.renderer.fontMetrics(axisTitleOptions.style && axisTitleOptions.style.fontSize, this.axisTitle).f,

			// the position in the length direction of the axis
			alongAxis = {
				low: margin + (horiz ? 0 : axisLength),
				middle: margin + axisLength / 2,
				high: margin + (horiz ? axisLength : 0)
			}[axisTitleOptions.align],

			// the position in the perpendicular direction of the axis
			offAxis = (horiz ? axisTop + this.height : axisLeft) +
				(horiz ? 1 : -1) * // horizontal axis reverses the margin
				(opposite ? -1 : 1) * // so does opposite axes
				this.axisTitleMargin +
				(this.side === 2 ? fontSize : 0);

		return {
			x: horiz ?
				alongAxis + xOption :
				offAxis + (opposite ? this.width : 0) + offset + xOption,
			y: horiz ?
				offAxis + yOption - (opposite ? this.height : 0) + offset :
				alongAxis + yOption
		};
	},

	renderMinorTick: function (pos) {
		var axis = this,
			chart = axis.chart,
			hasRendered = chart.hasRendered,
			slideInTicks = hasRendered && isNumber(axis.oldMin),
			minorTicks = axis.minorTicks;
		if (!minorTicks[pos]) {
			minorTicks[pos] = new Tick(axis, pos, 'minor');
		}

		// render new ticks in old position
		if (slideInTicks && minorTicks[pos].isNew) {
			minorTicks[pos].render(null, true);
		}

		minorTicks[pos].render(null, false, 1);
	},

	renderTick: function (pos, i) {
		var axis = this,
			chart = axis.chart,
			isLinked = axis.isLinked,
			ticks = axis.ticks,
			hasRendered = chart.hasRendered,
			slideInTicks = hasRendered && isNumber(axis.oldMin);
		// linked axes need an extra check to find out if
		if (!isLinked || (pos >= axis.min && pos <= axis.max)) {

			if (!ticks[pos]) {
				ticks[pos] = new Tick(axis, pos);
			}

			// render new ticks in old position
			if (slideInTicks && ticks[pos].isNew) {
				ticks[pos].render(i, true, 0.1);
			}

			ticks[pos].render(i);
		}
	},

	/**
	 * Render a minor tick into the given position. If a minor tick already 
	 * exists in this position, move it.
	 * @param  {number} pos - The position in axis values.
	 */
	renderMinorTick: function (pos) {
		var slideInTicks = this.chart.hasRendered && isNumber(this.oldMin),
			minorTicks = this.minorTicks;

		if (!minorTicks[pos]) {
			minorTicks[pos] = new Tick(this, pos, 'minor');
		}

		// Render new ticks in old position
		if (slideInTicks && minorTicks[pos].isNew) {
			minorTicks[pos].render(null, true);
		}

		minorTicks[pos].render(null, false, 1);
	},

	/**
	 * Render a major tick into the given position. If a tick already exists
	 * in this position, move it.
	 * @param  {number} pos - The position in axis values
	 * @param  {number} i - The tick index
	 */
	renderTick: function (pos, i) {
		var isLinked = this.isLinked,
			ticks = this.ticks,
			slideInTicks = this.chart.hasRendered && isNumber(this.oldMin);
		
		// Linked axes need an extra check to find out if
		if (!isLinked || (pos >= this.min && pos <= this.max)) {

			if (!ticks[pos]) {
				ticks[pos] = new Tick(this, pos);
			}

			// render new ticks in old position
			if (slideInTicks && ticks[pos].isNew) {
				ticks[pos].render(i, true, 0.1);
			}

			ticks[pos].render(i);
		}
	},

	/**
	 * Render the axis
	 */
	render: function () {
		var axis = this,
			chart = axis.chart,
			renderer = chart.renderer,
			options = axis.options,
			isLog = axis.isLog,
			lin2log = axis.lin2log,
			isLinked = axis.isLinked,
			tickPositions = axis.tickPositions,
			axisTitle = axis.axisTitle,
			ticks = axis.ticks,
			minorTicks = axis.minorTicks,
			alternateBands = axis.alternateBands,
			stackLabelOptions = options.stackLabels,
			alternateGridColor = options.alternateGridColor,
			tickmarkOffset = axis.tickmarkOffset,
			axisLine = axis.axisLine,
			showAxis = axis.showAxis,
			animation = animObject(renderer.globalAnimation),
			from,
			to;

		// Reset
		axis.labelEdge.length = 0;
		//axis.justifyToPlot = overflow === 'justify';
		axis.overlap = false;

		// Mark all elements inActive before we go over and mark the active ones
		each([ticks, minorTicks, alternateBands], function (coll) {
			var pos;
			for (pos in coll) {
				coll[pos].isActive = false;
			}
		});

		// If the series has data draw the ticks. Else only the line and title
		if (axis.hasData() || isLinked) {

			// minor ticks
			if (axis.minorTickInterval && !axis.categories) {
				each(axis.getMinorTickPositions(), function (pos) {
					axis.renderMinorTick(pos);
				});
			}

			// Major ticks. Pull out the first item and render it last so that
			// we can get the position of the neighbour label. #808.
			if (tickPositions.length) { // #1300
				each(tickPositions, function (pos, i) {
					axis.renderTick(pos, i);
				});
				// In a categorized axis, the tick marks are displayed between labels. So
				// we need to add a tick mark and grid line at the left edge of the X axis.
				if (tickmarkOffset && (axis.min === 0 || axis.single)) {
					if (!ticks[-1]) {
						ticks[-1] = new Tick(axis, -1, null, true);
					}
					ticks[-1].render(-1);
				}

			}

			// alternate grid color
			if (alternateGridColor) {
				each(tickPositions, function (pos, i) {
					to = tickPositions[i + 1] !== undefined ? tickPositions[i + 1] + tickmarkOffset : axis.max - tickmarkOffset; 
					if (i % 2 === 0 && pos < axis.max && to <= axis.max + (chart.polar ? -tickmarkOffset : tickmarkOffset)) { // #2248, #4660
						if (!alternateBands[pos]) {
							alternateBands[pos] = new PlotLineOrBand(axis);
						}
						from = pos + tickmarkOffset; // #949
						alternateBands[pos].options = {
							from: isLog ? lin2log(from) : from,
							to: isLog ? lin2log(to) : to,
							color: alternateGridColor
						};
						alternateBands[pos].render();
						alternateBands[pos].isActive = true;
					}
				});
			}

			// custom plot lines and bands
			if (!axis._addedPlotLB) { // only first time
				each((options.plotLines || []).concat(options.plotBands || []), function (plotLineOptions) {
					axis.addPlotBandOrLine(plotLineOptions);
				});
				axis._addedPlotLB = true;
			}

		} // end if hasData

		// Remove inactive ticks
		each([ticks, minorTicks, alternateBands], function (coll) {
			var pos,
				i,
				forDestruction = [],
				delay = animation.duration,
				destroyInactiveItems = function () {
					i = forDestruction.length;
					while (i--) {
						// When resizing rapidly, the same items may be destroyed in different timeouts,
						// or the may be reactivated
						if (coll[forDestruction[i]] && !coll[forDestruction[i]].isActive) {
							coll[forDestruction[i]].destroy();
							delete coll[forDestruction[i]];
						}
					}

				};

			for (pos in coll) {

				if (!coll[pos].isActive) {
					// Render to zero opacity
					coll[pos].render(pos, false, 0);
					coll[pos].isActive = false;
					forDestruction.push(pos);
				}
			}

			// When the objects are finished fading out, destroy them
			syncTimeout(
				destroyInactiveItems, 
				coll === alternateBands || !chart.hasRendered || !delay ? 0 : delay
			);
		});

		// Set the axis line path
		if (axisLine) {
			axisLine[axisLine.isPlaced ? 'animate' : 'attr']({
				d: this.getLinePath(axisLine.strokeWidth())
			});
			axisLine.isPlaced = true;

			// Show or hide the line depending on options.showEmpty
			axisLine[showAxis ? 'show' : 'hide'](true);
		}

		if (axisTitle && showAxis) {

			axisTitle[axisTitle.isNew ? 'attr' : 'animate'](
				axis.getTitlePosition()
			);
			axisTitle.isNew = false;
		}

		// Stacked totals:
		if (stackLabelOptions && stackLabelOptions.enabled) {
			axis.renderStackTotals();
		}
		// End stacked totals

		axis.isDirty = false;
	},

	/**
	 * Redraw the axis to reflect changes in the data or axis extremes
	 */
	redraw: function () {

		if (this.visible) {
			// render the axis
			this.render();

			// move plot lines and bands
			each(this.plotLinesAndBands, function (plotLine) {
				plotLine.render();
			});
		}

		// mark associated series as dirty and ready for redraw
		each(this.series, function (series) {
			series.isDirty = true;
		});

	},

	// Properties to survive after destroy, needed for Axis.update (#4317,
	// #5773, #5881).
	keepProps: ['extKey', 'hcEvents', 'names', 'series', 'userMax', 'userMin'],
	
	/**
	 * Destroys an Axis instance.
	 */
	destroy: function (keepEvents) {
		var axis = this,
			stacks = axis.stacks,
			stackKey,
			plotLinesAndBands = axis.plotLinesAndBands,
			i,
			n;

		// Remove the events
		if (!keepEvents) {
			removeEvent(axis);
		}

		// Destroy each stack total
		for (stackKey in stacks) {
			destroyObjectProperties(stacks[stackKey]);

			stacks[stackKey] = null;
		}

		// Destroy collections
		each([axis.ticks, axis.minorTicks, axis.alternateBands], function (coll) {
			destroyObjectProperties(coll);
		});
		if (plotLinesAndBands) {
			i = plotLinesAndBands.length;
			while (i--) { // #1975
				plotLinesAndBands[i].destroy();
			}
		}

		// Destroy local variables
		each(['stackTotalGroup', 'axisLine', 'axisTitle', 'axisGroup', 'gridGroup', 'labelGroup', 'cross'], function (prop) {
			if (axis[prop]) {
				axis[prop] = axis[prop].destroy();
			}
		});

		// Delete all properties and fall back to the prototype.
		for (n in axis) {
			if (axis.hasOwnProperty(n) && inArray(n, axis.keepProps) === -1) {
				delete axis[n];
			}
		}
	},

	/**
	 * Draw the crosshair
	 * 
	 * @param  {Object} e The event arguments from the modified pointer event
	 * @param  {Object} point The Point object
	 */
	drawCrosshair: function (e, point) {

		var path,
			options = this.crosshair,
			snap = pick(options.snap, true),
			pos,
			categorized,
			graphic = this.cross;

		// Use last available event when updating non-snapped crosshairs without
		// mouse interaction (#5287)
		if (!e) {
			e = this.cross && this.cross.e;
		}

		if (
			// Disabled in options
			!this.crosshair ||
			// Snap
			((defined(point) || !snap) === false)
		) {
			this.hideCrosshair();
		} else {

			// Get the path
			if (!snap) {				
				pos = e && (this.horiz ? e.chartX - this.pos : this.len - e.chartY + this.pos);
			} else if (defined(point)) {
				pos = this.isXAxis ? point.plotX : this.len - point.plotY; // #3834
			}

			if (defined(pos)) {
				path = this.getPlotLinePath(
					// First argument, value, only used on radial
					point && (this.isXAxis ? point.x : pick(point.stackY, point.y)),
					null,
					null,
					null,
					pos // Translated position
				) || null; // #3189
			}

			if (!defined(path)) {
				this.hideCrosshair();
				return;
			}

			categorized = this.categories && !this.isRadial;
			
			// Draw the cross
			if (!graphic) {
				this.cross = graphic = this.chart.renderer
					.path()
					.addClass('highcharts-crosshair highcharts-crosshair-' + 
						(categorized ? 'category ' : 'thin ') + options.className)
					.attr({
						zIndex: pick(options.zIndex, 2)
					})
					.add();

				/*= if (build.classic) { =*/
				// Presentational attributes
				graphic.attr({
					'stroke': options.color || (categorized ? color('${palette.highlightColor20}').setOpacity(0.25).get() : '${palette.neutralColor20}'),
					'stroke-width': pick(options.width, 1)
				});
				if (options.dashStyle) {
					graphic.attr({
						dashstyle: options.dashStyle
					});
				}
				/*= } =*/
				
			}

			graphic.show().attr({
				d: path
			});

			if (categorized && !options.width) {
				graphic.attr({
					'stroke-width': this.transA
				});
			}
			this.cross.e = e;
		}
	},

	/**
	 *	Hide the crosshair.
	 */
	hideCrosshair: function () {
		if (this.cross) {
			this.cross.hide();
		}
	}
}; // end Axis

extend(H.Axis.prototype, AxisPlotLineOrBandExtension);<|MERGE_RESOLUTION|>--- conflicted
+++ resolved
@@ -1987,18 +1987,6 @@
 	},
 
 	/**
-<<<<<<< HEAD
-	 * Generates a tick for initial positioning
-	 * @param  {Number} pos - the tick position value (not px)
-	 * @param  {Integer} i - the index of the tick in axis.tickPositions
-	 */
-	generateTick: function (pos) {
-		var axis = this,
-			ticks = axis.ticks;
-
-		if (!ticks[pos]) {
-			ticks[pos] = new Tick(axis, pos);
-=======
 	 * Generates a tick for initial positioning.
 	 * @param  {number} pos - The tick position in axis values.
 	 * @param  {number} i - The index of the tick in axis.tickPositions.
@@ -2008,12 +1996,12 @@
 
 		if (!ticks[pos]) {
 			ticks[pos] = new Tick(this, pos);
->>>>>>> d1fe662d
 		} else {
 			ticks[pos].addLabel(); // update labels depending on tick interval
 		}
 	},
 
+	/**
 	/**
 	 * Render the tick labels to a preliminary position to get their sizes
 	 */
