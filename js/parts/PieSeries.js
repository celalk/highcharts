--- conflicted
+++ resolved
@@ -477,13 +477,6 @@
 	haloPath: function (size) {
 		var shapeArgs = this.shapeArgs;
 
-<<<<<<< HEAD
-		return this.sliced || !this.visible ? [] : this.series.chart.renderer.symbols.arc(shapeArgs.x, shapeArgs.y, shapeArgs.r + size, shapeArgs.r + size, {
-			innerR: this.shapeArgs.r,
-			start: shapeArgs.start,
-			end: shapeArgs.end
-		});
-=======
 		return this.sliced || !this.visible ? 
 			[] :
 			this.series.chart.renderer.symbols.arc(
@@ -496,6 +489,5 @@
 					end: shapeArgs.end
 				}
 			);
->>>>>>> 11884067
 	}
 });