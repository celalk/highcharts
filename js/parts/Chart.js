--- conflicted
+++ resolved
@@ -101,1974 +101,6 @@
 
 extend(Chart.prototype, /** @lends Highcharts.Chart.prototype */ {
 
-<<<<<<< HEAD
-	// Hook for adding callbacks in modules
-	callbacks: [],
-
-	/**
-	 * Handle the arguments passed to the constructor.
-	 *
-	 * @private
-	 * @returns {Array} Arguments without renderTo
-	 */
-	getArgs: function () {
-		var args = [].slice.call(arguments);
-		
-		// Remove the optional first argument, renderTo, and
-		// set it on this.
-		if (isString(args[0]) || args[0].nodeName) {
-			this.renderTo = args.shift();
-		}
-		this.init(args[0], args[1]);
-	},
-
-	/**
-	 * Overridable function that initializes the chart. The constructor's
-	 * arguments are passed on directly.
-	 */
-	init: function (userOptions, callback) {
-
-		// Handle regular options
-		var options,
-			type,
-			// skip merging data points to increase performance
-			seriesOptions = userOptions.series,
-			userPlotOptions = userOptions.plotOptions || {};
-
-		// Fire the event with a default function
-		fireEvent(this,	'init',	{ args: arguments }, function () {
-
-			userOptions.series = null;
-			options = merge(defaultOptions, userOptions); // do the merge
-
-			// Override (by copy of user options) or clear tooltip options
-			// in chart.options.plotOptions (#6218)
-			for (type in options.plotOptions) {
-				options.plotOptions[type].tooltip = (
-					userPlotOptions[type] &&
-					merge(userPlotOptions[type].tooltip) // override by copy
-				) || undefined; // or clear
-			}
-			// User options have higher priority than default options
-			// (#6218). In case of exporting: path is changed
-			options.tooltip.userOptions = (
-				userOptions.chart &&
-				userOptions.chart.forExport &&
-				userOptions.tooltip.userOptions
-			) || userOptions.tooltip;
-
-			// set back the series data
-			options.series = userOptions.series = seriesOptions;
-			this.userOptions = userOptions;
-
-			var optionsChart = options.chart;
-
-			var chartEvents = optionsChart.events;
-
-			this.margin = [];
-			this.spacing = [];
-
-			// Pixel data bounds for touch zoom
-			this.bounds = { h: {}, v: {} };
-
-			// An array of functions that returns labels that should be
-			// considered for anti-collision
-			this.labelCollectors = [];
-
-			this.callback = callback;
-			this.isResizing = 0;
-
-			/**
-			 * The options structure for the chart. It contains members for
-			 * the sub elements like series, legend, tooltip etc.
-			 *
-			 * @memberof Highcharts.Chart
-			 * @name options
-			 * @type {Options}
-			 */
-			this.options = options;
-			/**
-			 * All the axes in the chart.
-			 *
-			 * @memberof Highcharts.Chart
-			 * @name axes
-			 * @see  Highcharts.Chart.xAxis
-			 * @see  Highcharts.Chart.yAxis
-			 * @type {Array.<Highcharts.Axis>}
-			 */
-			this.axes = [];
-
-			/**
-			 * All the current series in the chart.
-			 *
-			 * @memberof Highcharts.Chart
-			 * @name series
-			 * @type {Array.<Highcharts.Series>}
-			 */
-			this.series = [];
-
-			/**
-			 * The chart title. The title has an `update` method that allows
-			 * modifying the options directly or indirectly via
-			 * `chart.update`.
-			 *
-			 * @memberof Highcharts.Chart
-			 * @name title
-			 * @type Object
-			 *
-			 * @sample highcharts/members/title-update/
-			 *         Updating titles
-			 */
-			
-			/**
-			 * The chart subtitle. The subtitle has an `update` method that
-			 * allows modifying the options directly or indirectly via
-			 * `chart.update`.
-			 *
-			 * @memberof Highcharts.Chart
-			 * @name subtitle
-			 * @type Object
-			 */
-
-			/**
-			 * The `Time` object associated with the chart. Since v6.0.5,
-			 * time settings can be applied individually for each chart. If
-			 * no individual settings apply, the `Time` object is shared by
-			 * all instances.
-			 *
-			 * @memberof Highcharts.Chart
-			 * @name time
-			 * @type Highcharts.Time
-			 */
-			this.time = 
-				userOptions.time && H.keys(userOptions.time).length ?
-					new H.Time(userOptions.time) :
-					H.time;
-
-			
-			this.hasCartesianSeries = optionsChart.showAxes;
-			
-			var chart = this;
-
-			// Add the chart to the global lookup
-			chart.index = charts.length;
-
-			charts.push(chart);
-			H.chartCount++;
-
-			// Chart event handlers
-			if (chartEvents) {
-				objectEach(chartEvents, function (event, eventType) {
-					addEvent(chart, eventType, event);
-				});
-			}
-
-			/**
-			 * A collection of the X axes in the chart.
-			 * @type {Array.<Highcharts.Axis>}
-			 * @name xAxis
-			 * @memberOf Highcharts.Chart
-			 */
-			chart.xAxis = [];
-			/**
-			 * A collection of the Y axes in the chart.
-			 * @type {Array.<Highcharts.Axis>}
-			 * @name yAxis
-			 * @memberOf Highcharts.Chart
-			 */
-			chart.yAxis = [];
-
-			chart.pointCount = chart.colorCounter = chart.symbolCounter = 0;
-
-			// Fire after init but before first render, before axes and series
-			// have been initialized.
-			fireEvent(chart, 'afterInit');
-
-			chart.firstRender();
-		});
-	},
-
-	/**
-	 * Internal function to unitialize an individual series.
-	 *
-	 * @private
-	 */
-	initSeries: function (options) {
-		var chart = this,
-			optionsChart = chart.options.chart,
-			type = (
-				options.type ||
-				optionsChart.type ||
-				optionsChart.defaultSeriesType
-			),
-			series,
-			Constr = seriesTypes[type];
-
-		// No such series type
-		if (!Constr) {
-			H.error(17, true);
-		}
-
-		series = new Constr();
-		series.init(this, options);
-		return series;
-	},
-
-	/**
-	 * Order all series above a given index. When series are added and ordered
-	 * by configuration, only the last series is handled (#248, #1123, #2456,
-	 * #6112). This function is called on series initialization and destroy.
-	 *
-	 * @private
-	 *
-	 * @param  {number} fromIndex
-	 *         If this is given, only the series above this index are handled.
-	 */
-	orderSeries: function (fromIndex) {
-		var series = this.series,
-			i = fromIndex || 0;
-		for (; i < series.length; i++) {
-			if (series[i]) {
-				series[i].index = i;
-				series[i].name = series[i].getName();
-			}
-		}
-	},
-
-	/**
-	 * Check whether a given point is within the plot area.
-	 *
-	 * @param  {Number} plotX
-	 *         Pixel x relative to the plot area.
-	 * @param  {Number} plotY
-	 *         Pixel y relative to the plot area.
-	 * @param  {Boolean} inverted
-	 *         Whether the chart is inverted.
-	 *
-	 * @return {Boolean}
-	 *         Returns true if the given point is inside the plot area.
-	 */
-	isInsidePlot: function (plotX, plotY, inverted) {
-		var x = inverted ? plotY : plotX,
-			y = inverted ? plotX : plotY;
-
-		return x >= 0 &&
-			x <= this.plotWidth &&
-			y >= 0 &&
-			y <= this.plotHeight;
-	},
-
-	/**
-	 * Redraw the chart after changes have been done to the data, axis extremes
-	 * chart size or chart elements. All methods for updating axes, series or
-	 * points have a parameter for redrawing the chart. This is `true` by
-	 * default. But in many cases you want to do more than one operation on the
-	 * chart before redrawing, for example add a number of points. In those
-	 * cases it is a waste of resources to redraw the chart for each new point
-	 * added. So you add the points and call `chart.redraw()` after.
-	 *
-	 * @param  {AnimationOptions} animation
-	 *         If or how to apply animation to the redraw.
-	 */
-	redraw: function (animation) {
-
-		fireEvent(this, 'beforeRedraw');
-
-		var chart = this,
-			axes = chart.axes,
-			series = chart.series,
-			pointer = chart.pointer,
-			legend = chart.legend,
-			redrawLegend = chart.isDirtyLegend,
-			hasStackedSeries,
-			hasDirtyStacks,
-			hasCartesianSeries = chart.hasCartesianSeries,
-			isDirtyBox = chart.isDirtyBox,
-			i,
-			serie,
-			renderer = chart.renderer,
-			isHiddenChart = renderer.isHidden(),
-			afterRedraw = [];
-
-		// Handle responsive rules, not only on resize (#6130)
-		if (chart.setResponsive) {
-			chart.setResponsive(false);
-		}
-			
-		H.setAnimation(animation, chart);
-		
-		if (isHiddenChart) {
-			chart.temporaryDisplay();
-		}
-
-		// Adjust title layout (reflow multiline text)
-		chart.layOutTitles();
-
-		// link stacked series
-		i = series.length;
-		while (i--) {
-			serie = series[i];
-
-			if (serie.options.stacking) {
-				hasStackedSeries = true;
-
-				if (serie.isDirty) {
-					hasDirtyStacks = true;
-					break;
-				}
-			}
-		}
-		if (hasDirtyStacks) { // mark others as dirty
-			i = series.length;
-			while (i--) {
-				serie = series[i];
-				if (serie.options.stacking) {
-					serie.isDirty = true;
-				}
-			}
-		}
-
-		// Handle updated data in the series
-		each(series, function (serie) {
-			if (serie.isDirty) {
-				if (serie.options.legendType === 'point') {
-					if (serie.updateTotals) {
-						serie.updateTotals();
-					}
-					redrawLegend = true;
-				}
-			}
-			if (serie.isDirtyData) {
-				fireEvent(serie, 'updatedData');
-			}
-		});
-
-		// handle added or removed series
-		if (redrawLegend && legend.options.enabled) {
-			// draw legend graphics
-			legend.render();
-
-			chart.isDirtyLegend = false;
-		}
-
-		// reset stacks
-		if (hasStackedSeries) {
-			chart.getStacks();
-		}
-
-
-		if (hasCartesianSeries) {
-			// set axes scales
-			each(axes, function (axis) {
-				axis.updateNames();
-				// Update categories in a Gantt chart
-				if (axis.updateYNames) {
-					axis.updateYNames();
-				}
-				axis.setScale();
-			});
-		}
-
-		chart.getMargins(); // #3098
-
-		if (hasCartesianSeries) {
-			// If one axis is dirty, all axes must be redrawn (#792, #2169)
-			each(axes, function (axis) {
-				if (axis.isDirty) {
-					isDirtyBox = true;
-				}
-			});
-
-			// redraw axes
-			each(axes, function (axis) {
-
-				// Fire 'afterSetExtremes' only if extremes are set
-				var key = axis.min + ',' + axis.max;
-				if (axis.extKey !== key) { // #821, #4452
-					axis.extKey = key;
-
-					// prevent a recursive call to chart.redraw() (#1119)
-					afterRedraw.push(function () {
-						fireEvent(
-							axis,
-							'afterSetExtremes',
-							extend(axis.eventArgs, axis.getExtremes())
-						); // #747, #751
-						delete axis.eventArgs;
-					});
-				}
-				if (isDirtyBox || hasStackedSeries) {
-					axis.redraw();
-				}
-			});
-		}
-
-		// the plot areas size has changed
-		if (isDirtyBox) {
-			chart.drawChartBox();
-		}
-
-		// Fire an event before redrawing series, used by the boost module to
-		// clear previous series renderings.
-		fireEvent(chart, 'predraw');
-
-		// redraw affected series
-		each(series, function (serie) {
-			if ((isDirtyBox || serie.isDirty) && serie.visible) {
-				serie.redraw();
-			}
-			// Set it here, otherwise we will have unlimited 'updatedData' calls
-			// for a hidden series after setData(). Fixes #6012
-			serie.isDirtyData = false;
-		});
-
-		// move tooltip or reset
-		if (pointer) {
-			pointer.reset(true);
-		}
-
-		// redraw if canvas
-		renderer.draw();
-
-		// Fire the events
-		fireEvent(chart, 'redraw');
-		fireEvent(chart, 'render');
-
-		if (isHiddenChart) {
-			chart.temporaryDisplay(true);
-		}
-
-		// Fire callbacks that are put on hold until after the redraw
-		each(afterRedraw, function (callback) {
-			callback.call();
-		});
-	},
-
-	/**
-	 * Get an axis, series or point object by `id` as given in the configuration
-	 * options. Returns `undefined` if no item is found.
-	 * @param id {String} The id as given in the configuration options.
-	 * @return {Highcharts.Axis|Highcharts.Series|Highcharts.Point|undefined}
-	 *         The retrieved item.
-	 * @sample highcharts/plotoptions/series-id/
-	 *         Get series by id
-	 */
-	get: function (id) {
-
-		var ret,
-			series = this.series,
-			i;
-
-		function itemById(item) {
-			return item.id === id || (item.options && item.options.id === id);
-		}
-
-		ret = 
-			// Search axes
-			find(this.axes, itemById) ||
-
-			// Search series
-			find(this.series, itemById);
-
-		// Search points
-		for (i = 0; !ret && i < series.length; i++) {
-			ret = find(series[i].points || [], itemById);
-		}
-
-		return ret;
-	},
-
-	/**
-	 * Create the Axis instances based on the config options.
-	 *
-	 * @private
-	 */
-	getAxes: function () {
-		var chart = this,
-			options = this.options,
-			xAxisOptions = options.xAxis = splat(options.xAxis || {}),
-			yAxisOptions = options.yAxis = splat(options.yAxis || {}),
-			optionsArray;
-
-		fireEvent(this, 'getAxes');
-
-		// make sure the options are arrays and add some members
-		each(xAxisOptions, function (axis, i) {
-			axis.index = i;
-			axis.isX = true;
-		});
-
-		each(yAxisOptions, function (axis, i) {
-			axis.index = i;
-		});
-
-		// concatenate all axis options into one array
-		optionsArray = xAxisOptions.concat(yAxisOptions);
-
-		each(optionsArray, function (axisOptions) {
-			new Axis(chart, axisOptions); // eslint-disable-line no-new
-		});
-
-		fireEvent(this, 'afterGetAxes');
-	},
-
-
-	/**
-	 * Returns an array of all currently selected points in the chart. Points
-	 * can be selected by clicking or programmatically by the {@link
-	 * Highcharts.Point#select} function.
-	 *
-	 * @return {Array.<Highcharts.Point>}
-	 *         The currently selected points.
-	 *
-	 * @sample highcharts/plotoptions/series-allowpointselect-line/
-	 *         Get selected points
-	 */
-	getSelectedPoints: function () {
-		var points = [];
-		each(this.series, function (serie) {
-			// series.data - for points outside of viewed range (#6445)
-			points = points.concat(grep(serie.data || [], function (point) {
-				return point.selected;
-			}));
-		});
-		return points;
-	},
-
-	/**
-	 * Returns an array of all currently selected series in the chart. Series
-	 * can be selected either programmatically by the {@link
-	 * Highcharts.Series#select} function or by checking the checkbox next to
-	 * the legend item if {@link
-	 * https://api.highcharts.com/highcharts/plotOptions.series.showCheckbox|
-	 * series.showCheckBox} is true.
-	 * 
-	 * @return {Array.<Highcharts.Series>}
-	 *         The currently selected series.
-	 *
-	 * @sample highcharts/members/chart-getselectedseries/
-	 *         Get selected series
-	 */
-	getSelectedSeries: function () {
-		return grep(this.series, function (serie) {
-			return serie.selected;
-		});
-	},
-
-	/**
-	 * Set a new title or subtitle for the chart.
-	 *
-	 * @param  titleOptions {TitleOptions}
-	 *         New title options. The title text itself is set by the
-	 *         `titleOptions.text` property.
-	 * @param  subtitleOptions {SubtitleOptions}
-	 *         New subtitle options. The subtitle text itself is set by the
-	 *         `subtitleOptions.text` property.
-	 * @param  redraw {Boolean}
-	 *         Whether to redraw the chart or wait for a later call to 
-	 *         `chart.redraw()`.
-	 *
-	 * @sample highcharts/members/chart-settitle/ Set title text and styles
-	 *
-	 */
-	setTitle: function (titleOptions, subtitleOptions, redraw) {
-		var chart = this,
-			options = chart.options,
-			chartTitleOptions,
-			chartSubtitleOptions;
-
-		chartTitleOptions = options.title = merge(
-			/*= if (build.classic) { =*/
-			// Default styles
-			{
-				style: {
-					color: '${palette.neutralColor80}',
-					fontSize: options.isStock ? '16px' : '18px' // #2944
-				}	
-			},
-			/*= } =*/
-			options.title,
-			titleOptions
-		);
-		chartSubtitleOptions = options.subtitle = merge(
-			/*= if (build.classic) { =*/
-			// Default styles
-			{
-				style: {
-					color: '${palette.neutralColor60}'
-				}	
-			},
-			/*= } =*/
-			options.subtitle,
-			subtitleOptions
-		);
-
-		// add title and subtitle
-		each([
-			['title', titleOptions, chartTitleOptions],
-			['subtitle', subtitleOptions, chartSubtitleOptions]
-		], function (arr, i) {
-			var name = arr[0],
-				title = chart[name],
-				titleOptions = arr[1],
-				chartTitleOptions = arr[2];
-
-			if (title && titleOptions) {
-				chart[name] = title = title.destroy(); // remove old
-			}
-
-			if (chartTitleOptions && !title) {
-				chart[name] = chart.renderer.text(
-					chartTitleOptions.text,
-					0,
-					0,
-					chartTitleOptions.useHTML
-				)
-				.attr({
-					align: chartTitleOptions.align,
-					'class': 'highcharts-' + name,
-					zIndex: chartTitleOptions.zIndex || 4
-				})
-				.add();
-
-				// Update methods, shortcut to Chart.setTitle
-				chart[name].update = function (o) {
-					chart.setTitle(!i && o, i && o);
-				};
-
-				/*= if (build.classic) { =*/
-				// Presentational
-				chart[name].css(chartTitleOptions.style);
-				/*= } =*/
-				
-			}
-		});
-		chart.layOutTitles(redraw);
-	},
-
-	/**
-	 * Internal function to lay out the chart titles and cache the full offset
-	 * height for use in `getMargins`. The result is stored in 
-	 * `this.titleOffset`.
-	 *
-	 * @private
-	 */
-	layOutTitles: function (redraw) {
-		var titleOffset = 0,
-			requiresDirtyBox,
-			renderer = this.renderer,
-			spacingBox = this.spacingBox;
-
-		// Lay out the title and the subtitle respectively
-		each(['title', 'subtitle'], function (key) {
-			var title = this[key],
-				titleOptions = this.options[key],
-				offset = key === 'title' ? -3 :
-					// Floating subtitle (#6574)
-					titleOptions.verticalAlign ? 0 : titleOffset + 2,
-				titleSize;
-
-			if (title) {
-				/*= if (build.classic) { =*/
-				titleSize = titleOptions.style.fontSize;
-				/*= } =*/
-				titleSize = renderer.fontMetrics(titleSize, title).b;
-				title
-					.css({
-						width: (titleOptions.width ||
-							spacingBox.width + titleOptions.widthAdjust) + 'px'
-					})
-					.align(extend({ 
-						y: offset + titleSize
-					}, titleOptions), false, 'spacingBox');
-
-				if (!titleOptions.floating && !titleOptions.verticalAlign) {
-					titleOffset = Math.ceil(
-						titleOffset +
-						// Skip the cache for HTML (#3481)
-						title.getBBox(titleOptions.useHTML).height
-					);
-				}
-			}
-		}, this);
-
-		requiresDirtyBox = this.titleOffset !== titleOffset;
-		this.titleOffset = titleOffset; // used in getMargins
-
-		if (!this.isDirtyBox && requiresDirtyBox) {
-			this.isDirtyBox = this.isDirtyLegend = requiresDirtyBox;
-			// Redraw if necessary (#2719, #2744)
-			if (this.hasRendered && pick(redraw, true) && this.isDirtyBox) {
-				this.redraw();
-			}
-		}
-	},
-
-	/**
-	 * Internal function to get the chart width and height according to options
-	 * and container size. Sets {@link Chart.chartWidth} and {@link
-	 * Chart.chartHeight}.
-	 */
-	getChartSize: function () {
-		var chart = this,
-			optionsChart = chart.options.chart,
-			widthOption = optionsChart.width,
-			heightOption = optionsChart.height,
-			renderTo = chart.renderTo;
-
-		// Get inner width and height
-		if (!defined(widthOption)) {
-			chart.containerWidth = H.getStyle(renderTo, 'width');
-		}
-		if (!defined(heightOption)) {
-			chart.containerHeight = H.getStyle(renderTo, 'height');
-		}
-		
-		/**
-		 * The current pixel width of the chart.
-		 *
-		 * @name chartWidth
-		 * @memberOf Chart
-		 * @type {Number}
-		 */
-		chart.chartWidth = Math.max( // #1393
-			0,
-			widthOption || chart.containerWidth || 600 // #1460
-		);
-		/**
-		 * The current pixel height of the chart.
-		 *
-		 * @name chartHeight
-		 * @memberOf Chart
-		 * @type {Number}
-		 */
-		chart.chartHeight = Math.max(
-			0,
-			H.relativeLength(
-				heightOption,
-				chart.chartWidth
-			) ||
-			(chart.containerHeight > 1 ? chart.containerHeight : 400)
-		);
-	},
-
-	/**
-	 * If the renderTo element has no offsetWidth, most likely one or more of
-	 * its parents are hidden. Loop up the DOM tree to temporarily display the
-	 * parents, then save the original display properties, and when the true
-	 * size is retrieved, reset them. Used on first render and on redraws.
-	 *
-	 * @private
-	 * 
-	 * @param  {Boolean} revert
-	 *         Revert to the saved original styles.
-	 */
-	temporaryDisplay: function (revert) {
-		var node = this.renderTo,
-			tempStyle;
-		if (!revert) {
-			while (node && node.style) {
-
-				// When rendering to a detached node, it needs to be temporarily
-				// attached in order to read styling and bounding boxes (#5783,
-				// #7024).
-				if (!doc.body.contains(node) && !node.parentNode) {
-					node.hcOrigDetached = true;
-					doc.body.appendChild(node);
-				}
-				if (
-					H.getStyle(node, 'display', false) === 'none' ||
-					node.hcOricDetached
-				) {
-					node.hcOrigStyle = {
-						display: node.style.display,
-						height: node.style.height,
-						overflow: node.style.overflow
-					};
-					tempStyle = {
-						display: 'block',
-						overflow: 'hidden'
-					};
-					if (node !== this.renderTo) {
-						tempStyle.height = 0;
-					}
-					
-					H.css(node, tempStyle);
-
-					// If it still doesn't have an offset width after setting
-					// display to block, it probably has an !important priority
-					// #2631, 6803
-					if (!node.offsetWidth) {
-						node.style.setProperty('display', 'block', 'important');
-					}
-				}
-				node = node.parentNode;
-
-				if (node === doc.body) {
-					break;
-				}
-			}
-		} else {
-			while (node && node.style) {
-				if (node.hcOrigStyle) {
-					H.css(node, node.hcOrigStyle);
-					delete node.hcOrigStyle;
-				}
-				if (node.hcOrigDetached) {
-					doc.body.removeChild(node);
-					node.hcOrigDetached = false;
-				}
-				node = node.parentNode;
-			}
-		}
-	},
-
-	/**
-	 * Set the {@link Chart.container|chart container's} class name, in
-	 * addition to `highcharts-container`. 
-	 */
-	setClassName: function (className) {
-		this.container.className = 'highcharts-container ' + (className || '');
-	},
-
-	/**
-	 * Get the containing element, determine the size and create the inner
-	 * container div to hold the chart.
-	 *
-	 * @private
-	 */
-	getContainer: function () {
-		var chart = this,
-			container,
-			options = chart.options,
-			optionsChart = options.chart,
-			chartWidth,
-			chartHeight,
-			renderTo = chart.renderTo,
-			indexAttrName = 'data-highcharts-chart',
-			oldChartIndex,
-			Ren,
-			containerId = H.uniqueKey(),
-			containerStyle,
-			key;
-
-		if (!renderTo) {
-			chart.renderTo = renderTo = optionsChart.renderTo;
-		}
-		
-		if (isString(renderTo)) {
-			chart.renderTo = renderTo = doc.getElementById(renderTo);
-		}
-
-		// Display an error if the renderTo is wrong
-		if (!renderTo) {
-			H.error(13, true);
-		}
-
-		// If the container already holds a chart, destroy it. The check for
-		// hasRendered is there because web pages that are saved to disk from
-		// the browser, will preserve the data-highcharts-chart attribute and
-		// the SVG contents, but not an interactive chart. So in this case,
-		// charts[oldChartIndex] will point to the wrong chart if any (#2609).
-		oldChartIndex = pInt(attr(renderTo, indexAttrName));
-		if (
-			isNumber(oldChartIndex) &&
-			charts[oldChartIndex] &&
-			charts[oldChartIndex].hasRendered
-		) {
-			charts[oldChartIndex].destroy();
-		}
-
-		// Make a reference to the chart from the div
-		attr(renderTo, indexAttrName, chart.index);
-
-		// remove previous chart
-		renderTo.innerHTML = '';
-
-		// If the container doesn't have an offsetWidth, it has or is a child of
-		// a node that has display:none. We need to temporarily move it out to a
-		// visible state to determine the size, else the legend and tooltips
-		// won't render properly. The skipClone option is used in sparklines as
-		// a micro optimization, saving about 1-2 ms each chart.
-		if (!optionsChart.skipClone && !renderTo.offsetWidth) {
-			chart.temporaryDisplay();
-		}
-
-		// get the width and height
-		chart.getChartSize();
-		chartWidth = chart.chartWidth;
-		chartHeight = chart.chartHeight;
-
-		// Create the inner container
-		/*= if (build.classic) { =*/
-		containerStyle = extend({
-			position: 'relative',
-			overflow: 'hidden', // needed for context menu (avoid scrollbars)
-				// and content overflow in IE
-			width: chartWidth + 'px',
-			height: chartHeight + 'px',
-			textAlign: 'left',
-			lineHeight: 'normal', // #427
-			zIndex: 0, // #1072
-			'-webkit-tap-highlight-color': 'rgba(0,0,0,0)'
-		}, optionsChart.style);
-		/*= } =*/
-
-		/**
-		 * The containing HTML element of the chart. The container is
-		 * dynamically inserted into the element given as the `renderTo`
-		 * parameterin the {@link Highcharts#chart} constructor.
-		 *
-		 * @memberOf Highcharts.Chart
-		 * @type {HTMLDOMElement}
-		 */
-		container = createElement(
-			'div',
-			{
-				id: containerId
-			},
-			containerStyle,
-			renderTo
-		);
-		chart.container = container;
-
-		// cache the cursor (#1650)
-		chart._cursor = container.style.cursor;
-
-		// Initialize the renderer
-		Ren = H[optionsChart.renderer] || H.Renderer;
-		
-		/**
-		 * The renderer instance of the chart. Each chart instance has only one
-		 * associated renderer.
-		 * @type {SVGRenderer}
-		 * @name renderer
-		 * @memberOf Chart
-		 */
-		chart.renderer = new Ren(
-			container,
-			chartWidth,
-			chartHeight,
-			null,
-			optionsChart.forExport,
-			options.exporting && options.exporting.allowHTML
-		);
-
-
-		chart.setClassName(optionsChart.className);
-		/*= if (build.classic) { =*/
-		chart.renderer.setStyle(optionsChart.style);
-		/*= } else { =*/
-		// Initialize definitions
-		for (key in options.defs) {
-			this.renderer.definition(options.defs[key]);
-		}
-		/*= } =*/		
-
-		// Add a reference to the charts index
-		chart.renderer.chartIndex = chart.index;
-
-		fireEvent(this, 'afterGetContainer');
-	},
-
-	/**
-	 * Calculate margins by rendering axis labels in a preliminary position.
-	 * Title, subtitle and legend have already been rendered at this stage, but
-	 * will be moved into their final positions.
-	 *
-	 * @private
-	 */
-	getMargins: function (skipAxes) {
-		var chart = this,
-			spacing = chart.spacing,
-			margin = chart.margin,
-			titleOffset = chart.titleOffset;
-
-		chart.resetMargins();
-
-		// Adjust for title and subtitle
-		if (titleOffset && !defined(margin[0])) {
-			chart.plotTop = Math.max(
-				chart.plotTop,
-				titleOffset + chart.options.title.margin + spacing[0]
-			);
-		}
-
-		// Adjust for legend
-		if (chart.legend && chart.legend.display) {
-			chart.legend.adjustMargins(margin, spacing);
-		}
-
-		// adjust for scroller
-		if (chart.extraMargin) {
-			chart[chart.extraMargin.type] =
-				(chart[chart.extraMargin.type] || 0) + chart.extraMargin.value;
-		}
-		
-		// adjust for rangeSelector 
-		if (chart.adjustPlotArea) {
-			chart.adjustPlotArea();
-		}
-
-		if (!skipAxes) {
-			this.getAxisMargins();
-		}
-	},
-
-	getAxisMargins: function () {
-
-		var chart = this,
-			// [top, right, bottom, left]
-			axisOffset = chart.axisOffset = [0, 0, 0, 0],
-			margin = chart.margin;
-
-		// pre-render axes to get labels offset width
-		if (chart.hasCartesianSeries) {
-			each(chart.axes, function (axis) {
-				if (axis.visible) {
-					axis.getOffset();
-				}
-			});
-		}
-
-		// Add the axis offsets
-		each(marginNames, function (m, side) {
-			if (!defined(margin[side])) {
-				chart[m] += axisOffset[side];
-			}
-		});
-
-		chart.setChartSize();
-
-	},
-
-	/**
-	 * Reflows the chart to its container. By default, the chart reflows
-	 * automatically to its container following a `window.resize` event, as per
-	 * the {@link https://api.highcharts/highcharts/chart.reflow|chart.reflow}
-	 * option. However, there are no reliable events for div resize, so if the
-	 * container is resized without a window resize event, this must be called
-	 * explicitly.
-	 *
-	 * @param  {Object} e
-	 *         Event arguments. Used primarily when the function is called
-	 *         internally as a response to window resize.
-	 *
-	 * @sample highcharts/members/chart-reflow/
-	 *         Resize div and reflow
-	 * @sample highcharts/chart/events-container/
-	 *         Pop up and reflow
-	 */
-	reflow: function (e) {
-		var chart = this,
-			optionsChart = chart.options.chart,
-			renderTo = chart.renderTo,
-			hasUserSize = (
-				defined(optionsChart.width) &&
-				defined(optionsChart.height)
-			),
-			width = optionsChart.width || H.getStyle(renderTo, 'width'),
-			height = optionsChart.height || H.getStyle(renderTo, 'height'),
-			target = e ? e.target : win;
-
-		// Width and height checks for display:none. Target is doc in IE8 and
-		// Opera, win in Firefox, Chrome and IE9.
-		if (
-			!hasUserSize &&
-			!chart.isPrinting &&
-			width &&
-			height &&
-			(target === win || target === doc)
-		) {
-			if (
-				width !== chart.containerWidth ||
-				height !== chart.containerHeight
-			) {
-				H.clearTimeout(chart.reflowTimeout);
-				// When called from window.resize, e is set, else it's called
-				// directly (#2224)
-				chart.reflowTimeout = syncTimeout(function () {
-					// Set size, it may have been destroyed in the meantime
-					// (#1257)
-					if (chart.container) {
-						chart.setSize(undefined, undefined, false);
-					}
-				}, e ? 100 : 0);
-			}
-			chart.containerWidth = width;
-			chart.containerHeight = height;
-		}
-	},
-
-	/**
-	 * Toggle the event handlers necessary for auto resizing, depending on the 
-	 * `chart.reflow` option.
-	 *
-	 * @private
-	 */
-	setReflow: function (reflow) {
-
-		var chart = this;
-
-		if (reflow !== false && !this.unbindReflow) {
-			this.unbindReflow = addEvent(win, 'resize', function (e) {
-				chart.reflow(e);
-			});
-			addEvent(this, 'destroy', this.unbindReflow);
-
-		} else if (reflow === false && this.unbindReflow) {
-
-			// Unbind and unset
-			this.unbindReflow = this.unbindReflow();
-		}
-
-		// The following will add listeners to re-fit the chart before and after
-		// printing (#2284). However it only works in WebKit. Should have worked
-		// in Firefox, but not supported in IE.
-		/*
-		if (win.matchMedia) {
-			win.matchMedia('print').addListener(function reflow() {
-				chart.reflow();
-			});
-		}
-		//*/
-	},
-
-	/**
-	 * Resize the chart to a given width and height. In order to set the width
-	 * only, the height argument may be skipped. To set the height only, pass
-	 * `undefined` for the width.
-	 * @param  {Number|undefined|null} [width]
-	 *         The new pixel width of the chart. Since v4.2.6, the argument can
-	 *         be `undefined` in order to preserve the current value (when
-	 *         setting height only), or `null` to adapt to the width of the
-	 *         containing element.
-	 * @param  {Number|undefined|null} [height]
-	 *         The new pixel height of the chart. Since v4.2.6, the argument can
-	 *         be `undefined` in order to preserve the current value, or `null`
-	 *         in order to adapt to the height of the containing element.
-	 * @param  {AnimationOptions} [animation=true]
-	 *         Whether and how to apply animation.
-	 *
-	 * @sample highcharts/members/chart-setsize-button/
-	 *         Test resizing from buttons
-	 * @sample highcharts/members/chart-setsize-jquery-resizable/
-	 *         Add a jQuery UI resizable
-	 * @sample stock/members/chart-setsize/
-	 *         Highstock with UI resizable
-	 */
-	setSize: function (width, height, animation) {
-		var chart = this,
-			renderer = chart.renderer,
-			globalAnimation;
-
-		// Handle the isResizing counter
-		chart.isResizing += 1;
-		
-		// set the animation for the current process
-		H.setAnimation(animation, chart);
-
-		chart.oldChartHeight = chart.chartHeight;
-		chart.oldChartWidth = chart.chartWidth;
-		if (width !== undefined) {
-			chart.options.chart.width = width;
-		}
-		if (height !== undefined) {
-			chart.options.chart.height = height;
-		}
-		chart.getChartSize();
-
-		// Resize the container with the global animation applied if enabled
-		// (#2503)
-		/*= if (build.classic) { =*/
-		globalAnimation = renderer.globalAnimation;
-		(globalAnimation ? animate : css)(chart.container, {
-			width: chart.chartWidth + 'px',
-			height: chart.chartHeight + 'px'
-		}, globalAnimation);
-		/*= } =*/
-
-		chart.setChartSize(true);
-		renderer.setSize(chart.chartWidth, chart.chartHeight, animation);
-
-		// handle axes
-		each(chart.axes, function (axis) {
-			axis.isDirty = true;
-			axis.setScale();
-		});
-
-		chart.isDirtyLegend = true; // force legend redraw
-		chart.isDirtyBox = true; // force redraw of plot and chart border
-
-		chart.layOutTitles(); // #2857
-		chart.getMargins();
-
-		chart.redraw(animation);
-
-
-		chart.oldChartHeight = null;
-		fireEvent(chart, 'resize');
-
-		// Fire endResize and set isResizing back. If animation is disabled,
-		// fire without delay
-		syncTimeout(function () {
-			if (chart) {
-				fireEvent(chart, 'endResize', null, function () {
-					chart.isResizing -= 1;
-				});
-			}
-		}, animObject(globalAnimation).duration);
-	},
-
-	/**
-	 * Set the public chart properties. This is done before and after the
-	 * pre-render to determine margin sizes.
-	 *
-	 * @private
-	 */
-	setChartSize: function (skipAxes) {
-		var chart = this,
-			inverted = chart.inverted,
-			renderer = chart.renderer,
-			chartWidth = chart.chartWidth,
-			chartHeight = chart.chartHeight,
-			optionsChart = chart.options.chart,
-			spacing = chart.spacing,
-			clipOffset = chart.clipOffset,
-			clipX,
-			clipY,
-			plotLeft,
-			plotTop,
-			plotWidth,
-			plotHeight,
-			plotBorderWidth;
-
-		/**
-		 * The current left position of the plot area in pixels.
-		 *
-		 * @name plotLeft
-		 * @memberOf Chart
-		 * @type {Number}
-		 */
-		chart.plotLeft = plotLeft = Math.round(chart.plotLeft);
-		
-		/**
-		 * The current top position of the plot area in pixels.
-		 *
-		 * @name plotTop
-		 * @memberOf Chart
-		 * @type {Number}
-		 */
-		chart.plotTop = plotTop = Math.round(chart.plotTop);
-
-		/**
-		 * The current width of the plot area in pixels.
-		 *
-		 * @name plotWidth
-		 * @memberOf Chart
-		 * @type {Number}
-		 */
-		chart.plotWidth = plotWidth = Math.max(
-			0,
-			Math.round(chartWidth - plotLeft - chart.marginRight)
-		);
-		
-		/**
-		 * The current height of the plot area in pixels.
-		 *
-		 * @name plotHeight
-		 * @memberOf Chart
-		 * @type {Number}
-		 */
-		chart.plotHeight = plotHeight = Math.max(
-			0,
-			Math.round(chartHeight - plotTop - chart.marginBottom)
-		);
-
-		chart.plotSizeX = inverted ? plotHeight : plotWidth;
-		chart.plotSizeY = inverted ? plotWidth : plotHeight;
-
-		chart.plotBorderWidth = optionsChart.plotBorderWidth || 0;
-
-		// Set boxes used for alignment
-		chart.spacingBox = renderer.spacingBox = {
-			x: spacing[3],
-			y: spacing[0],
-			width: chartWidth - spacing[3] - spacing[1],
-			height: chartHeight - spacing[0] - spacing[2]
-		};
-		chart.plotBox = renderer.plotBox = {
-			x: plotLeft,
-			y: plotTop,
-			width: plotWidth,
-			height: plotHeight
-		};
-
-		plotBorderWidth = 2 * Math.floor(chart.plotBorderWidth / 2);
-		clipX = Math.ceil(Math.max(plotBorderWidth, clipOffset[3]) / 2);
-		clipY = Math.ceil(Math.max(plotBorderWidth, clipOffset[0]) / 2);
-		chart.clipBox = {
-			x: clipX, 
-			y: clipY, 
-			width: Math.floor(
-				chart.plotSizeX -
-				Math.max(plotBorderWidth, clipOffset[1]) / 2 -
-				clipX
-			), 
-			height: Math.max(
-				0,
-				Math.floor(
-					chart.plotSizeY -
-					Math.max(plotBorderWidth, clipOffset[2]) / 2 -
-					clipY
-				)
-			)
-		};
-
-		if (!skipAxes) {
-			each(chart.axes, function (axis) {
-				axis.setAxisSize();
-				axis.setAxisTranslation();
-			});
-		}
-
-		fireEvent(chart, 'afterSetChartSize');
-	},
-
-	/**
-	 * Initial margins before auto size margins are applied.
-	 *
-	 * @private
-	 */
-	resetMargins: function () {
-		var chart = this,
-			chartOptions = chart.options.chart;
-
-		// Create margin and spacing array
-		each(['margin', 'spacing'], function splashArrays(target) {
-			var value = chartOptions[target],
-				values = isObject(value) ? value : [value, value, value, value];
-
-			each(['Top', 'Right', 'Bottom', 'Left'], function (sideName, side) {
-				chart[target][side] = pick(
-					chartOptions[target + sideName],
-					values[side]
-				);
-			});
-		});
-
-		// Set margin names like chart.plotTop, chart.plotLeft,
-		// chart.marginRight, chart.marginBottom.
-		each(marginNames, function (m, side) {
-			chart[m] = pick(chart.margin[side], chart.spacing[side]);
-		});
-		chart.axisOffset = [0, 0, 0, 0]; // top, right, bottom, left
-		chart.clipOffset = [0, 0, 0, 0];
-	},
-
-	/**
-	 * Internal function to draw or redraw the borders and backgrounds for chart
-	 * and plot area.
-	 *
-	 * @private
-	 */
-	drawChartBox: function () {
-		var chart = this,
-			optionsChart = chart.options.chart,
-			renderer = chart.renderer,
-			chartWidth = chart.chartWidth,
-			chartHeight = chart.chartHeight,
-			chartBackground = chart.chartBackground,
-			plotBackground = chart.plotBackground,
-			plotBorder = chart.plotBorder,
-			chartBorderWidth,
-			/*= if (build.classic) { =*/
-			plotBGImage = chart.plotBGImage,
-			chartBackgroundColor = optionsChart.backgroundColor,
-			plotBackgroundColor = optionsChart.plotBackgroundColor,
-			plotBackgroundImage = optionsChart.plotBackgroundImage,
-			/*= } =*/
-			mgn,
-			bgAttr,
-			plotLeft = chart.plotLeft,
-			plotTop = chart.plotTop,
-			plotWidth = chart.plotWidth,
-			plotHeight = chart.plotHeight,
-			plotBox = chart.plotBox,
-			clipRect = chart.clipRect,
-			clipBox = chart.clipBox,
-			verb = 'animate';
-
-		// Chart area
-		if (!chartBackground) {
-			chart.chartBackground = chartBackground = renderer.rect()
-				.addClass('highcharts-background')
-				.add();
-			verb = 'attr';
-		}
-
-		/*= if (build.classic) { =*/
-		// Presentational
-		chartBorderWidth = optionsChart.borderWidth || 0;
-		mgn = chartBorderWidth + (optionsChart.shadow ? 8 : 0);
-
-		bgAttr = {
-			fill: chartBackgroundColor || 'none'
-		};
-
-		if (chartBorderWidth || chartBackground['stroke-width']) { // #980
-			bgAttr.stroke = optionsChart.borderColor;
-			bgAttr['stroke-width'] = chartBorderWidth;
-		}
-		chartBackground
-			.attr(bgAttr)
-			.shadow(optionsChart.shadow);
-		/*= } else { =*/
-		chartBorderWidth = mgn = chartBackground.strokeWidth();
-		/*= } =*/
-		chartBackground[verb]({
-			x: mgn / 2,
-			y: mgn / 2,
-			width: chartWidth - mgn - chartBorderWidth % 2,
-			height: chartHeight - mgn - chartBorderWidth % 2,
-			r: optionsChart.borderRadius
-		});
-
-		// Plot background
-		verb = 'animate';
-		if (!plotBackground) {
-			verb = 'attr';
-			chart.plotBackground = plotBackground = renderer.rect()
-				.addClass('highcharts-plot-background')
-				.add();
-		}
-		plotBackground[verb](plotBox);
-
-		/*= if (build.classic) { =*/
-		// Presentational attributes for the background
-		plotBackground
-			.attr({
-				fill: plotBackgroundColor || 'none'
-			})
-			.shadow(optionsChart.plotShadow);
-		
-		// Create the background image
-		if (plotBackgroundImage) {
-			if (!plotBGImage) {
-				chart.plotBGImage = renderer.image(
-					plotBackgroundImage,
-					plotLeft,
-					plotTop,
-					plotWidth,
-					plotHeight
-				).add();
-			} else {
-				plotBGImage.animate(plotBox);
-			}
-		}
-		/*= } =*/
-		
-		// Plot clip
-		if (!clipRect) {
-			chart.clipRect = renderer.clipRect(clipBox);
-		} else {
-			clipRect.animate({
-				width: clipBox.width,
-				height: clipBox.height
-			});
-		}
-
-		// Plot area border
-		verb = 'animate';
-		if (!plotBorder) {
-			verb = 'attr';
-			chart.plotBorder = plotBorder = renderer.rect()
-				.addClass('highcharts-plot-border')
-				.attr({
-					zIndex: 1 // Above the grid
-				})
-				.add();
-		}
-
-		/*= if (build.classic) { =*/
-		// Presentational
-		plotBorder.attr({
-			stroke: optionsChart.plotBorderColor,
-			'stroke-width': optionsChart.plotBorderWidth || 0,
-			fill: 'none'
-		});
-		/*= } =*/
-
-		plotBorder[verb](plotBorder.crisp({
-			x: plotLeft,
-			y: plotTop,
-			width: plotWidth,
-			height: plotHeight
-		}, -plotBorder.strokeWidth())); // #3282 plotBorder should be negative;
-
-		// reset
-		chart.isDirtyBox = false;
-
-		fireEvent(this, 'afterDrawChartBox');
-	},
-
-	/**
-	 * Detect whether a certain chart property is needed based on inspecting its
-	 * options and series. This mainly applies to the chart.inverted property,
-	 * and in extensions to the chart.angular and chart.polar properties.
-	 *
-	 * @private
-	 */
-	propFromSeries: function () {
-		var chart = this,
-			optionsChart = chart.options.chart,
-			klass,
-			seriesOptions = chart.options.series,
-			i,
-			value;
-
-
-		each(['inverted', 'angular', 'polar'], function (key) {
-
-			// The default series type's class
-			klass = seriesTypes[optionsChart.type ||
-				optionsChart.defaultSeriesType];
-
-			// Get the value from available chart-wide properties
-			value = 
-				optionsChart[key] || // It is set in the options
-				(klass && klass.prototype[key]); // The default series class
-					// requires it
-
-			// 4. Check if any the chart's series require it
-			i = seriesOptions && seriesOptions.length;
-			while (!value && i--) {
-				klass = seriesTypes[seriesOptions[i].type];
-				if (klass && klass.prototype[key]) {
-					value = true;
-				}
-			}
-
-			// Set the chart property
-			chart[key] = value;
-		});
-
-	},
-
-	/**
-	 * Internal function to link two or more series together, based on the 
-	 * `linkedTo` option. This is done from `Chart.render`, and after
-	 * `Chart.addSeries` and `Series.remove`.
-	 *
-	 * @private
-	 */
-	linkSeries: function () {
-		var chart = this,
-			chartSeries = chart.series;
-
-		// Reset links
-		each(chartSeries, function (series) {
-			series.linkedSeries.length = 0;
-		});
-
-		// Apply new links
-		each(chartSeries, function (series) {
-			var linkedTo = series.options.linkedTo;
-			if (isString(linkedTo)) {
-				if (linkedTo === ':previous') {
-					linkedTo = chart.series[series.index - 1];
-				} else {
-					linkedTo = chart.get(linkedTo);
-				}
-				// #3341 avoid mutual linking
-				if (linkedTo && linkedTo.linkedParent !== series) {
-					linkedTo.linkedSeries.push(series);
-					series.linkedParent = linkedTo;
-					series.visible = pick(
-						series.options.visible,
-						linkedTo.options.visible,
-						series.visible
-					); // #3879
-				}
-			}
-		});
-
-		fireEvent(this, 'afterLinkSeries');
-	},
-
-	/**
-	 * Render series for the chart.
-	 *
-	 * @private
-	 */
-	renderSeries: function () {
-		each(this.series, function (serie) {
-			serie.translate();
-			serie.render();
-		});
-	},
-
-	/**
-	 * Render labels for the chart.
-	 *
-	 * @private
-	 */
-	renderLabels: function () {
-		var chart = this,
-			labels = chart.options.labels;
-		if (labels.items) {
-			each(labels.items, function (label) {
-				var style = extend(labels.style, label.style),
-					x = pInt(style.left) + chart.plotLeft,
-					y = pInt(style.top) + chart.plotTop + 12;
-
-				// delete to prevent rewriting in IE
-				delete style.left;
-				delete style.top;
-
-				chart.renderer.text(
-					label.html,
-					x,
-					y
-				)
-				.attr({ zIndex: 2 })
-				.css(style)
-				.add();
-
-			});
-		}
-	},
-
-	/**
-	 * Render all graphics for the chart. Runs internally on initialization.
-	 *
-	 * @private
-	 */
-	render: function () {
-		var chart = this,
-			axes = chart.axes,
-			renderer = chart.renderer,
-			options = chart.options,
-			tempWidth,
-			tempHeight,
-			redoHorizontal,
-			redoVertical;
-
-		// Title
-		chart.setTitle();
-
-
-		// Legend
-		chart.legend = new Legend(chart, options.legend);
-
-		// Get stacks
-		if (chart.getStacks) {
-			chart.getStacks();
-		}
-
-		// Get chart margins
-		chart.getMargins(true);
-		chart.setChartSize();
-
-		// Record preliminary dimensions for later comparison
-		tempWidth = chart.plotWidth;
-		// 21 is the most common correction for X axis labels
-		// use Math.max to prevent negative plotHeight
-		tempHeight = chart.plotHeight = Math.max(chart.plotHeight - 21, 0);
-
-		// Get margins by pre-rendering axes
-		each(axes, function (axis) {
-			axis.setScale();
-		});
-		chart.getAxisMargins();
-
-		// If the plot area size has changed significantly, calculate tick
-		// positions again
-		redoHorizontal = tempWidth / chart.plotWidth > 1.1;
-		// Height is more sensitive, use lower threshold
-		redoVertical = tempHeight / chart.plotHeight > 1.05;
-
-		if (redoHorizontal || redoVertical) {
-
-			each(axes, function (axis) {
-				if (
-					(axis.horiz && redoHorizontal) ||
-					(!axis.horiz && redoVertical)
-				) {
-					// update to reflect the new margins
-					axis.setTickInterval(true);
-				}
-			});
-			chart.getMargins(); // second pass to check for new labels
-		}
-
-		// Draw the borders and backgrounds
-		chart.drawChartBox();
-
-
-		// Axes
-		if (chart.hasCartesianSeries) {
-			each(axes, function (axis) {
-				if (axis.visible) {
-					axis.render();
-				}
-			});
-		}
-
-		// The series
-		if (!chart.seriesGroup) {
-			chart.seriesGroup = renderer.g('series-group')
-				.attr({ zIndex: 3 })
-				.add();
-		}
-		chart.renderSeries();
-
-		// Labels
-		chart.renderLabels();
-
-		// Credits
-		chart.addCredits();
-
-		// Handle responsiveness
-		if (chart.setResponsive) {
-			chart.setResponsive();
-		}
-
-		// Set flag
-		chart.hasRendered = true;
-
-	},
-
-	/**
-	 * Set a new credits label for the chart.
-	 *
-	 * @param  {CreditOptions} options
-	 *         A configuration object for the new credits.
-	 * @sample highcharts/credits/credits-update/ Add and update credits
-	 */
-	addCredits: function (credits) {
-		var chart = this;
-
-		credits = merge(true, this.options.credits, credits);
-		if (credits.enabled && !this.credits) {
-
-			/**
-			 * The chart's credits label. The label has an `update` method that
-			 * allows setting new options as per the {@link
-			 * https://api.highcharts.com/highcharts/credits|
-			 * credits options set}.
-			 *
-			 * @memberof Highcharts.Chart
-			 * @name credits
-			 * @type {Highcharts.SVGElement}
-			 */
-			this.credits = this.renderer.text(
-				credits.text + (this.mapCredits || ''),
-				0,
-				0
-			)
-			.addClass('highcharts-credits')
-			.on('click', function () {
-				if (credits.href) {
-					win.location.href = credits.href;
-				}
-			})
-			.attr({
-				align: credits.position.align,
-				zIndex: 8
-			})
-			/*= if (build.classic) { =*/
-			.css(credits.style)
-			/*= } =*/
-			.add()
-			.align(credits.position);
-
-			// Dynamically update
-			this.credits.update = function (options) {
-				chart.credits = chart.credits.destroy();
-				chart.addCredits(options);
-			};
-		}
-	},
-
-	/**
-	 * Remove the chart and purge memory. This method is called internally
-	 * before adding a second chart into the same container, as well as on
-	 * window unload to prevent leaks.
-	 *
-	 * @sample highcharts/members/chart-destroy/
-	 *         Destroy the chart from a button
-	 * @sample stock/members/chart-destroy/
-	 *         Destroy with Highstock
-	 */
-	destroy: function () {
-		var chart = this,
-			axes = chart.axes,
-			series = chart.series,
-			container = chart.container,
-			i,
-			parentNode = container && container.parentNode;
-
-		// fire the chart.destoy event
-		fireEvent(chart, 'destroy');
-
-		// Delete the chart from charts lookup array
-		if (chart.renderer.forExport) {
-			H.erase(charts, chart); // #6569
-		} else {
-			charts[chart.index] = undefined;
-		}
-		H.chartCount--;
-		chart.renderTo.removeAttribute('data-highcharts-chart');
-
-		// remove events
-		removeEvent(chart);
-
-		// ==== Destroy collections:
-		// Destroy axes
-		i = axes.length;
-		while (i--) {
-			axes[i] = axes[i].destroy();
-		}
-		
-		// Destroy scroller & scroller series before destroying base series
-		if (this.scroller && this.scroller.destroy) {
-			this.scroller.destroy();
-		}
-
-		// Destroy each series
-		i = series.length;
-		while (i--) {
-			series[i] = series[i].destroy();
-		}
-
-		// ==== Destroy chart properties:
-		each([
-			'title', 'subtitle', 'chartBackground', 'plotBackground',
-			'plotBGImage', 'plotBorder', 'seriesGroup', 'clipRect', 'credits',
-			'pointer', 'rangeSelector', 'legend', 'resetZoomButton', 'tooltip',
-			'renderer'
-		], function (name) {
-			var prop = chart[name];
-
-			if (prop && prop.destroy) {
-				chart[name] = prop.destroy();
-			}
-		});
-
-		// Remove container and all SVG, check container as it can break in IE
-		// when destroyed before finished loading
-		if (container) {
-			container.innerHTML = '';
-			removeEvent(container);
-			if (parentNode) {
-				discardElement(container);
-			}
-
-		}
-
-		// clean it all up
-		objectEach(chart, function (val, key) {
-			delete chart[key];
-		});
-
-	},
-
-	/**
-	 * Prepare for first rendering after all data are loaded.
-	 *
-	 * @private
-	 */
-	firstRender: function () {
-		var chart = this,
-			options = chart.options;
-
-		// Hook for oldIE to check whether the chart is ready to render
-		if (chart.isReadyToRender && !chart.isReadyToRender()) {
-			return;
-		}
-
-		// Create the container
-		chart.getContainer();
-
-		chart.resetMargins();
-		chart.setChartSize();
-
-		// Set the common chart properties (mainly invert) from the given series
-		chart.propFromSeries();
-
-		// get axes
-		chart.getAxes();
-
-		// Initialize the series
-		each(options.series || [], function (serieOptions) {
-			chart.initSeries(serieOptions);
-		});
-
-		chart.linkSeries();
-
-		// Run an event after axes and series are initialized, but before
-		// render. At this stage, the series data is indexed and cached in the
-		// xData and yData arrays, so we can access those before rendering. Used
-		// in Highstock.
-		fireEvent(chart, 'beforeRender');
-
-		// depends on inverted and on margins being set
-		if (Pointer) {
-
-			/**
-			 * The Pointer that keeps track of mouse and touch interaction.
-			 *
-			 * @memberof Chart
-			 * @name pointer
-			 * @type Pointer
-			 */
-			chart.pointer = new Pointer(chart, options);
-		}
-
-		chart.render();
-
-		// Fire the load event if there are no external images
-		if (!chart.renderer.imgCount && chart.onload) {
-			chart.onload();
-		}
-
-		// If the chart was rendered outside the top container, put it back in
-		// (#3679)
-		chart.temporaryDisplay(true);
-
-	},
-
-	/** 
-	 * Internal function that runs on chart load, async if any images are loaded
-	 * in the chart. Runs the callbacks and triggers the `load` and `render`
-	 * events.
-	 *
-	 * @private
-	 */
-	onload: function () {
-
-		// Run callbacks
-		each([this.callback].concat(this.callbacks), function (fn) {
-			// Chart destroyed in its own callback (#3600)
-			if (fn && this.index !== undefined) {
-				fn.apply(this, [this]);
-			}
-		}, this);
-
-		fireEvent(this, 'load');
-		fireEvent(this, 'render');
-		
-
-		// Set up auto resize, check for not destroyed (#6068)
-		if (defined(this.index)) {
-			this.setReflow(this.options.chart.reflow);
-		}
-
-		// Don't run again
-		this.onload = null;
-	}
-=======
     // Hook for adding callbacks in modules
     callbacks: [],
 
@@ -2428,6 +460,10 @@
             // set axes scales
             each(axes, function (axis) {
                 axis.updateNames();
+                // Update categories in a Gantt chart
+                if (axis.updateYNames) {
+                    axis.updateYNames();
+                }
                 axis.setScale();
             });
         }
@@ -4031,6 +2067,5 @@
         // Don't run again
         this.onload = null;
     }
->>>>>>> 88c0013b
 
 }); // end Chart