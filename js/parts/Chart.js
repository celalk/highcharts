(function (H) {
	var Chart,

		adapterRun = H.adapterRun,
		addEvent = H.addEvent,
		animate = H.animate,
		attr = H.attr,
		Axis = H.Axis, // @todo add as requirement
		CanVGController = H.CanVGController,
		createElement = H.createElement,
		defaultOptions = H.defaultOptions,
		discardElement = H.discardElement,
		charts = H.charts,
		css = H.css,
		defined = H.defined,
		each = H.each,
		error = H.error,
		extend = H.extend,
		fireEvent = H.fireEvent,
		grep = H.grep,
		isString = H.isString,
		Legend = H.Legend, // @todo add as requirement
		marginNames = H.marginNames,
		merge = H.merge,
		Pointer = H.Pointer, // @todo add as requirement
		pick = H.pick,
		pInt = H.pInt,
		removeEvent = H.removeEvent,
		seriesTypes = H.seriesTypes,
		splat = H.splat,
		svg = H.svg,
		syncTimeout = H.syncTimeout,
		Renderer = H.Renderer,
		useCanVG = H.useCanVG;
/**
 * The Chart class
 * @param {String|Object} renderTo The DOM element to render to, or its id
 * @param {Object} options
 * @param {Function} callback Function to run when the chart has loaded
 */
<<<<<<< HEAD
H.Chart = Chart = function () {
	this.init.apply(this, arguments);
=======
var Chart = Highcharts.Chart = function () {
	this.getArgs.apply(this, arguments);
};

Highcharts.chart = function (a, b, c) {
	return new Chart(a, b, c);
>>>>>>> e6238c3f
};

Chart.prototype = {

	/**
	 * Hook for modules
	 */
	callbacks: [],

	/*= if (!build.classic) { =*/
	colorCount: 10,
	/*= } =*/

	/**
	 * Handle the arguments passed to the constructor
	 * @returns {Array} Arguments without renderTo
	 */
	getArgs: function () {
		var args = [].slice.call(arguments);
		
		// Remove the optional first argument, renderTo, and
		// set it on this.
		if (isString(args[0]) || args[0].nodeName) {
			this.renderTo = args.shift();
		}
		this.init(args[0], args[1]);
	},

	/**
	 * Initialize the chart
	 */
	init: function (userOptions, callback) {

		// Handle regular options
		var options,
			seriesOptions = userOptions.series; // skip merging data points to increase performance

		userOptions.series = null;
		options = merge(defaultOptions, userOptions); // do the merge
		options.series = userOptions.series = seriesOptions; // set back the series data
		this.userOptions = userOptions;

		var optionsChart = options.chart;

		// Create margin & spacing array
		this.margin = this.splashArray('margin', optionsChart);
		this.spacing = this.splashArray('spacing', optionsChart);

		var chartEvents = optionsChart.events;

		//this.runChartClick = chartEvents && !!chartEvents.click;
		this.bounds = { h: {}, v: {} }; // Pixel data bounds for touch zoom

		this.callback = callback;
		this.isResizing = 0;
		this.options = options;
		//chartTitleOptions = undefined;
		//chartSubtitleOptions = undefined;

		this.axes = [];
		this.series = [];
		this.hasCartesianSeries = optionsChart.showAxes;
		//this.axisOffset = undefined;
		//this.maxTicks = undefined; // handle the greatest amount of ticks on grouped axes
		//this.inverted = undefined;
		//this.loadingShown = undefined;
		//this.container = undefined;
		//this.chartWidth = undefined;
		//this.chartHeight = undefined;
		//this.marginRight = undefined;
		//this.marginBottom = undefined;
		//this.containerWidth = undefined;
		//this.containerHeight = undefined;
		//this.oldChartWidth = undefined;
		//this.oldChartHeight = undefined;

		//this.renderTo = undefined;
		//this.renderToClone = undefined;

		//this.spacingBox = undefined

		//this.legend = undefined;

		// Elements
		//this.chartBackground = undefined;
		//this.plotBackground = undefined;
		//this.plotBGImage = undefined;
		//this.plotBorder = undefined;
		//this.loadingDiv = undefined;
		//this.loadingSpan = undefined;

		var chart = this,
			eventType;

		// Add the chart to the global lookup
		chart.index = charts.length;
		charts.push(chart);
		H.chartCount++;

		// Set up auto resize
		if (optionsChart.reflow !== false) {
			addEvent(chart, 'load', function () {
				chart.initReflow();
			});
		}

		// Chart event handlers
		if (chartEvents) {
			for (eventType in chartEvents) {
				addEvent(chart, eventType, chartEvents[eventType]);
			}
		}

		chart.xAxis = [];
		chart.yAxis = [];

		// Expose methods and variables
		chart.animation = useCanVG ? false : pick(optionsChart.animation, true);
		chart.pointCount = chart.colorCounter = chart.symbolCounter = 0;

		chart.firstRender();
	},

	/**
	 * Initialize an individual series, called internally before render time
	 */
	initSeries: function (options) {
		var chart = this,
			optionsChart = chart.options.chart,
			type = options.type || optionsChart.type || optionsChart.defaultSeriesType,
			series,
			constr = seriesTypes[type];

		// No such series type
		if (!constr) {
			error(17, true);
		}

		series = new constr();
		series.init(this, options);
		return series;
	},

	/**
	 * Check whether a given point is within the plot area
	 *
	 * @param {Number} plotX Pixel x relative to the plot area
	 * @param {Number} plotY Pixel y relative to the plot area
	 * @param {Boolean} inverted Whether the chart is inverted
	 */
	isInsidePlot: function (plotX, plotY, inverted) {
		var x = inverted ? plotY : plotX,
			y = inverted ? plotX : plotY;

		return x >= 0 &&
			x <= this.plotWidth &&
			y >= 0 &&
			y <= this.plotHeight;
	},

	/**
	 * Redraw legend, axes or series based on updated data
	 *
	 * @param {Boolean|Object} animation Whether to apply animation, and optionally animation
	 *    configuration
	 */
	redraw: function (animation) {
		var chart = this,
			axes = chart.axes,
			series = chart.series,
			pointer = chart.pointer,
			legend = chart.legend,
			redrawLegend = chart.isDirtyLegend,
			hasStackedSeries,
			hasDirtyStacks,
			hasCartesianSeries = chart.hasCartesianSeries,
			isDirtyBox = chart.isDirtyBox,
			seriesLength = series.length,
			i = seriesLength,
			serie,
			renderer = chart.renderer,
			isHiddenChart = renderer.isHidden(),
			afterRedraw = [];
			
		H.setAnimation(animation, chart);
		
		if (isHiddenChart) {
			chart.cloneRenderTo();
		}

		// Adjust title layout (reflow multiline text)
		chart.layOutTitles();

		// link stacked series
		while (i--) {
			serie = series[i];

			if (serie.options.stacking) {
				hasStackedSeries = true;

				if (serie.isDirty) {
					hasDirtyStacks = true;
					break;
				}
			}
		}
		if (hasDirtyStacks) { // mark others as dirty
			i = seriesLength;
			while (i--) {
				serie = series[i];
				if (serie.options.stacking) {
					serie.isDirty = true;
				}
			}
		}

		// Handle updated data in the series
		each(series, function (serie) {
			if (serie.isDirty) {
				if (serie.options.legendType === 'point') {
					if (serie.updateTotals) {
						serie.updateTotals();
					}
					redrawLegend = true;
				}
			}
		});

		// handle added or removed series
		if (redrawLegend && legend.options.enabled) { // series or pie points are added or removed
			// draw legend graphics
			legend.render();

			chart.isDirtyLegend = false;
		}

		// reset stacks
		if (hasStackedSeries) {
			chart.getStacks();
		}


		if (hasCartesianSeries) {
			if (!chart.isResizing) {

				// reset maxTicks
				chart.maxTicks = null;

				// set axes scales
				each(axes, function (axis) {
					axis.setScale();
				});
			}
		}

		chart.getMargins(); // #3098

		if (hasCartesianSeries) {
			// If one axis is dirty, all axes must be redrawn (#792, #2169)
			each(axes, function (axis) {
				if (axis.isDirty) {
					isDirtyBox = true;
				}
			});

			// redraw axes
			each(axes, function (axis) {

				// Fire 'afterSetExtremes' only if extremes are set
				var key = axis.min + ',' + axis.max;
				if (axis.extKey !== key) { // #821, #4452
					axis.extKey = key;
					afterRedraw.push(function () { // prevent a recursive call to chart.redraw() (#1119)
						fireEvent(axis, 'afterSetExtremes', extend(axis.eventArgs, axis.getExtremes())); // #747, #751
						delete axis.eventArgs;
					});
				}
				if (isDirtyBox || hasStackedSeries) {
					axis.redraw();
				}
			});
		}

		// the plot areas size has changed
		if (isDirtyBox) {
			chart.drawChartBox();
		}


		// redraw affected series
		each(series, function (serie) {
			if (serie.isDirty && serie.visible &&
					(!serie.isCartesian || serie.xAxis)) { // issue #153
				serie.redraw();
			}
		});

		// move tooltip or reset
		if (pointer) {
			pointer.reset(true);
		}

		// redraw if canvas
		renderer.draw();

		// fire the event
		fireEvent(chart, 'redraw');

		if (isHiddenChart) {
			chart.cloneRenderTo(true);
		}

		// Fire callbacks that are put on hold until after the redraw
		each(afterRedraw, function (callback) {
			callback.call();
		});
	},

	/**
	 * Get an axis, series or point object by id.
	 * @param id {String} The id as given in the configuration options
	 */
	get: function (id) {
		var chart = this,
			axes = chart.axes,
			series = chart.series;

		var i,
			j,
			points;

		// search axes
		for (i = 0; i < axes.length; i++) {
			if (axes[i].options.id === id) {
				return axes[i];
			}
		}

		// search series
		for (i = 0; i < series.length; i++) {
			if (series[i].options.id === id) {
				return series[i];
			}
		}

		// search points
		for (i = 0; i < series.length; i++) {
			points = series[i].points || [];
			for (j = 0; j < points.length; j++) {
				if (points[j].id === id) {
					return points[j];
				}
			}
		}
		return null;
	},

	/**
	 * Create the Axis instances based on the config options
	 */
	getAxes: function () {
		var chart = this,
			options = this.options,
			xAxisOptions = options.xAxis = splat(options.xAxis || {}),
			yAxisOptions = options.yAxis = splat(options.yAxis || {}),
			optionsArray;

		// make sure the options are arrays and add some members
		each(xAxisOptions, function (axis, i) {
			axis.index = i;
			axis.isX = true;
		});

		each(yAxisOptions, function (axis, i) {
			axis.index = i;
		});

		// concatenate all axis options into one array
		optionsArray = xAxisOptions.concat(yAxisOptions);

		each(optionsArray, function (axisOptions) {
			new Axis(chart, axisOptions); // eslint-disable-line no-new
		});
	},


	/**
	 * Get the currently selected points from all series
	 */
	getSelectedPoints: function () {
		var points = [];
		each(this.series, function (serie) {
			points = points.concat(grep(serie.points || [], function (point) {
				return point.selected;
			}));
		});
		return points;
	},

	/**
	 * Get the currently selected series
	 */
	getSelectedSeries: function () {
		return grep(this.series, function (serie) {
			return serie.selected;
		});
	},

	/**
	 * Show the title and subtitle of the chart
	 *
	 * @param titleOptions {Object} New title options
	 * @param subtitleOptions {Object} New subtitle options
	 *
	 */
	setTitle: function (titleOptions, subtitleOptions, redraw) {
		var chart = this,
			options = chart.options,
			chartTitleOptions,
			chartSubtitleOptions;

		chartTitleOptions = options.title = merge(options.title, titleOptions);
		chartSubtitleOptions = options.subtitle = merge(options.subtitle, subtitleOptions);

		// add title and subtitle
		each([
			['title', titleOptions, chartTitleOptions],
			['subtitle', subtitleOptions, chartSubtitleOptions]
		], function (arr) {
			var name = arr[0],
				title = chart[name],
				titleOptions = arr[1],
				chartTitleOptions = arr[2];

			if (title && titleOptions) {
				chart[name] = title = title.destroy(); // remove old
			}

			if (chartTitleOptions && chartTitleOptions.text && !title) {
				chart[name] = chart.renderer.text(
					chartTitleOptions.text,
					0,
					0,
					chartTitleOptions.useHTML
				)
				.attr({
					align: chartTitleOptions.align,
					'class': 'highcharts-' + name,
					zIndex: chartTitleOptions.zIndex || 4
				})
				.css(chartTitleOptions.style)
				.add();
			}
		});
		chart.layOutTitles(redraw);
	},

	/**
	 * Lay out the chart titles and cache the full offset height for use in getMargins
	 */
	layOutTitles: function (redraw) {
		var titleOffset = 0,
			title = this.title,
			subtitle = this.subtitle,
			options = this.options,
			titleOptions = options.title,
			subtitleOptions = options.subtitle,
			requiresDirtyBox,
			renderer = this.renderer,
			titleSize,
			autoWidth = this.spacingBox.width - 44; // 44 makes room for default context button

		if (title) {
			/*= if (build.classic) { =*/
			titleSize = titleOptions.style.fontSize;
			/*= } =*/
			titleSize = renderer.fontMetrics(titleSize, title).b;
			
			title
				.css({ width: (titleOptions.width || autoWidth) + 'px' })
				.align(extend({ 
					y: titleSize - 3
				}, titleOptions), false, 'spacingBox');

			if (!titleOptions.floating && !titleOptions.verticalAlign) {
				titleOffset = title.getBBox().height;
			}
		}
		if (subtitle) {
			subtitle
				.css({ width: (subtitleOptions.width || autoWidth) + 'px' })
				.align(extend({ 
					y: titleOffset + (titleOptions.margin - 13) + (titleSize || 0)
				}, subtitleOptions), false, 'spacingBox');

			if (!subtitleOptions.floating && !subtitleOptions.verticalAlign) {
				titleOffset = Math.ceil(titleOffset + subtitle.getBBox().height);
			}
		}

		requiresDirtyBox = this.titleOffset !== titleOffset;
		this.titleOffset = titleOffset; // used in getMargins

		if (!this.isDirtyBox && requiresDirtyBox) {
			this.isDirtyBox = requiresDirtyBox;
			// Redraw if necessary (#2719, #2744)
			if (this.hasRendered && pick(redraw, true) && this.isDirtyBox) {
				this.redraw();
			}
		}
	},

	/**
	 * Get chart width and height according to options and container size
	 */
	getChartSize: function () {
		var chart = this,
			optionsChart = chart.options.chart,
			widthOption = optionsChart.width,
			heightOption = optionsChart.height,
			renderTo = chart.renderToClone || chart.renderTo;

		// Get inner width and height
		if (!defined(widthOption)) {
			chart.containerWidth = getStyle(renderTo, 'width');
		}
		if (!defined(heightOption)) {
			chart.containerHeight = getStyle(renderTo, 'height');
		}
		
		chart.chartWidth = Math.max(0, widthOption || chart.containerWidth || 600); // #1393, 1460
		chart.chartHeight = Math.max(0, pick(heightOption,
			// the offsetHeight of an empty container is 0 in standard browsers, but 19 in IE7:
			chart.containerHeight > 19 ? chart.containerHeight : 400));
	},

	/**
	 * Create a clone of the chart's renderTo div and place it outside the viewport to allow
	 * size computation on chart.render and chart.redraw
	 */
	cloneRenderTo: function (revert) {
		var clone = this.renderToClone,
			container = this.container;

		// Destroy the clone and bring the container back to the real renderTo div
		if (revert) {
			if (clone) {
				this.renderTo.appendChild(container);
				discardElement(clone);
				delete this.renderToClone;
			}

		// Set up the clone
		} else {
			if (container && container.parentNode === this.renderTo) {
				this.renderTo.removeChild(container); // do not clone this
			}
			this.renderToClone = clone = this.renderTo.cloneNode(0);
			css(clone, {
				position: 'absolute',
				top: '-9999px',
				display: 'block' // #833
			});
			if (clone.style.setProperty) { // #2631
				clone.style.setProperty('display', 'block', 'important');
			}
			document.body.appendChild(clone);
			if (container) {
				clone.appendChild(container);
			}
		}
	},

	/**
	 * Get the containing element, determine the size and create the inner container
	 * div to hold the chart
	 */
	getContainer: function () {
		var chart = this,
			container,
			options = chart.options,
			optionsChart = options.chart,
			chartWidth,
			chartHeight,
			renderTo = chart.renderTo,
			indexAttrName = 'data-highcharts-chart',
			oldChartIndex,
			Ren,
<<<<<<< HEAD
			containerId,
			containerStyle;

		chart.renderTo = renderTo = optionsChart.renderTo;
		containerId = 'highcharts-' + H.idCounter++;
=======
			containerId = 'highcharts-' + idCounter++;
>>>>>>> e6238c3f

		if (!renderTo) {
			chart.renderTo = renderTo = optionsChart.renderTo;
		}
		
		if (isString(renderTo)) {
			chart.renderTo = renderTo = document.getElementById(renderTo);
		}

		// Display an error if the renderTo is wrong
		if (!renderTo) {
			error(13, true);
		}

		// If the container already holds a chart, destroy it. The check for hasRendered is there
		// because web pages that are saved to disk from the browser, will preserve the data-highcharts-chart
		// attribute and the SVG contents, but not an interactive chart. So in this case,
		// charts[oldChartIndex] will point to the wrong chart if any (#2609).
		oldChartIndex = pInt(attr(renderTo, indexAttrName));
		if (!isNaN(oldChartIndex) && charts[oldChartIndex] && charts[oldChartIndex].hasRendered) {
			charts[oldChartIndex].destroy();
		}

		// Make a reference to the chart from the div
		attr(renderTo, indexAttrName, chart.index);

		// remove previous chart
		renderTo.innerHTML = '';

		// If the container doesn't have an offsetWidth, it has or is a child of a node
		// that has display:none. We need to temporarily move it out to a visible
		// state to determine the size, else the legend and tooltips won't render
		// properly. The allowClone option is used in sparklines as a micro optimization,
		// saving about 1-2 ms each chart.
		if (!optionsChart.skipClone && !renderTo.offsetWidth) {
			chart.cloneRenderTo();
		}

		// get the width and height
		chart.getChartSize();
		chartWidth = chart.chartWidth;
		chartHeight = chart.chartHeight;

		// Create the inner container
		/*= if (build.classic) { =*/
		containerStyle = extend({
			position: 'relative',
			overflow: 'hidden', // needed for context menu (avoid scrollbars) and
				// content overflow in IE
			width: chartWidth + 'px',
			height: chartHeight + 'px',
			textAlign: 'left',
			lineHeight: 'normal', // #427
			zIndex: 0, // #1072
			'-webkit-tap-highlight-color': 'rgba(0,0,0,0)'
		}, optionsChart.style);
		/*= } =*/
		chart.container = container = createElement('div', {
				className: 'highcharts-container ' + (optionsChart.className || ''),
				id: containerId
			},
			containerStyle,
			chart.renderToClone || renderTo
		);

		// cache the cursor (#1650)
		chart._cursor = container.style.cursor;

		// Initialize the renderer
		Ren = Highcharts[optionsChart.renderer] || Renderer;
		chart.renderer = new Ren(
			container,
			chartWidth,
			chartHeight,
			optionsChart.style,
			optionsChart.forExport,
			options.exporting && options.exporting.allowHTML
		);

		if (useCanVG) {
			// If we need canvg library, extend and configure the renderer
			// to get the tracker for translating mouse events
			chart.renderer.create(chart, container, chartWidth, chartHeight);
		}
		// Add a reference to the charts index
		chart.renderer.chartIndex = chart.index;
	},

	/**
	 * Calculate margins by rendering axis labels in a preliminary position. Title,
	 * subtitle and legend have already been rendered at this stage, but will be
	 * moved into their final positions
	 */
	getMargins: function (skipAxes) {
		var chart = this,
			spacing = chart.spacing,
			margin = chart.margin,
			titleOffset = chart.titleOffset;

		chart.resetMargins();

		// Adjust for title and subtitle
		if (titleOffset && !defined(margin[0])) {
			chart.plotTop = Math.max(chart.plotTop, titleOffset + chart.options.title.margin + spacing[0]);
		}

		// Adjust for legend
		chart.legend.adjustMargins(margin, spacing);

		// adjust for scroller
		if (chart.extraBottomMargin) {
			chart.marginBottom += chart.extraBottomMargin;
		}
		if (chart.extraTopMargin) {
			chart.plotTop += chart.extraTopMargin;
		}
		if (!skipAxes) {
			this.getAxisMargins();
		}
	},

	getAxisMargins: function () {

		var chart = this,
			axisOffset = chart.axisOffset = [0, 0, 0, 0], // top, right, bottom, left
			margin = chart.margin;

		// pre-render axes to get labels offset width
		if (chart.hasCartesianSeries) {
			each(chart.axes, function (axis) {
				if (axis.visible) {
					axis.getOffset();
				}
			});
		}

		// Add the axis offsets
		each(marginNames, function (m, side) {
			if (!defined(margin[side])) {
				chart[m] += axisOffset[side];
			}
		});

		chart.setChartSize();

	},

	/**
	 * Resize the chart to its container if size is not explicitly set
	 */
	reflow: function (e) {
		var chart = this,
			optionsChart = chart.options.chart,
			renderTo = chart.renderTo,
<<<<<<< HEAD
			width = optionsChart.width || adapterRun(renderTo, 'width'),
			height = optionsChart.height || adapterRun(renderTo, 'height'),
			target = e ? e.target : window; // #805 - MooTools doesn't supply e
=======
			width = optionsChart.width || getStyle(renderTo, 'width'),
			height = optionsChart.height || getStyle(renderTo, 'height'),
			target = e ? e.target : win;
>>>>>>> e6238c3f

		// Width and height checks for display:none. Target is doc in IE8 and Opera,
		// win in Firefox, Chrome and IE9.
		if (!chart.hasUserSize && !chart.isPrinting && width && height && (target === window || target === document)) { // #1093
			if (width !== chart.containerWidth || height !== chart.containerHeight) {
				clearTimeout(chart.reflowTimeout);
				// When called from window.resize, e is set, else it's called directly (#2224)
				chart.reflowTimeout = syncTimeout(function () {
					if (chart.container) { // It may have been destroyed in the meantime (#1257)
						chart.setSize(width, height, false);
						chart.hasUserSize = null;
					}
				}, e ? 100 : 0);
			}
			chart.containerWidth = width;
			chart.containerHeight = height;
		}
	},

	/**
	 * Add the event handlers necessary for auto resizing
	 */
	initReflow: function () {
		var chart = this,
			reflow = function (e) {
				chart.reflow(e);
			};
			
		
		addEvent(window, 'resize', reflow);
		addEvent(chart, 'destroy', function () {
			removeEvent(window, 'resize', reflow);
		});
	},

	/**
	 * Resize the chart to a given width and height
	 * @param {Number} width
	 * @param {Number} height
	 * @param {Object|Boolean} animation
	 */
	setSize: function (width, height, animation) {
		var chart = this,
			chartWidth,
			chartHeight,
			renderer = chart.renderer,
			globalAnimation;

		// Handle the isResizing counter
		chart.isResizing += 1;
		
		// set the animation for the current process
		H.setAnimation(animation, chart);

		chart.oldChartHeight = chart.chartHeight;
		chart.oldChartWidth = chart.chartWidth;
		if (defined(width)) {
			chart.chartWidth = chartWidth = Math.max(0, Math.round(width));
			chart.hasUserSize = !!chartWidth;
		}
		if (defined(height)) {
			chart.chartHeight = chartHeight = Math.max(0, Math.round(height));
		}

		// Resize the container with the global animation applied if enabled (#2503)
		/*= if (build.classic) { =*/
		globalAnimation = renderer.globalAnimation;
		(globalAnimation ? animate : css)(chart.container, {
			width: chartWidth + 'px',
			height: chartHeight + 'px'
		}, globalAnimation);
		/*= } =*/

		chart.setChartSize(true);
		renderer.setSize(chartWidth, chartHeight, animation);

		// handle axes
		chart.maxTicks = null;
		each(chart.axes, function (axis) {
			axis.isDirty = true;
			axis.setScale();
		});

		// make sure non-cartesian series are also handled
		each(chart.series, function (serie) {
			serie.isDirty = true;
		});

		chart.isDirtyLegend = true; // force legend redraw
		chart.isDirtyBox = true; // force redraw of plot and chart border

		chart.layOutTitles(); // #2857
		chart.getMargins();

		chart.redraw(animation);


		chart.oldChartHeight = null;
		fireEvent(chart, 'resize');

		// Fire endResize and set isResizing back. If animation is disabled, fire without delay
		globalAnimation = renderer.globalAnimation; // Reassign it before using it, it may have changed since the top of this function.
		syncTimeout(function () {
			if (chart) {
				fireEvent(chart, 'endResize', null, function () {
					chart.isResizing -= 1;
				});
			}
		}, globalAnimation === false ? 0 : ((globalAnimation && globalAnimation.duration) || 500));
	},

	/**
	 * Set the public chart properties. This is done before and after the pre-render
	 * to determine margin sizes
	 */
	setChartSize: function (skipAxes) {
		var chart = this,
			inverted = chart.inverted,
			renderer = chart.renderer,
			chartWidth = chart.chartWidth,
			chartHeight = chart.chartHeight,
			optionsChart = chart.options.chart,
			spacing = chart.spacing,
			clipOffset = chart.clipOffset,
			clipX,
			clipY,
			plotLeft,
			plotTop,
			plotWidth,
			plotHeight,
			plotBorderWidth;

		chart.plotLeft = plotLeft = Math.round(chart.plotLeft);
		chart.plotTop = plotTop = Math.round(chart.plotTop);
		chart.plotWidth = plotWidth = Math.max(0, Math.round(chartWidth - plotLeft - chart.marginRight));
		chart.plotHeight = plotHeight = Math.max(0, Math.round(chartHeight - plotTop - chart.marginBottom));

		chart.plotSizeX = inverted ? plotHeight : plotWidth;
		chart.plotSizeY = inverted ? plotWidth : plotHeight;

		chart.plotBorderWidth = optionsChart.plotBorderWidth || 0;

		// Set boxes used for alignment
		chart.spacingBox = renderer.spacingBox = {
			x: spacing[3],
			y: spacing[0],
			width: chartWidth - spacing[3] - spacing[1],
			height: chartHeight - spacing[0] - spacing[2]
		};
		chart.plotBox = renderer.plotBox = {
			x: plotLeft,
			y: plotTop,
			width: plotWidth,
			height: plotHeight
		};

		plotBorderWidth = 2 * Math.floor(chart.plotBorderWidth / 2);
		clipX = Math.ceil(Math.max(plotBorderWidth, clipOffset[3]) / 2);
		clipY = Math.ceil(Math.max(plotBorderWidth, clipOffset[0]) / 2);
		chart.clipBox = {
			x: clipX, 
			y: clipY, 
			width: Math.floor(chart.plotSizeX - Math.max(plotBorderWidth, clipOffset[1]) / 2 - clipX), 
			height: Math.max(0, Math.floor(chart.plotSizeY - Math.max(plotBorderWidth, clipOffset[2]) / 2 - clipY))
		};

		if (!skipAxes) {
			each(chart.axes, function (axis) {
				axis.setAxisSize();
				axis.setAxisTranslation();
			});
		}
	},

	/**
	 * Initial margins before auto size margins are applied
	 */
	resetMargins: function () {
		var chart = this;

		each(marginNames, function (m, side) {
			chart[m] = pick(chart.margin[side], chart.spacing[side]);
		});
		chart.axisOffset = [0, 0, 0, 0]; // top, right, bottom, left
		chart.clipOffset = [0, 0, 0, 0];
	},

	/**
	 * Draw the borders and backgrounds for chart and plot area
	 */
	drawChartBox: function () {
		var chart = this,
			optionsChart = chart.options.chart,
			renderer = chart.renderer,
			chartWidth = chart.chartWidth,
			chartHeight = chart.chartHeight,
			chartBackground = chart.chartBackground,
			plotBackground = chart.plotBackground,
			plotBorder = chart.plotBorder,
			chartBorderWidth,
			/*= if (build.classic) { =*/
			plotBGImage = chart.plotBGImage,
			chartBackgroundColor = optionsChart.backgroundColor,
			plotBackgroundColor = optionsChart.plotBackgroundColor,
			plotBackgroundImage = optionsChart.plotBackgroundImage,
			/*= } =*/
			plotBorderWidth,
			mgn,
			bgAttr,
			plotLeft = chart.plotLeft,
			plotTop = chart.plotTop,
			plotWidth = chart.plotWidth,
			plotHeight = chart.plotHeight,
			plotBox = chart.plotBox,
			clipRect = chart.clipRect,
			clipBox = chart.clipBox,
			verb = 'animate';

		// Chart area
		if (!chartBackground) {
			chart.chartBackground = chartBackground = renderer.rect()
				.addClass('highcharts-background')
				.add();
			verb = 'attr';
		}

		/*= if (!build.classic) { =*/
		chartBorderWidth = mgn = chartBackground.pxStyle('stroke-width');
		/*= } else { =*/

		chartBorderWidth = optionsChart.borderWidth || 0;
		mgn = chartBorderWidth + (optionsChart.shadow ? 8 : 0);

		bgAttr = {
			fill: chartBackgroundColor || 'none'
		};

		if (chartBorderWidth) { // #980
			bgAttr.stroke = optionsChart.borderColor;
			bgAttr['stroke-width'] = chartBorderWidth;
		}
		chartBackground
			.attr(bgAttr)
			.shadow(optionsChart.shadow);
		/*= } =*/

		chartBackground[verb]({
			x: mgn / 2,
			y: mgn / 2,
			width: chartWidth - mgn - chartBorderWidth % 2,
			height: chartHeight - mgn - chartBorderWidth % 2,
			r: optionsChart.borderRadius
		});

		// Plot background
		verb = 'animate';
		if (!plotBackground) {
			verb = 'attr';
			chart.plotBackground = plotBackground = renderer.rect()
				.addClass('highcharts-plot-background')
				.add();
		}
		plotBackground[verb](plotBox);

		/*= if (build.classic) { =*/
		// Presentational attributes for the background
		plotBackground
			.attr({
				fill: plotBackgroundColor || 'none'
			})
			.shadow(optionsChart.plotShadow);
		
		// Create the background image
		if (plotBackgroundImage) {
			if (!plotBGImage) {
				chart.plotBGImage = renderer.image(plotBackgroundImage, plotLeft, plotTop, plotWidth, plotHeight)
					.add();
			} else {
				plotBGImage.animate(plotBox);
			}
		}
		/*= } =*/
		
		// Plot clip
		if (!clipRect) {
			chart.clipRect = renderer.clipRect(clipBox);
		} else {
			clipRect.animate({
				width: clipBox.width,
				height: clipBox.height
			});
		}

		// Plot area border
		verb = 'animate';
		if (!plotBorder) {
			verb = 'attr';
			chart.plotBorder = plotBorder = renderer.rect()
				.addClass('highcharts-plot-border')
				.attr({
					zIndex: 1 // Above the grid
				})
				.add();
		}
		/*= if (!build.classic) { =*/
		plotBorderWidth = plotBorder.pxStyle('stroke-width');

		/*= } else { =*/
		plotBorderWidth = optionsChart.plotBorderWidth || 0;
		plotBorder.attr({
			stroke: optionsChart.plotBorderColor,
			'stroke-width': plotBorderWidth,
			fill: 'none'
		});
		/*= } =*/

		plotBorder[verb](plotBorder.crisp({
			x: plotLeft,
			y: plotTop,
			width: plotWidth,
			height: plotHeight
		}, -plotBorderWidth)); //#3282 plotBorder should be negative;

		// reset
		chart.isDirtyBox = false;
	},

	/**
	 * Detect whether a certain chart property is needed based on inspecting its options
	 * and series. This mainly applies to the chart.invert property, and in extensions to
	 * the chart.angular and chart.polar properties.
	 */
	propFromSeries: function () {
		var chart = this,
			optionsChart = chart.options.chart,
			klass,
			seriesOptions = chart.options.series,
			i,
			value;


		each(['inverted', 'angular', 'polar'], function (key) {

			// The default series type's class
			klass = seriesTypes[optionsChart.type || optionsChart.defaultSeriesType];

			// Get the value from available chart-wide properties
			value = (
				chart[key] || // 1. it is set before
				optionsChart[key] || // 2. it is set in the options
				(klass && klass.prototype[key]) // 3. it's default series class requires it
			);

			// 4. Check if any the chart's series require it
			i = seriesOptions && seriesOptions.length;
			while (!value && i--) {
				klass = seriesTypes[seriesOptions[i].type];
				if (klass && klass.prototype[key]) {
					value = true;
				}
			}

			// Set the chart property
			chart[key] = value;
		});

	},

	/**
	 * Link two or more series together. This is done initially from Chart.render,
	 * and after Chart.addSeries and Series.remove.
	 */
	linkSeries: function () {
		var chart = this,
			chartSeries = chart.series;

		// Reset links
		each(chartSeries, function (series) {
			series.linkedSeries.length = 0;
		});

		// Apply new links
		each(chartSeries, function (series) {
			var linkedTo = series.options.linkedTo;
			if (isString(linkedTo)) {
				if (linkedTo === ':previous') {
					linkedTo = chart.series[series.index - 1];
				} else {
					linkedTo = chart.get(linkedTo);
				}
				if (linkedTo) {
					linkedTo.linkedSeries.push(series);
					series.linkedParent = linkedTo;
					series.visible = pick(series.options.visible, linkedTo.options.visible, series.visible); // #3879
				}
			}
		});
	},

	/**
	 * Render series for the chart
	 */
	renderSeries: function () {
		each(this.series, function (serie) {
			serie.translate();
			serie.render();
		});
	},

	/**
	 * Render labels for the chart
	 */
	renderLabels: function () {
		var chart = this,
			labels = chart.options.labels;
		if (labels.items) {
			each(labels.items, function (label) {
				var style = extend(labels.style, label.style),
					x = pInt(style.left) + chart.plotLeft,
					y = pInt(style.top) + chart.plotTop + 12;

				// delete to prevent rewriting in IE
				delete style.left;
				delete style.top;

				chart.renderer.text(
					label.html,
					x,
					y
				)
				.attr({ zIndex: 2 })
				.css(style)
				.add();

			});
		}
	},

	/**
	 * Render all graphics for the chart
	 */
	render: function () {
		var chart = this,
			axes = chart.axes,
			renderer = chart.renderer,
			options = chart.options,
			tempWidth,
			tempHeight,
			redoHorizontal,
			redoVertical;

		// Title
		chart.setTitle();


		// Legend
		chart.legend = new Legend(chart, options.legend);

		// Get stacks
		if (chart.getStacks) {
			chart.getStacks();
		}

		// Get chart margins
		chart.getMargins(true);
		chart.setChartSize();

		// Record preliminary dimensions for later comparison
		tempWidth = chart.plotWidth;
		tempHeight = chart.plotHeight = chart.plotHeight - 21; // 21 is the most common correction for X axis labels

		// Get margins by pre-rendering axes
		each(axes, function (axis) {
			axis.setScale();
		});
		chart.getAxisMargins();

		// If the plot area size has changed significantly, calculate tick positions again
		redoHorizontal = tempWidth / chart.plotWidth > 1.1;
		redoVertical = tempHeight / chart.plotHeight > 1.05; // Height is more sensitive

		if (redoHorizontal || redoVertical) {

			chart.maxTicks = null; // reset for second pass
			each(axes, function (axis) {
				if ((axis.horiz && redoHorizontal) || (!axis.horiz && redoVertical)) {
					axis.setTickInterval(true); // update to reflect the new margins
				}
			});
			chart.getMargins(); // second pass to check for new labels
		}

		// Draw the borders and backgrounds
		chart.drawChartBox();


		// Axes
		if (chart.hasCartesianSeries) {
			each(axes, function (axis) {
				if (axis.visible) {
					axis.render();
				}
			});
		}

		// The series
		if (!chart.seriesGroup) {
			chart.seriesGroup = renderer.g('series-group')
				.attr({ zIndex: 3 })
				.add();
		}
		chart.renderSeries();

		// Labels
		chart.renderLabels();

		// Credits
		chart.showCredits(options.credits);

		// Set flag
		chart.hasRendered = true;

	},

	/**
	 * Show chart credits based on config options
	 */
	showCredits: function (credits) {
		if (credits.enabled && !this.credits) {
			this.credits = this.renderer.text(
				credits.text,
				0,
				0
			)
			.addClass('highcharts-credits')
			.on('click', function () {
				if (credits.href) {
					win.location.href = credits.href;
				}
			})
			.attr({
				align: credits.position.align,
				zIndex: 8
			})
			/*= if (build.classic) { =*/
			.css(credits.style)
			/*= } =*/
			.add()
			.align(credits.position);
		}
	},

	/**
	 * Clean up memory usage
	 */
	destroy: function () {
		var chart = this,
			axes = chart.axes,
			series = chart.series,
			container = chart.container,
			i,
			parentNode = container && container.parentNode;

		// fire the chart.destoy event
		fireEvent(chart, 'destroy');

		// Delete the chart from charts lookup array
		charts[chart.index] = undefined;
		H.chartCount--;
		chart.renderTo.removeAttribute('data-highcharts-chart');

		// remove events
		removeEvent(chart);

		// ==== Destroy collections:
		// Destroy axes
		i = axes.length;
		while (i--) {
			axes[i] = axes[i].destroy();
		}

		// Destroy each series
		i = series.length;
		while (i--) {
			series[i] = series[i].destroy();
		}

		// ==== Destroy chart properties:
		each(['title', 'subtitle', 'chartBackground', 'plotBackground', 'plotBGImage',
				'plotBorder', 'seriesGroup', 'clipRect', 'credits', 'pointer', 'scroller',
				'rangeSelector', 'legend', 'resetZoomButton', 'tooltip', 'renderer'], function (name) {
			var prop = chart[name];

			if (prop && prop.destroy) {
				chart[name] = prop.destroy();
			}
		});

		// remove container and all SVG
		if (container) { // can break in IE when destroyed before finished loading
			container.innerHTML = '';
			removeEvent(container);
			if (parentNode) {
				discardElement(container);
			}

		}

		// clean it all up
		for (i in chart) {
			delete chart[i];
		}

	},


	/**
	 * VML namespaces can't be added until after complete. Listening
	 * for Perini's doScroll hack is not enough.
	 */
	isReadyToRender: function () {
		var chart = this;

		// Note: win == win.top is required
		if ((!svg && (window == window.top && document.readyState !== 'complete')) || (useCanVG && !window.canvg)) { // eslint-disable-line eqeqeq
			if (useCanVG) {
				// Delay rendering until canvg library is downloaded and ready
				CanVGController.push(function () {
					chart.firstRender();
				}, chart.options.global.canvasToolsURL);
			} else {
				document.attachEvent('onreadystatechange', function () {
					document.detachEvent('onreadystatechange', chart.firstRender);
					if (document.readyState === 'complete') {
						chart.firstRender();
					}
				});
			}
			return false;
		}
		return true;
	},

	/**
	 * Prepare for first rendering after all data are loaded
	 */
	firstRender: function () {
		var chart = this,
			options = chart.options,
			callback = chart.callback;

		// Check whether the chart is ready to render
		if (!chart.isReadyToRender()) {
			return;
		}

		// Create the container
		chart.getContainer();

		// Run an early event after the container and renderer are established
		fireEvent(chart, 'init');


		chart.resetMargins();
		chart.setChartSize();

		// Set the common chart properties (mainly invert) from the given series
		chart.propFromSeries();

		// get axes
		chart.getAxes();

		// Initialize the series
		each(options.series || [], function (serieOptions) {
			chart.initSeries(serieOptions);
		});

		chart.linkSeries();

		// Run an event after axes and series are initialized, but before render. At this stage,
		// the series data is indexed and cached in the xData and yData arrays, so we can access
		// those before rendering. Used in Highstock.
		fireEvent(chart, 'beforeRender');

		// depends on inverted and on margins being set
		if (Pointer) {
			chart.pointer = new Pointer(chart, options);
		}

		chart.render();

		// add canvas
		chart.renderer.draw();
		// run callbacks
		if (callback) {
			callback.apply(chart, [chart]);
		}
		each(chart.callbacks, function (fn) {
			if (chart.index !== undefined) { // Chart destroyed in its own callback (#3600)
				fn.apply(chart, [chart]);
			}
		});

		// Fire the load event
		fireEvent(chart, 'load');

		// If the chart was rendered outside the top container, put it back in (#3679)
		chart.cloneRenderTo(true);

	},

	/**
	* Creates arrays for spacing and margin from given options.
	*/
	splashArray: function (target, options) {
		var oVar = options[target],
			tArray = H.isObject(oVar) ? oVar : [oVar, oVar, oVar, oVar];

		return [pick(options[target + 'Top'], tArray[0]),
				pick(options[target + 'Right'], tArray[1]),
				pick(options[target + 'Bottom'], tArray[2]),
				pick(options[target + 'Left'], tArray[3])];
	}
}; // end Chart

	return H;
}(Highcharts));<|MERGE_RESOLUTION|>--- conflicted
+++ resolved
@@ -1,10 +1,8 @@
 (function (H) {
-	var Chart,
-
-		adapterRun = H.adapterRun,
-		addEvent = H.addEvent,
+	var addEvent = H.addEvent,
 		animate = H.animate,
 		attr = H.attr,
+		doc = H.doc,
 		Axis = H.Axis, // @todo add as requirement
 		CanVGController = H.CanVGController,
 		createElement = H.createElement,
@@ -17,6 +15,7 @@
 		error = H.error,
 		extend = H.extend,
 		fireEvent = H.fireEvent,
+		getStyle = H.getStyle,
 		grep = H.grep,
 		isString = H.isString,
 		Legend = H.Legend, // @todo add as requirement
@@ -30,6 +29,7 @@
 		splat = H.splat,
 		svg = H.svg,
 		syncTimeout = H.syncTimeout,
+		win = H.win,
 		Renderer = H.Renderer,
 		useCanVG = H.useCanVG;
 /**
@@ -38,17 +38,12 @@
  * @param {Object} options
  * @param {Function} callback Function to run when the chart has loaded
  */
-<<<<<<< HEAD
-H.Chart = Chart = function () {
-	this.init.apply(this, arguments);
-=======
 var Chart = Highcharts.Chart = function () {
 	this.getArgs.apply(this, arguments);
 };
 
 Highcharts.chart = function (a, b, c) {
 	return new Chart(a, b, c);
->>>>>>> e6238c3f
 };
 
 Chart.prototype = {
@@ -615,7 +610,7 @@
 			if (clone.style.setProperty) { // #2631
 				clone.style.setProperty('display', 'block', 'important');
 			}
-			document.body.appendChild(clone);
+			doc.body.appendChild(clone);
 			if (container) {
 				clone.appendChild(container);
 			}
@@ -637,22 +632,15 @@
 			indexAttrName = 'data-highcharts-chart',
 			oldChartIndex,
 			Ren,
-<<<<<<< HEAD
-			containerId,
+			containerId = 'highcharts-' + H.idCounter++,
 			containerStyle;
-
-		chart.renderTo = renderTo = optionsChart.renderTo;
-		containerId = 'highcharts-' + H.idCounter++;
-=======
-			containerId = 'highcharts-' + idCounter++;
->>>>>>> e6238c3f
 
 		if (!renderTo) {
 			chart.renderTo = renderTo = optionsChart.renderTo;
 		}
 		
 		if (isString(renderTo)) {
-			chart.renderTo = renderTo = document.getElementById(renderTo);
+			chart.renderTo = renderTo = doc.getElementById(renderTo);
 		}
 
 		// Display an error if the renderTo is wrong
@@ -800,19 +788,13 @@
 		var chart = this,
 			optionsChart = chart.options.chart,
 			renderTo = chart.renderTo,
-<<<<<<< HEAD
-			width = optionsChart.width || adapterRun(renderTo, 'width'),
-			height = optionsChart.height || adapterRun(renderTo, 'height'),
-			target = e ? e.target : window; // #805 - MooTools doesn't supply e
-=======
 			width = optionsChart.width || getStyle(renderTo, 'width'),
 			height = optionsChart.height || getStyle(renderTo, 'height'),
 			target = e ? e.target : win;
->>>>>>> e6238c3f
 
 		// Width and height checks for display:none. Target is doc in IE8 and Opera,
 		// win in Firefox, Chrome and IE9.
-		if (!chart.hasUserSize && !chart.isPrinting && width && height && (target === window || target === document)) { // #1093
+		if (!chart.hasUserSize && !chart.isPrinting && width && height && (target === win || target === doc)) { // #1093
 			if (width !== chart.containerWidth || height !== chart.containerHeight) {
 				clearTimeout(chart.reflowTimeout);
 				// When called from window.resize, e is set, else it's called directly (#2224)
@@ -838,9 +820,9 @@
 			};
 			
 		
-		addEvent(window, 'resize', reflow);
+		addEvent(win, 'resize', reflow);
 		addEvent(chart, 'destroy', function () {
-			removeEvent(window, 'resize', reflow);
+			removeEvent(win, 'resize', reflow);
 		});
 	},
 
@@ -1433,16 +1415,16 @@
 		var chart = this;
 
 		// Note: win == win.top is required
-		if ((!svg && (window == window.top && document.readyState !== 'complete')) || (useCanVG && !window.canvg)) { // eslint-disable-line eqeqeq
+		if ((!svg && (win == win.top && win.readyState !== 'complete')) || (useCanVG && !win.canvg)) { // eslint-disable-line eqeqeq
 			if (useCanVG) {
 				// Delay rendering until canvg library is downloaded and ready
 				CanVGController.push(function () {
 					chart.firstRender();
 				}, chart.options.global.canvasToolsURL);
 			} else {
-				document.attachEvent('onreadystatechange', function () {
-					document.detachEvent('onreadystatechange', chart.firstRender);
-					if (document.readyState === 'complete') {
+				doc.attachEvent('onreadystatechange', function () {
+					doc.detachEvent('onreadystatechange', chart.firstRender);
+					if (doc.readyState === 'complete') {
 						chart.firstRender();
 					}
 				});
