/**
 * Set the default options for scatter
 */
defaultPlotOptions.scatter = merge(defaultSeriesOptions, {
	lineWidth: 0,
	states: {
		hover: {
			lineWidth: 0
		}
	},
	tooltip: {
		headerFormat: '<span style="font-size: 10px; color:{series.color}">{series.name}</span><br/>',
		pointFormat: 'x: <b>{point.x}</b><br/>y: <b>{point.y}</b><br/>'
	}
});

/**
 * The scatter series class
 */
var ScatterSeries = extendClass(Series, {
	type: 'scatter',
	sorted: false,
	requireSorting: false,
	/**
	 * Extend the base Series' translate method by adding shape type and
	 * arguments for the point trackers
	 */
	translate: function () {
		var series = this;

		Series.prototype.translate.apply(series);

		each(series.points, function (point) {
			point.shapeType = 'circle';
			point.shapeArgs = {
				x: point.plotX,
				y: point.plotY,
				r: series.chart.options.tooltip.snap
			};
		});
	},

	/**
	 * Add tracking event listener to the series group, so the point graphics
	 * themselves act as trackers
	 */
	drawTracker: function () {
		var series = this,
			cursor = series.options.cursor,
			css = cursor && { cursor: cursor },
			points = series.points,
			i = points.length,
			graphic,
			markerGroup = series.markerGroup,
			onMouseOver = function (e) {
				series.onMouseOver();
				if (e.target._i !== UNDEFINED) { // undefined on graph in scatterchart
					points[e.target._i].onMouseOver();
				}
			},
			onMouseOut = function () {
				if (!series.options.stickyTracking) {
					series.onMouseOut();
				}
			};

		// Set an expando property for the point index, used below
		while (i--) {
			graphic = points[i].graphic;
			if (graphic) { // doesn't exist for null points
				graphic.element._i = i; 
			}
		}
		
		// Add the event listeners, we need to do this only once
		if (!series._hasTracking) {
<<<<<<< HEAD
			series[series.trackerGroupKey || 'markerGroup']
=======
			markerGroup
>>>>>>> 00e15073
				.attr({
					isTracker: true
				})
				.on('mouseover', onMouseOver)
				.on('mouseout', onMouseOut)
				.css(css);
			if (hasTouch) {
				markerGroup.on('touchstart', onMouseOver);
			}
			
		} else {
			series._hasTracking = true;
		}
	},
	
	setTooltipPoints: noop
});
seriesTypes.scatter = ScatterSeries;
<|MERGE_RESOLUTION|>--- conflicted
+++ resolved
@@ -74,11 +74,7 @@
 		
 		// Add the event listeners, we need to do this only once
 		if (!series._hasTracking) {
-<<<<<<< HEAD
 			series[series.trackerGroupKey || 'markerGroup']
-=======
-			markerGroup
->>>>>>> 00e15073
 				.attr({
 					isTracker: true
 				})
