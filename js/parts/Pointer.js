--- conflicted
+++ resolved
@@ -6,6 +6,7 @@
 	defined = H.defined,
 	each = H.each,
 	extend = H.extend,
+	fireEvent = H.fireEvent,
 	pick = H.pick,
 	removeEvent = H.removeEvent,
 	splat = H.splat,
@@ -92,13 +93,8 @@
 		}
 
 		// chartX and chartY
-<<<<<<< HEAD
 		if (ePos.pageX === undefined) { // IE < 9. #886.
 			chartX = Math.max(e.x, e.clientX - chartPosition.left); // #2005, #2129: the second case is 
-=======
-		if (ePos.pageX === UNDEFINED) { // IE < 9. #886.
-			chartX = mathMax(e.x, e.clientX - chartPosition.left); // #2005, #2129: the second case is
->>>>>>> 806e78df
 				// for IE10 quirks mode within framesets
 			chartY = e.y;
 		} else {
@@ -269,15 +265,9 @@
 
 		// Narrow in allowMove
 		allowMove = allowMove && tooltip && tooltipPoints;
-<<<<<<< HEAD
 			
 		// Check if the points have moved outside the plot area, #1003		
 		if (allowMove  && splat(tooltipPoints)[0].plotX === undefined) {
-=======
-
-		// Check if the points have moved outside the plot area, #1003
-		if (allowMove  && splat(tooltipPoints)[0].plotX === UNDEFINED) {
->>>>>>> 806e78df
 			allowMove = false;
 		}
 		// Just move the tooltip, #349
@@ -508,13 +498,8 @@
 					}
 				});
 				if (runZoom) {
-<<<<<<< HEAD
-					HighchartsAdapter.fireEvent(chart, 'selection', selectionData, function (args) { 
+					fireEvent(chart, 'selection', selectionData, function (args) { 
 						chart.zoom(extend(args, hasPinched ? { animation: false } : null)); 
-=======
-					fireEvent(chart, 'selection', selectionData, function (args) {
-						chart.zoom(extend(args, hasPinched ? { animation: false } : null));
->>>>>>> 806e78df
 					});
 				}
 
@@ -617,12 +602,8 @@
 			if (elemClassName) {
 				if (elemClassName.indexOf(className) !== -1) {
 					return true;
-<<<<<<< HEAD
-				} else if (elemClassName.indexOf('highcharts-container') !== -1) {
-=======
-				}
-				if (elemClassName.indexOf(PREFIX + 'container') !== -1) {
->>>>>>> 806e78df
+				}
+				if (elemClassName.indexOf('highcharts-container') !== -1) {
 					return false;
 				}
 			}
@@ -633,29 +614,17 @@
 	onTrackerMouseOut: function (e) {
 		var series = this.chart.hoverSeries,
 			relatedTarget = e.relatedTarget || e.toElement;
-<<<<<<< HEAD
 		
 		if (series && !series.options.stickyTracking && 
 				!this.inClass(relatedTarget, 'highcharts-tooltip') &&
 				!this.inClass(relatedTarget, 'highcharts-series-' + series.index)) { // #2499, #4465
-=======
-
-		if (series && !series.options.stickyTracking &&
-				!this.inClass(relatedTarget, PREFIX + 'tooltip') &&
-				!this.inClass(relatedTarget, PREFIX + 'series-' + series.index)) { // #2499, #4465
->>>>>>> 806e78df
 			series.onMouseOut();
 		}
 	},
 
 	onContainerClick: function (e) {
 		var chart = this.chart,
-<<<<<<< HEAD
-			fireEvent = HighchartsAdapter.fireEvent,
 			hoverPoint = chart.hoverPoint, 
-=======
-			hoverPoint = chart.hoverPoint,
->>>>>>> 806e78df
 			plotLeft = chart.plotLeft,
 			plotTop = chart.plotTop;
 
