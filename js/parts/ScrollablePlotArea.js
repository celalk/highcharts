--- conflicted
+++ resolved
@@ -187,7 +187,6 @@
     this.scrollingContainer = createElement('div', {
         'className': 'highcharts-scrolling'
     }, attribs, this.renderTo);
-<<<<<<< HEAD
     // On scroll, reset the chart position because it applies to the scrolled
     // container
     addEvent(this.scrollingContainer, 'scroll', function () {
@@ -195,10 +194,7 @@
             delete _this.pointer.chartPosition;
         }
     });
-    this.innerContainer = H.createElement('div', {
-=======
     this.innerContainer = createElement('div', {
->>>>>>> 371424be
         'className': 'highcharts-inner-container'
     }, null, this.scrollingContainer);
     // Now move the container inside
