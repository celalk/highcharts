--- conflicted
+++ resolved
@@ -157,11 +157,6 @@
         });
     },
 
-<<<<<<< HEAD
-=======
-    /*= if (!build.classic) { =*/
-
->>>>>>> c00f410c
     /**
      * In styled mode, apply the default filter for the tooltip drop-shadow. It
      * needs to have an id specific to the chart, otherwise there will be issues
@@ -210,11 +205,6 @@
             '}'
         });
     },
-<<<<<<< HEAD
-=======
-
-    /*= } =*/
->>>>>>> c00f410c
 
 
     /**
@@ -896,29 +886,8 @@
                             null,
                             options.useHTML
                         )
-<<<<<<< HEAD
                         .addClass('highcharts-tooltip-box ' + colorClass)
                         .attr(attribs)
-=======
-                        .addClass(
-                            'highcharts-tooltip-box ' + colorClass +
-                            (point.isHeader ? ' highcharts-tooltip-header' : '')
-                        )
-                        .attr({
-                            'padding': options.padding,
-                            'r': options.borderRadius,
-                            /*= if (build.classic) { =*/
-                            'fill': options.backgroundColor,
-                            'stroke': (
-                                options.borderColor ||
-                                point.color ||
-                                series.color ||
-                                '${palette.neutralColor80}'
-                            ),
-                            'stroke-width': options.borderWidth
-                            /*= } =*/
-                        })
->>>>>>> c00f410c
                         .add(tooltipLabel);
                 }
 
