/**
 * (c) 2010-2019 Torstein Honsi
 *
 * License: www.highcharts.com/license
 */

'use strict';

import H from './Globals.js';
import './Utilities.js';
import './Color.js';
import './Axis.js';
import './Chart.js';
import './Series.js';
import './Options.js';
import './Scrollbar.js';

var addEvent = H.addEvent,
    Axis = H.Axis,
    Chart = H.Chart,
    color = H.color,
    defaultOptions = H.defaultOptions,
    defined = H.defined,
    destroyObjectProperties = H.destroyObjectProperties,
    erase = H.erase,
    extend = H.extend,
    hasTouch = H.hasTouch,
    isArray = H.isArray,
    isNumber = H.isNumber,
    isTouchDevice = H.isTouchDevice,
    merge = H.merge,
    pick = H.pick,
    removeEvent = H.removeEvent,
    Scrollbar = H.Scrollbar,
    Series = H.Series,
    seriesTypes = H.seriesTypes,

    defaultSeriesType,

    // Finding the min or max of a set of variables where we don't know if they
    // are defined, is a pattern that is repeated several places in Highcharts.
    // Consider making this a global utility method.
    numExt = function (extreme) {
        var numbers = [].filter.call(arguments, isNumber);

        if (numbers.length) {
            return Math[extreme].apply(0, numbers);
        }
    };

defaultSeriesType = seriesTypes.areaspline === undefined ?
    'line' :
    'areaspline';

extend(defaultOptions, {

    /**
     * Maximum range which can be set using the navigator's handles.
     * Opposite of [xAxis.minRange](#xAxis.minRange).
     *
     * @sample {highstock} stock/navigator/maxrange/
     *         Defined max and min range
     *
     * @type      {number}
     * @since     6.0.0
     * @product   highstock gantt
     * @apioption xAxis.maxRange
     */

    /**
     * The navigator is a small series below the main series, displaying
     * a view of the entire data set. It provides tools to zoom in and
     * out on parts of the data as well as panning across the dataset.
     *
     * @product      highstock gantt
     * @optionparent navigator
     */
    navigator: {

        /**
         * Whether the navigator and scrollbar should adapt to updated data
         * in the base X axis. When loading data async, as in the demo below,
         * this should be `false`. Otherwise new data will trigger navigator
         * redraw, which will cause unwanted looping. In the demo below, the
         * data in the navigator is set only once. On navigating, only the main
         * chart content is updated.
         *
         * @sample {highstock} stock/demo/lazy-loading/
         *         Set to false with async data loading
         *
         * @type      {boolean}
         * @default   true
         * @apioption navigator.adaptToUpdatedData
         */

        /**
         * An integer identifying the index to use for the base series, or a
         * string representing the id of the series.
         *
         * **Note**: As of Highcharts 5.0, this is now a deprecated option.
         * Prefer [series.showInNavigator](#plotOptions.series.showInNavigator).
         *
         * @see [series.showInNavigator](#plotOptions.series.showInNavigator)
         *
         * @deprecated
         * @type      {*}
         * @default   0
         * @apioption navigator.baseSeries
         */

        /**
         * Enable or disable the navigator.
         *
         * @sample {highstock} stock/navigator/enabled/
         *         Disable the navigator
         *
         * @type      {boolean}
         * @default   true
         * @apioption navigator.enabled
         */

        /**
         * When the chart is inverted, whether to draw the navigator on the
         * opposite side.
         *
         * @type      {boolean}
         * @default   false
         * @since     5.0.8
         * @apioption navigator.opposite
         */

        /**
         * The height of the navigator.
         *
         * @sample {highstock} stock/navigator/height/
         *         A higher navigator
         */
        height: 40,

        /**
         * The distance from the nearest element, the X axis or X axis labels.
         *
         * @sample {highstock} stock/navigator/margin/
         *         A margin of 2 draws the navigator closer to the X axis labels
         */
        margin: 25,

        /**
         * Whether the mask should be inside the range marking the zoomed
         * range, or outside. In Highstock 1.x it was always `false`.
         *
         * @sample {highstock} stock/navigator/maskinside-false/
         *         False, mask outside
         *
         * @since   2.0
         */
        maskInside: true,

        /**
         * Options for the handles for dragging the zoomed area.
         *
         * @sample {highstock} stock/navigator/handles/
         *         Colored handles
         */
        handles: {
            /**
             * Width for handles.
             *
             * @sample {highstock} stock/navigator/styled-handles/
             *         Styled handles
             *
             * @since   6.0.0
             */
            width: 7,

            /**
             * Height for handles.
             *
             * @sample {highstock} stock/navigator/styled-handles/
             *         Styled handles
             *
             * @since   6.0.0
             */
            height: 15,

            /**
             * Array to define shapes of handles. 0-index for left, 1-index for
             * right.
             *
             * Additionally, the URL to a graphic can be given on this form:
             * `url(graphic.png)`. Note that for the image to be applied to
             * exported charts, its URL needs to be accessible by the export
             * server.
             *
             * Custom callbacks for symbol path generation can also be added to
             * `Highcharts.SVGRenderer.prototype.symbols`. The callback is then
             * used by its method name, as shown in the demo.
             *
             * @sample {highstock} stock/navigator/styled-handles/
             *         Styled handles
             *
             * @type    {Array<string>}
             * @default ["navigator-handle", "navigator-handle"]
             * @since   6.0.0
             */
            symbols: ['navigator-handle', 'navigator-handle'],

            /**
             * Allows to enable/disable handles.
             *
             * @since   6.0.0
             */
            enabled: true,

            /**
             * The width for the handle border and the stripes inside.
             *
             * @sample {highstock} stock/navigator/styled-handles/
             *         Styled handles
             *
             * @since     6.0.0
             * @apioption navigator.handles.lineWidth
             */
            lineWidth: 1,

            /**
             * The fill for the handle.
             *
             * @type    {Highcharts.ColorString|Highcharts.GradientColorObject|Highcharts.PatternObject}
             */
            backgroundColor: '${palette.neutralColor5}',

            /**
             * The stroke for the handle border and the stripes inside.
             *
             * @type    {Highcharts.ColorString}
             */
            borderColor: '${palette.neutralColor40}'
        },

        /**
         * The color of the mask covering the areas of the navigator series
         * that are currently not visible in the main series. The default
         * color is bluish with an opacity of 0.3 to see the series below.
         *
         * @see In styled mode, the mask is styled with the
         *      `.highcharts-navigator-mask` and
         *      `.highcharts-navigator-mask-inside` classes.
         *
         * @sample {highstock} stock/navigator/maskfill/
         *         Blue, semi transparent mask
         *
         * @type    {Highcharts.ColorString|Highcharts.GradientColorObject|Highcharts.PatternObject}
         * @default rgba(102,133,194,0.3)
         */
        maskFill: color('${palette.highlightColor60}').setOpacity(0.3).get(),

        /**
         * The color of the line marking the currently zoomed area in the
         * navigator.
         *
         * @sample {highstock} stock/navigator/outline/
         *         2px blue outline
         *
         * @type    {Highcharts.ColorString}
         * @default #cccccc
         */
        outlineColor: '${palette.neutralColor20}',

        /**
         * The width of the line marking the currently zoomed area in the
         * navigator.
         *
         * @see In styled mode, the outline stroke width is set with the
         *      `.highcharts-navigator-outline` class.
         *
         * @sample {highstock} stock/navigator/outline/
         *         2px blue outline
         *
         * @type    {number}
         */
        outlineWidth: 1,

        /**
         * Options for the navigator series. Available options are the same
         * as any series, documented at [plotOptions](#plotOptions.series)
         * and [series](#series).
         *
         * Unless data is explicitly defined on navigator.series, the data
         * is borrowed from the first series in the chart.
         *
         * Default series options for the navigator series are:
         *
         * <pre>series: {
         *     type: 'areaspline',
         *     fillOpacity: 0.05,
         *     dataGrouping: {
         *         smoothed: true
         *     },
         *     lineWidth: 1,
         *     marker: {
         *         enabled: false
         *     }
         * }</pre>
         *
         * @see In styled mode, the navigator series is styled with the
         *      `.highcharts-navigator-series` class.
         *
         * @sample {highstock} stock/navigator/series-data/
         *         Using a separate data set for the navigator
         * @sample {highstock} stock/navigator/series/
         *         A green navigator series
         */
        series: {

            /**
             * The type of the navigator series. Defaults to `areaspline` if
             * defined, otherwise `line`.
             *
             * @type    {string}
             * @default areaspline
             */
            type: defaultSeriesType,

            /**
             * The fill opacity of the navigator series.
             */
            fillOpacity: 0.05,

            /**
             * The pixel line width of the navigator series.
             */
            lineWidth: 1,

            /**
             * @ignore-option
             */
            compare: null,

            /**
             * Data grouping options for the navigator series.
             *
             * @extends plotOptions.series.dataGrouping
             */
            dataGrouping: {
                approximation: 'average',
                enabled: true,
                groupPixelWidth: 2,
                smoothed: true,
                // Day and week differs from plotOptions.series.dataGrouping
                units: [
                    ['millisecond', [1, 2, 5, 10, 20, 25, 50, 100, 200, 500]],
                    ['second', [1, 2, 5, 10, 15, 30]],
                    ['minute', [1, 2, 5, 10, 15, 30]],
                    ['hour', [1, 2, 3, 4, 6, 8, 12]],
                    ['day', [1, 2, 3, 4]],
                    ['week', [1, 2, 3]],
                    ['month', [1, 3, 6]],
                    ['year', null]
                ]
            },

            /**
             * Data label options for the navigator series. Data labels are
             * disabled by default on the navigator series.
             *
             * @extends plotOptions.series.dataLabels
             */
            dataLabels: {
                /** @ignore-option */
                enabled: false,
                /** @ignore-option */
                zIndex: 2 // #1839
            },

            id: 'highcharts-navigator-series',

            className: 'highcharts-navigator-series',

            /**
             * Line color for the navigator series. Allows setting the color
             * while disallowing the default candlestick setting.
             *
             * @type {Highcharts.ColorString|null}
             */
            lineColor: null, // #4602

            marker: {
                enabled: false
            },

            pointRange: 0,

            /**
             * The threshold option. Setting it to 0 will make the default
             * navigator area series draw its area from the 0 value and up.
             *
             * @type {number|null}
             */
            threshold: null
        },

        /**
         * Options for the navigator X axis. Default series options
         * for the navigator xAxis are:
         *
         * <pre>xAxis: {
         *     tickWidth: 0,
         *     lineWidth: 0,
         *     gridLineWidth: 1,
         *     tickPixelInterval: 200,
         *     labels: {
         *            align: 'left',
         *         style: {
         *             color: '#888'
         *         },
         *         x: 3,
         *         y: -4
         *     }
         * }</pre>
         *
         * @extends   xAxis
         * @excluding linkedTo, maxZoom, minRange, opposite, range, scrollbar,
         *            showEmpty, maxRange
         */
        xAxis: {
            /**
             * Additional range on the right side of the xAxis. Works similar to
             * xAxis.maxPadding, but value is set in milliseconds.
             * Can be set for both, main xAxis and navigator's xAxis.
             *
             * @since   6.0.0
             */
            overscroll: 0,

            className: 'highcharts-navigator-xaxis',

            tickLength: 0,

            lineWidth: 0,

            gridLineColor: '${palette.neutralColor10}',

            gridLineWidth: 1,

            tickPixelInterval: 200,

            labels: {

                align: 'left',

                /**
                 * @type {Highcharts.CSSObject}
                 */
                style: {
                    /** @ignore */
                    color: '${palette.neutralColor40}'
                },

                x: 3,

                y: -4

            },

            crosshair: false

        },

        /**
         * Options for the navigator Y axis. Default series options
         * for the navigator yAxis are:
         *
         * <pre>yAxis: {
         *     gridLineWidth: 0,
         *     startOnTick: false,
         *     endOnTick: false,
         *     minPadding: 0.1,
         *     maxPadding: 0.1,
         *     labels: {
         *         enabled: false
         *     },
         *     title: {
         *         text: null
         *     },
         *     tickWidth: 0
         * }</pre>
         *
         * @extends   yAxis
         * @excluding height, linkedTo, maxZoom, minRange, ordinal, range,
         *            showEmpty, scrollbar, top, units, maxRange, minLength,
         *            maxLength, resize
         */
        yAxis: {

            className: 'highcharts-navigator-yaxis',

            gridLineWidth: 0,

            startOnTick: false,

            endOnTick: false,

            minPadding: 0.1,

            maxPadding: 0.1,

            labels: {
                enabled: false
            },

            crosshair: false,

            title: {
                text: null
            },

            tickLength: 0,

            tickWidth: 0

        }

    }

});

/**
 * Draw one of the handles on the side of the zoomed range in the navigator
 *
 * @function Highcharts.Renderer#symbols.navigator-handle
 *
 * @param {boolean} inverted
 *        flag for chart.inverted
 *
 * @return {Highcharts.SVGPathArray}
 *         Path to be used in a handle
 */
H.Renderer.prototype.symbols['navigator-handle'] = function (
    x,
    y,
    w,
    h,
    options
) {
    var halfWidth = options.width / 2,
        markerPosition = Math.round(halfWidth / 3) + 0.5,
        height = options.height;

    return [
        'M',
        -halfWidth - 1, 0.5,
        'L',
        halfWidth, 0.5,
        'L',
        halfWidth, height + 0.5,
        'L',
        -halfWidth - 1, height + 0.5,
        'L',
        -halfWidth - 1, 0.5,
        'M',
        -markerPosition, 4,
        'L',
        -markerPosition, height - 3,
        'M',
        markerPosition - 1, 4,
        'L',
        markerPosition - 1, height - 3
    ];
};

/**
 * Add logic to normalize the zoomed range in order to preserve the pressed
 * state of range selector buttons
 *
 * @private
 * @function Highcharts.Axis#toFixedRange
 *
 * @param {number} pxMin
 *
 * @param {number} pxMax
 *
 * @param {number} fixedMin
 *
 * @param {number} fixedMax
 *
 * @return {*}
 */
Axis.prototype.toFixedRange = function (pxMin, pxMax, fixedMin, fixedMax) {
    var fixedRange = this.chart && this.chart.fixedRange,
        newMin = pick(fixedMin, this.translate(pxMin, true, !this.horiz)),
        newMax = pick(fixedMax, this.translate(pxMax, true, !this.horiz)),
        changeRatio = fixedRange && (newMax - newMin) / fixedRange;

    // If the difference between the fixed range and the actual requested range
    // is too great, the user is dragging across an ordinal gap, and we need to
    // release the range selector button.
    if (changeRatio > 0.7 && changeRatio < 1.3) {
        if (fixedMax) {
            newMin = newMax - fixedRange;
        } else {
            newMax = newMin + fixedRange;
        }
    }
    if (!isNumber(newMin) || !isNumber(newMax)) { // #1195, #7411
        newMin = newMax = undefined;
    }

    return {
        min: newMin,
        max: newMax
    };
};

/**
 * The Navigator class
 *
 * @private
 * @class
 * @name Highcharts.Navigator
 *
 * @param {Highcharts.Chart} chart
 *        Chart object
 */
function Navigator(chart) {
    this.init(chart);
}

Navigator.prototype = {

    /**
     * Draw one of the handles on the side of the zoomed range in the navigator
     *
     * @private
     * @function Highcharts.Navigator#drawHandle
     *
     * @param {number} x
     *        The x center for the handle
     *
     * @param {number} index
     *        0 for left and 1 for right
     *
     * @param {boolean} inverted
     *        flag for chart.inverted
     *
     * @param {string} verb
     *        use 'animate' or 'attr'
     */
    drawHandle: function (x, index, inverted, verb) {
        var navigator = this,
            height = navigator.navigatorOptions.handles.height;

        // Place it
        navigator.handles[index][verb](inverted ? {
            translateX: Math.round(navigator.left + navigator.height / 2),
            translateY: Math.round(
                navigator.top + parseInt(x, 10) + 0.5 - height
            )
        } : {
            translateX: Math.round(navigator.left + parseInt(x, 10)),
            translateY: Math.round(
                navigator.top + navigator.height / 2 - height / 2 - 1
            )
        });
    },

    /**
     * Render outline around the zoomed range
     *
     * @private
     * @function Highcharts.Navigator#drawOutline
     *
     * @param {number} zoomedMin
     *        in pixels position where zoomed range starts
     *
     * @param {number} zoomedMax
     *        in pixels position where zoomed range ends
     *
     * @param {boolean} inverted
     *        flag if chart is inverted
     *
     * @param {string} verb
     *        use 'animate' or 'attr'
     */
    drawOutline: function (zoomedMin, zoomedMax, inverted, verb) {
        var navigator = this,
            maskInside = navigator.navigatorOptions.maskInside,
            outlineWidth = navigator.outline.strokeWidth(),
            halfOutline = outlineWidth / 2,
            outlineCorrection = (outlineWidth % 2) / 2, // #5800
            outlineHeight = navigator.outlineHeight,
            scrollbarHeight = navigator.scrollbarHeight,
            navigatorSize = navigator.size,
            left = navigator.left - scrollbarHeight,
            navigatorTop = navigator.top,
            verticalMin,
            path;

        if (inverted) {
            left -= halfOutline;
            verticalMin = navigatorTop + zoomedMax + outlineCorrection;
            zoomedMax = navigatorTop + zoomedMin + outlineCorrection;

            path = [
                'M',
                left + outlineHeight,
                navigatorTop - scrollbarHeight - outlineCorrection, // top edge
                'L',
                left + outlineHeight,
                verticalMin, // top right of zoomed range
                'L',
                left,
                verticalMin, // top left of z.r.
                'L',
                left,
                zoomedMax, // bottom left of z.r.
                'L',
                left + outlineHeight,
                zoomedMax, // bottom right of z.r.
                'L',
                left + outlineHeight,
                navigatorTop + navigatorSize + scrollbarHeight // bottom edge
            ].concat(maskInside ? [
                'M',
                left + outlineHeight,
                verticalMin - halfOutline, // upper left of zoomed range
                'L',
                left + outlineHeight,
                zoomedMax + halfOutline // upper right of z.r.
            ] : []);
        } else {
            zoomedMin += left + scrollbarHeight - outlineCorrection;
            zoomedMax += left + scrollbarHeight - outlineCorrection;
            navigatorTop += halfOutline;

            path = [
                'M',
                left,
                navigatorTop, // left
                'L',
                zoomedMin,
                navigatorTop, // upper left of zoomed range
                'L',
                zoomedMin,
                navigatorTop + outlineHeight, // lower left of z.r.
                'L',
                zoomedMax,
                navigatorTop + outlineHeight, // lower right of z.r.
                'L',
                zoomedMax,
                navigatorTop, // upper right of z.r.
                'L',
                left + navigatorSize + scrollbarHeight * 2,
                navigatorTop // right
            ].concat(maskInside ? [
                'M',
                zoomedMin - halfOutline,
                navigatorTop, // upper left of zoomed range
                'L',
                zoomedMax + halfOutline,
                navigatorTop // upper right of z.r.
            ] : []);
        }
        navigator.outline[verb]({
            d: path
        });
    },

    /**
     * Render outline around the zoomed range
     *
     * @private
     * @function Highcharts.Navigator#drawMasks
     *
     * @param {number} zoomedMin
     *        in pixels position where zoomed range starts
     *
     * @param {number} zoomedMax
     *        in pixels position where zoomed range ends
     *
     * @param {boolean} inverted
     *        flag if chart is inverted
     *
     * @param {string} verb
     *        use 'animate' or 'attr'
     */
    drawMasks: function (zoomedMin, zoomedMax, inverted, verb) {
        var navigator = this,
            left = navigator.left,
            top = navigator.top,
            navigatorHeight = navigator.height,
            height,
            width,
            x,
            y;

        // Determine rectangle position & size
        // According to (non)inverted position:
        if (inverted) {
            x = [left, left, left];
            y = [top, top + zoomedMin, top + zoomedMax];
            width = [navigatorHeight, navigatorHeight, navigatorHeight];
            height = [
                zoomedMin,
                zoomedMax - zoomedMin,
                navigator.size - zoomedMax
            ];
        } else {
            x = [left, left + zoomedMin, left + zoomedMax];
            y = [top, top, top];
            width = [
                zoomedMin,
                zoomedMax - zoomedMin,
                navigator.size - zoomedMax
            ];
            height = [navigatorHeight, navigatorHeight, navigatorHeight];
        }
        navigator.shades.forEach(function (shade, i) {
            shade[verb]({
                x: x[i],
                y: y[i],
                width: width[i],
                height: height[i]
            });
        });
    },

    /**
     * Generate DOM elements for a navigator:
     *
     * - main navigator group
     *
     * - all shades
     *
     * - outline
     *
     * - handles
     *
     * @private
     * @function Highcharts.Navigator#renderElements
     */
    renderElements: function () {
        var navigator = this,
            navigatorOptions = navigator.navigatorOptions,
            maskInside = navigatorOptions.maskInside,
            chart = navigator.chart,
            inverted = chart.inverted,
            renderer = chart.renderer,
            navigatorGroup,
            mouseCursor = {
                cursor: inverted ? 'ns-resize' : 'ew-resize'
            };

        // Create the main navigator group
        navigator.navigatorGroup = navigatorGroup = renderer.g('navigator')
            .attr({
                zIndex: 8,
                visibility: 'hidden'
            })
            .add();

        // Create masks, each mask will get events and fill:
        [
            !maskInside,
            maskInside,
            !maskInside
        ].forEach(function (hasMask, index) {
            navigator.shades[index] = renderer.rect()
                .addClass('highcharts-navigator-mask' +
                    (index === 1 ? '-inside' : '-outside'))
                .add(navigatorGroup);

            if (!chart.styledMode) {
                navigator.shades[index]
                    .attr({
                        fill: hasMask ?
                            navigatorOptions.maskFill :
                            'rgba(0,0,0,0)'
                    })
                    .css(index === 1 && mouseCursor);
            }
        });

        // Create the outline:
        navigator.outline = renderer.path()
            .addClass('highcharts-navigator-outline')
            .add(navigatorGroup);

        if (!chart.styledMode) {
            navigator.outline.attr({
                'stroke-width': navigatorOptions.outlineWidth,
                stroke: navigatorOptions.outlineColor
            });
        }

        // Create the handlers:
        if (navigatorOptions.handles.enabled) {
            [0, 1].forEach(function (index) {
                navigatorOptions.handles.inverted = chart.inverted;
                navigator.handles[index] = renderer.symbol(
                    navigatorOptions.handles.symbols[index],
                    -navigatorOptions.handles.width / 2 - 1,
                    0,
                    navigatorOptions.handles.width,
                    navigatorOptions.handles.height,
                    navigatorOptions.handles
                );
                // zIndex = 6 for right handle, 7 for left.
                // Can't be 10, because of the tooltip in inverted chart #2908
                navigator.handles[index].attr({ zIndex: 7 - index })
                    .addClass(
                        'highcharts-navigator-handle ' +
                        'highcharts-navigator-handle-' +
                        ['left', 'right'][index]
                    ).add(navigatorGroup);

                if (!chart.styledMode) {
                    var handlesOptions = navigatorOptions.handles;

                    navigator.handles[index]
                        .attr({
                            fill: handlesOptions.backgroundColor,
                            stroke: handlesOptions.borderColor,
                            'stroke-width': handlesOptions.lineWidth
                        })
                        .css(mouseCursor);
                }
            });
        }
    },

    /**
     * Update navigator
     *
     * @private
     * @function Highcharts.Navigator#update
     *
     * @param {Highcharts.NavigatorOptions} options
     *        Options to merge in when updating navigator
     */
    update: function (options) {
        // Remove references to old navigator series in base series
        (this.series || []).forEach(function (series) {
            if (series.baseSeries) {
                delete series.baseSeries.navigatorSeries;
            }
        });
        // Destroy and rebuild navigator
        this.destroy();
        var chartOptions = this.chart.options;

        merge(true, chartOptions.navigator, this.options, options);
        this.init(this.chart);
    },

    /**
     * Render the navigator
     *
     * @private
     * @function Highcharts.Navigator#render
     *
     * @param {number} min
     *        X axis value minimum
     *
     * @param {number} max
     *        X axis value maximum
     *
     * @param {number} pxMin
     *        Pixel value minimum
     *
     * @param {number} pxMax
     *        Pixel value maximum
     */
    render: function (min, max, pxMin, pxMax) {

        var navigator = this,
            chart = navigator.chart,
            navigatorWidth,
            scrollbarLeft,
            scrollbarTop,
            scrollbarHeight = navigator.scrollbarHeight,
            navigatorSize,
            xAxis = navigator.xAxis,
            scrollbarXAxis = xAxis.fake ? chart.xAxis[0] : xAxis,
            navigatorEnabled = navigator.navigatorEnabled,
            zoomedMin,
            zoomedMax,
            rendered = navigator.rendered,
            inverted = chart.inverted,
            verb,
            newMin,
            newMax,
            currentRange,
            minRange = chart.xAxis[0].minRange,
            maxRange = chart.xAxis[0].options.maxRange;

        // Don't redraw while moving the handles (#4703).
        if (this.hasDragged && !defined(pxMin)) {
            return;
        }

        // Don't render the navigator until we have data (#486, #4202, #5172).
        if (!isNumber(min) || !isNumber(max)) {
            // However, if navigator was already rendered, we may need to resize
            // it. For example hidden series, but visible navigator (#6022).
            if (rendered) {
                pxMin = 0;
                pxMax = pick(xAxis.width, scrollbarXAxis.width);
            } else {
                return;
            }
        }

        navigator.left = pick(
            xAxis.left,
            // in case of scrollbar only, without navigator
            chart.plotLeft + scrollbarHeight + (inverted ? chart.plotWidth : 0)
        );

        navigator.size = zoomedMax = navigatorSize = pick(
            xAxis.len,
            (inverted ? chart.plotHeight : chart.plotWidth) -
                2 * scrollbarHeight
        );

        if (inverted) {
            navigatorWidth = scrollbarHeight;
        } else {
            navigatorWidth = navigatorSize + 2 * scrollbarHeight;
        }

        // Get the pixel position of the handles
        pxMin = pick(pxMin, xAxis.toPixels(min, true));
        pxMax = pick(pxMax, xAxis.toPixels(max, true));

        // Verify (#1851, #2238)
        if (!isNumber(pxMin) || Math.abs(pxMin) === Infinity) {
            pxMin = 0;
            pxMax = navigatorWidth;
        }

        // Are we below the minRange? (#2618, #6191)
        newMin = xAxis.toValue(pxMin, true);
        newMax = xAxis.toValue(pxMax, true);
        currentRange = Math.abs(H.correctFloat(newMax - newMin));
        if (currentRange < minRange) {
            if (this.grabbedLeft) {
                pxMin = xAxis.toPixels(newMax - minRange, true);
            } else if (this.grabbedRight) {
                pxMax = xAxis.toPixels(newMin + minRange, true);
            }
        } else if (defined(maxRange) && currentRange > maxRange) {
            if (this.grabbedLeft) {
                pxMin = xAxis.toPixels(newMax - maxRange, true);
            } else if (this.grabbedRight) {
                pxMax = xAxis.toPixels(newMin + maxRange, true);
            }
        }

        // Handles are allowed to cross, but never exceed the plot area
        navigator.zoomedMax = Math.min(Math.max(pxMin, pxMax, 0), zoomedMax);
        navigator.zoomedMin = Math.min(
            Math.max(
                navigator.fixedWidth ?
                    navigator.zoomedMax - navigator.fixedWidth :
                    Math.min(pxMin, pxMax),
                0
            ),
            zoomedMax
        );

        navigator.range = navigator.zoomedMax - navigator.zoomedMin;

        zoomedMax = Math.round(navigator.zoomedMax);
        zoomedMin = Math.round(navigator.zoomedMin);

        if (navigatorEnabled) {
            navigator.navigatorGroup.attr({
                visibility: 'visible'
            });
            // Place elements
            verb = rendered && !navigator.hasDragged ? 'animate' : 'attr';

            navigator.drawMasks(zoomedMin, zoomedMax, inverted, verb);
            navigator.drawOutline(zoomedMin, zoomedMax, inverted, verb);

            if (navigator.navigatorOptions.handles.enabled) {
                navigator.drawHandle(zoomedMin, 0, inverted, verb);
                navigator.drawHandle(zoomedMax, 1, inverted, verb);
            }
        }

        if (navigator.scrollbar) {
            if (inverted) {
                scrollbarTop = navigator.top - scrollbarHeight;
                scrollbarLeft = navigator.left - scrollbarHeight +
                    (navigatorEnabled || !scrollbarXAxis.opposite ? 0 :
                        // Multiple axes has offsets:
                        (scrollbarXAxis.titleOffset || 0) +
                        // Self margin from the axis.title
                        scrollbarXAxis.axisTitleMargin
                    );
                scrollbarHeight = navigatorSize + 2 * scrollbarHeight;
            } else {
                scrollbarTop = navigator.top +
                    (navigatorEnabled ? navigator.height : -scrollbarHeight);
                scrollbarLeft = navigator.left - scrollbarHeight;
            }
            // Reposition scrollbar
            navigator.scrollbar.position(
                scrollbarLeft,
                scrollbarTop,
                navigatorWidth,
                scrollbarHeight
            );
            // Keep scale 0-1
            navigator.scrollbar.setRange(
                // Use real value, not rounded because range can be very small
                // (#1716)
                navigator.zoomedMin / (navigatorSize || 1),
                navigator.zoomedMax / (navigatorSize || 1)
            );
        }
        navigator.rendered = true;
    },

    /**
     * Set up the mouse and touch events for the navigator
     *
     * @private
     * @function Highcharts.Navigator#addMouseEvents
     */
    addMouseEvents: function () {
        var navigator = this,
            chart = navigator.chart,
            container = chart.container,
            eventsToUnbind = [],
            mouseMoveHandler,
            mouseUpHandler;

        /**
         * Create mouse events' handlers.
         * Make them as separate functions to enable wrapping them:
         */
        navigator.mouseMoveHandler = mouseMoveHandler = function (e) {
            navigator.onMouseMove(e);
        };
        navigator.mouseUpHandler = mouseUpHandler = function (e) {
            navigator.onMouseUp(e);
        };

        // Add shades and handles mousedown events
        eventsToUnbind = navigator.getPartsEvents('mousedown');
        // Add mouse move and mouseup events. These are bind to doc/container,
        // because Navigator.grabbedSomething flags are stored in mousedown
        // events
        eventsToUnbind.push(
            addEvent(container, 'mousemove', mouseMoveHandler),
            addEvent(container.ownerDocument, 'mouseup', mouseUpHandler)
        );

        // Touch events
        if (hasTouch) {
            eventsToUnbind.push(
                addEvent(container, 'touchmove', mouseMoveHandler),
                addEvent(container.ownerDocument, 'touchend', mouseUpHandler)
            );
            eventsToUnbind.concat(navigator.getPartsEvents('touchstart'));
        }

        navigator.eventsToUnbind = eventsToUnbind;

        // Data events
        if (navigator.series && navigator.series[0]) {
            eventsToUnbind.push(
                addEvent(
                    navigator.series[0].xAxis,
                    'foundExtremes',
                    function () {
                        chart.navigator.modifyNavigatorAxisExtremes();
                    }
                )
            );
        }
    },

    /**
     * Generate events for handles and masks
     *
     * @private
     * @function Highcharts.Navigator#getPartsEvents
     *
     * @param {string} eventName
     *        Event name handler, 'mousedown' or 'touchstart'
     *
     * @return {Array<Function>}
     *         An array of functions to remove navigator functions from the
     *         events again.
     */
    getPartsEvents: function (eventName) {
        var navigator = this,
            events = [];

        ['shades', 'handles'].forEach(function (name) {
            navigator[name].forEach(function (navigatorItem, index) {
                events.push(
                    addEvent(
                        navigatorItem.element,
                        eventName,
                        function (e) {
                            navigator[name + 'Mousedown'](e, index);
                        }
                    )
                );
            });
        });
        return events;
    },

    /**
     * Mousedown on a shaded mask, either:
     *
     * - will be stored for future drag&drop
     *
     * - will directly shift to a new range
     *
     * @private
     * @function Highcharts.Navigator#shadesMousedown
     *
     * @param {global.PointerEventObject} e
     *        Mouse event
     *
     * @param {number} index
     *        Index of a mask in Navigator.shades array
     */
    shadesMousedown: function (e, index) {
        e = this.chart.pointer.normalize(e);

        var navigator = this,
            chart = navigator.chart,
            xAxis = navigator.xAxis,
            zoomedMin = navigator.zoomedMin,
            navigatorPosition = navigator.left,
            navigatorSize = navigator.size,
            range = navigator.range,
            chartX = e.chartX,
            fixedMax,
            fixedMin,
            ext,
            left;

        // For inverted chart, swap some options:
        if (chart.inverted) {
            chartX = e.chartY;
            navigatorPosition = navigator.top;
        }

        if (index === 1) {
            // Store information for drag&drop
            navigator.grabbedCenter = chartX;
            navigator.fixedWidth = range;
            navigator.dragOffset = chartX - zoomedMin;
        } else {
            // Shift the range by clicking on shaded areas
            left = chartX - navigatorPosition - range / 2;
            if (index === 0) {
                left = Math.max(0, left);
            } else if (index === 2 && left + range >= navigatorSize) {
                left = navigatorSize - range;
                if (navigator.reversedExtremes) {
                    // #7713
                    left -= range;
                    fixedMin = navigator.getUnionExtremes().dataMin;
                } else {
                    // #2293, #3543
                    fixedMax = navigator.getUnionExtremes().dataMax;
                }
            }
            if (left !== zoomedMin) { // it has actually moved
                navigator.fixedWidth = range; // #1370

                ext = xAxis.toFixedRange(
                    left,
                    left + range,
                    fixedMin,
                    fixedMax
                );
                if (defined(ext.min)) { // #7411
                    chart.xAxis[0].setExtremes(
                        Math.min(ext.min, ext.max),
                        Math.max(ext.min, ext.max),
                        true,
                        null, // auto animation
                        { trigger: 'navigator' }
                    );
                }
            }
        }
    },

    /**
     * Mousedown on a handle mask.
     * Will store necessary information for drag&drop.
     *
     * @private
     * @function Highcharts.Navigator#handlesMousedown
     *
     * @param {Highcharts.PointerEventObject} e
     *        Mouse event
     *
     * @param {number} index
     *        Index of a handle in Navigator.handles array
     */
    handlesMousedown: function (e, index) {
        e = this.chart.pointer.normalize(e);

        var navigator = this,
            chart = navigator.chart,
            baseXAxis = chart.xAxis[0],
            // For reversed axes, min and max are changed,
            // so the other extreme should be stored
            reverse = navigator.reversedExtremes;

        if (index === 0) {
            // Grab the left handle
            navigator.grabbedLeft = true;
            navigator.otherHandlePos = navigator.zoomedMax;
            navigator.fixedExtreme = reverse ? baseXAxis.min : baseXAxis.max;
        } else {
            // Grab the right handle
            navigator.grabbedRight = true;
            navigator.otherHandlePos = navigator.zoomedMin;
            navigator.fixedExtreme = reverse ? baseXAxis.max : baseXAxis.min;
        }

        chart.fixedRange = null;
    },
    /**
     * Mouse move event based on x/y mouse position.
     *
     * @private
     * @function Highcharts.Navigator#onMouseMove
     *
     * @param {Highcharts.PointerEventObject} e
     *        Mouse event
     */
    onMouseMove: function (e) {
        var navigator = this,
            chart = navigator.chart,
            left = navigator.left,
            navigatorSize = navigator.navigatorSize,
            range = navigator.range,
            dragOffset = navigator.dragOffset,
            inverted = chart.inverted,
            chartX;


        // In iOS, a mousemove event with e.pageX === 0 is fired when holding
        // the finger down in the center of the scrollbar. This should be
        // ignored.
        if (!e.touches || e.touches[0].pageX !== 0) { // #4696

            e = chart.pointer.normalize(e);
            chartX = e.chartX;

            // Swap some options for inverted chart
            if (inverted) {
                left = navigator.top;
                chartX = e.chartY;
            }

            // Drag left handle or top handle
            if (navigator.grabbedLeft) {
                navigator.hasDragged = true;
                navigator.render(
                    0,
                    0,
                    chartX - left,
                    navigator.otherHandlePos
                );
            // Drag right handle or bottom handle
            } else if (navigator.grabbedRight) {
                navigator.hasDragged = true;
                navigator.render(
                    0,
                    0,
                    navigator.otherHandlePos,
                    chartX - left
                );
            // Drag scrollbar or open area in navigator
            } else if (navigator.grabbedCenter) {
                navigator.hasDragged = true;
                if (chartX < dragOffset) { // outside left
                    chartX = dragOffset;
                // outside right
                } else if (chartX > navigatorSize + dragOffset - range) {
                    chartX = navigatorSize + dragOffset - range;
                }

                navigator.render(
                    0,
                    0,
                    chartX - dragOffset,
                    chartX - dragOffset + range
                );
            }
            if (
                navigator.hasDragged &&
                navigator.scrollbar &&
                pick(
                    navigator.scrollbar.options.liveRedraw,

                    // By default, don't run live redraw on VML, on touch
                    // devices or if the chart is in boost.
                    H.svg && !isTouchDevice && !this.chart.isBoosting
                )
            ) {
                e.DOMType = e.type; // DOMType is for IE8
                setTimeout(function () {
                    navigator.onMouseUp(e);
                }, 0);
            }
        }
    },

    /**
     * Mouse up event based on x/y mouse position.
     *
     * @private
     * @function Highcharts.Navigator#onMouseUp
     *
     * @param {Highcharts.PointerEventObject} e
     *        Mouse event
     */
    onMouseUp: function (e) {
        var navigator = this,
            chart = navigator.chart,
            xAxis = navigator.xAxis,
            scrollbar = navigator.scrollbar,
            unionExtremes,
            fixedMin,
            fixedMax,
            ext,
            DOMEvent = e.DOMEvent || e;

        if (
            // MouseUp is called for both, navigator and scrollbar (that order),
            // which causes calling afterSetExtremes twice. Prevent first call
            // by checking if scrollbar is going to set new extremes (#6334)
            (navigator.hasDragged && (!scrollbar || !scrollbar.hasDragged)) ||
            e.trigger === 'scrollbar'
        ) {
            unionExtremes = navigator.getUnionExtremes();

            // When dragging one handle, make sure the other one doesn't change
            if (navigator.zoomedMin === navigator.otherHandlePos) {
                fixedMin = navigator.fixedExtreme;
            } else if (navigator.zoomedMax === navigator.otherHandlePos) {
                fixedMax = navigator.fixedExtreme;
            }
            // Snap to right edge (#4076)
            if (navigator.zoomedMax === navigator.size) {
                fixedMax = navigator.reversedExtremes ?
                    unionExtremes.dataMin : unionExtremes.dataMax;
            }

            // Snap to left edge (#7576)
            if (navigator.zoomedMin === 0) {
                fixedMin = navigator.reversedExtremes ?
                    unionExtremes.dataMax : unionExtremes.dataMin;
            }

            ext = xAxis.toFixedRange(
                navigator.zoomedMin,
                navigator.zoomedMax,
                fixedMin,
                fixedMax
            );

            if (defined(ext.min)) {
                chart.xAxis[0].setExtremes(
                    Math.min(ext.min, ext.max),
                    Math.max(ext.min, ext.max),
                    true,
                    // Run animation when clicking buttons, scrollbar track etc,
                    // but not when dragging handles or scrollbar
                    navigator.hasDragged ? false : null,
                    {
                        trigger: 'navigator',
                        triggerOp: 'navigator-drag',
                        DOMEvent: DOMEvent // #1838
                    }
                );
            }
        }

        if (e.DOMType !== 'mousemove') {
            navigator.grabbedLeft = navigator.grabbedRight =
                navigator.grabbedCenter = navigator.fixedWidth =
                navigator.fixedExtreme = navigator.otherHandlePos =
                navigator.hasDragged = navigator.dragOffset = null;
        }
    },

    /**
     * Removes the event handlers attached previously with addEvents.
     *
     * @private
     * @function Highcharts.Navigator#removeEvents
     */
    removeEvents: function () {
        if (this.eventsToUnbind) {
            this.eventsToUnbind.forEach(function (unbind) {
                unbind();
            });
            this.eventsToUnbind = undefined;
        }
        this.removeBaseSeriesEvents();
    },

    /**
     * Remove data events.
     *
     * @private
     * @function Highcharts.Navigator#removeBaseSeriesEvents
     */
    removeBaseSeriesEvents: function () {
        var baseSeries = this.baseSeries || [];

        if (this.navigatorEnabled && baseSeries[0]) {
            if (this.navigatorOptions.adaptToUpdatedData !== false) {
                baseSeries.forEach(function (series) {
                    removeEvent(series, 'updatedData', this.updatedDataHandler);
                }, this);
            }

            // We only listen for extremes-events on the first baseSeries
            if (baseSeries[0].xAxis) {
                removeEvent(
                    baseSeries[0].xAxis,
                    'foundExtremes',
                    this.modifyBaseAxisExtremes
                );
            }
        }
    },

    /**
     * Initialize the Navigator object
     *
     * @private
     * @function Highcharts.Navigator#init
     *
     * @param {Highcharts.Chart} chart
     */
    init: function (chart) {
        var chartOptions = chart.options,
            navigatorOptions = chartOptions.navigator,
            navigatorEnabled = navigatorOptions.enabled,
            scrollbarOptions = chartOptions.scrollbar,
            scrollbarEnabled = scrollbarOptions.enabled,
            height = navigatorEnabled ? navigatorOptions.height : 0,
            scrollbarHeight = scrollbarEnabled ? scrollbarOptions.height : 0;

        this.handles = [];
        this.shades = [];

        this.chart = chart;
        this.setBaseSeries();

        this.height = height;
        this.scrollbarHeight = scrollbarHeight;
        this.scrollbarEnabled = scrollbarEnabled;
        this.navigatorEnabled = navigatorEnabled;
        this.navigatorOptions = navigatorOptions;
        this.scrollbarOptions = scrollbarOptions;
        this.outlineHeight = height + scrollbarHeight;

        this.opposite = pick(
            navigatorOptions.opposite,
            !navigatorEnabled && chart.inverted
        ); // #6262

        var navigator = this,
            baseSeries = navigator.baseSeries,
            xAxisIndex = chart.xAxis.length,
            yAxisIndex = chart.yAxis.length,
            baseXaxis = baseSeries && baseSeries[0] && baseSeries[0].xAxis ||
                chart.xAxis[0] || { options: {} };

        chart.isDirtyBox = true;

        if (navigator.navigatorEnabled) {
            // an x axis is required for scrollbar also
            navigator.xAxis = new Axis(chart, merge({
                // inherit base xAxis' break and ordinal options
                breaks: baseXaxis.options.breaks,
                ordinal: baseXaxis.options.ordinal
            }, navigatorOptions.xAxis, {
                id: 'navigator-x-axis',
                yAxis: 'navigator-y-axis',
                isX: true,
                type: 'datetime',
                index: xAxisIndex,
                isInternal: true,
                offset: 0,
                keepOrdinalPadding: true, // #2436
                startOnTick: false,
                endOnTick: false,
                minPadding: 0,
                maxPadding: 0,
                zoomEnabled: false
            }, chart.inverted ? {
                offsets: [scrollbarHeight, 0, -scrollbarHeight, 0],
                width: height
            } : {
                offsets: [0, -scrollbarHeight, 0, scrollbarHeight],
                height: height
            }));

            navigator.yAxis = new Axis(chart, merge(navigatorOptions.yAxis, {
                id: 'navigator-y-axis',
                alignTicks: false,
                offset: 0,
                index: yAxisIndex,
                isInternal: true,
                zoomEnabled: false
            }, chart.inverted ? {
                width: height
            } : {
                height: height
            }));

            // If we have a base series, initialize the navigator series
            if (baseSeries || navigatorOptions.series.data) {
                navigator.updateNavigatorSeries(false);

            // If not, set up an event to listen for added series
            } else if (chart.series.length === 0) {

                navigator.unbindRedraw = addEvent(
                    chart,
                    'beforeRedraw',
                    function () {
                        // We've got one, now add it as base
                        if (chart.series.length > 0 && !navigator.series) {
                            navigator.setBaseSeries();
                            navigator.unbindRedraw(); // reset
                        }
                    }
                );
            }

            navigator.reversedExtremes = (
                chart.inverted && !navigator.xAxis.reversed
            ) || (
                !chart.inverted && navigator.xAxis.reversed
            );

            // Render items, so we can bind events to them:
            navigator.renderElements();
            // Add mouse events
            navigator.addMouseEvents();

        // in case of scrollbar only, fake an x axis to get translation
        } else {
            navigator.xAxis = {
                translate: function (value, reverse) {
                    var axis = chart.xAxis[0],
                        ext = axis.getExtremes(),
                        scrollTrackWidth = axis.len - 2 * scrollbarHeight,
                        min = numExt('min', axis.options.min, ext.dataMin),
                        valueRange = numExt(
                            'max',
                            axis.options.max,
                            ext.dataMax
                        ) - min;

                    return reverse ?
                        // from pixel to value
                        (value * valueRange / scrollTrackWidth) + min :
                        // from value to pixel
                        scrollTrackWidth * (value - min) / valueRange;
                },
                toPixels: function (value) {
                    return this.translate(value);
                },
                toValue: function (value) {
                    return this.translate(value, true);
                },
                toFixedRange: Axis.prototype.toFixedRange,
                fake: true
            };
        }


        // Initialize the scrollbar
        if (chart.options.scrollbar.enabled) {
            chart.scrollbar = navigator.scrollbar = new Scrollbar(
                chart.renderer,
                merge(chart.options.scrollbar, {
                    margin: navigator.navigatorEnabled ? 0 : 10,
                    vertical: chart.inverted
                }),
                chart
            );
            addEvent(navigator.scrollbar, 'changed', function (e) {
                var range = navigator.size,
                    to = range * this.to,
                    from = range * this.from;

                navigator.hasDragged = navigator.scrollbar.hasDragged;
                navigator.render(0, 0, from, to);

                if (
                    chart.options.scrollbar.liveRedraw ||
                    (
                        e.DOMType !== 'mousemove' &&
                        e.DOMType !== 'touchmove'
                    )
                ) {
                    setTimeout(function () {
                        navigator.onMouseUp(e);
                    });
                }
            });
        }

        // Add data events
        navigator.addBaseSeriesEvents();
        // Add redraw events
        navigator.addChartEvents();
    },

    /**
     * Get the union data extremes of the chart - the outer data extremes of the
     * base X axis and the navigator axis.
     *
     * @private
     * @function Highcharts.Navigator#getUnionExtremes
     *
     * @param {boolean} returnFalseOnNoBaseSeries
     *        as the param says.
     *
     * @return {*}
     */
    getUnionExtremes: function (returnFalseOnNoBaseSeries) {
        var baseAxis = this.chart.xAxis[0],
            navAxis = this.xAxis,
            navAxisOptions = navAxis.options,
            baseAxisOptions = baseAxis.options,
            min = (navAxisOptions && navAxisOptions.ordinal) ?
                null : baseAxisOptions.min,
            max = (navAxisOptions && navAxisOptions.ordinal) ?
                null : baseAxisOptions.max,
            ret;

        if (!returnFalseOnNoBaseSeries || baseAxis.dataMin !== null) {
            ret = {
                dataMin: pick( // #4053
                    navAxisOptions && navAxisOptions.min,
                    numExt(
                        'min',
                        min, // #9994
                        baseAxis.dataMin,
                        navAxis.dataMin,
                        navAxis.min
                    )
                ),
                dataMax: pick(
                    navAxisOptions && navAxisOptions.max,
                    numExt(
                        'max',
                        max, // #9994
                        baseAxis.dataMax,
                        navAxis.dataMax,
                        navAxis.max
                    )
                )
            };
        }
        return ret;
    },

    /**
     * Set the base series and update the navigator series from this. With a bit
     * of modification we should be able to make this an API method to be called
     * from the outside
     *
     * @private
     * @function Highcharts.Navigator#setBaseSeries
     *
     * @param {*} baseSeriesOptions
     *        Additional series options for a navigator
     *
     * @param {boolean} [redraw]
     *        Whether to redraw after update.
     */
    setBaseSeries: function (baseSeriesOptions, redraw) {
        var chart = this.chart,
            baseSeries = this.baseSeries = [];

        baseSeriesOptions = (
            baseSeriesOptions ||
            chart.options && chart.options.navigator.baseSeries ||
            (chart.series.length ?
                // Find the first non-navigator series (#8430)
                H.find(chart.series, function (s) {
                    return !s.options.isInternal;
                }).index : 0)
        );

        // Iterate through series and add the ones that should be shown in
        // navigator.
        (chart.series || []).forEach(function (series, i) {
            if (
                // Don't include existing nav series
                !series.options.isInternal &&
                (
                    series.options.showInNavigator ||
                    (
                        i === baseSeriesOptions ||
                        series.options.id === baseSeriesOptions
                    ) &&
                    series.options.showInNavigator !== false
                )
            ) {
                baseSeries.push(series);
            }
        });

        // When run after render, this.xAxis already exists
        if (this.xAxis && !this.xAxis.fake) {
            this.updateNavigatorSeries(true, redraw);
        }
    },

    /**
     * Update series in the navigator from baseSeries, adding new if does not
     * exist.
     *
     * @private
     * @function Highcharts.Navigator.updateNavigatorSeries
     *
     * @param {boolean} addEvents
     *
     * @param {boolean} redraw
     */
    updateNavigatorSeries: function (addEvents, redraw) {
        var navigator = this,
            chart = navigator.chart,
            baseSeries = navigator.baseSeries,
            baseOptions,
            mergedNavSeriesOptions,
            chartNavigatorSeriesOptions = navigator.navigatorOptions.series,
            baseNavigatorOptions,
            navSeriesMixin = {
                enableMouseTracking: false,
                index: null, // #6162
                linkedTo: null, // #6734
                group: 'nav', // for columns
                padXAxis: false,
                xAxis: 'navigator-x-axis',
                yAxis: 'navigator-y-axis',
                showInLegend: false,
                stacking: false, // #4823
                isInternal: true
            },
            // Remove navigator series that are no longer in the baseSeries
            navigatorSeries = navigator.series =
                (navigator.series || []).filter(function (navSeries) {
                    var base = navSeries.baseSeries;

                    if (baseSeries.indexOf(base) < 0) { // Not in array
                        // If there is still a base series connected to this
                        // series, remove event handler and reference.
                        if (base) {
                            removeEvent(
                                base,
                                'updatedData',
                                navigator.updatedDataHandler
                            );
                            delete base.navigatorSeries;
                        }
                        // Kill the nav series. It may already have been
                        // destroyed (#8715).
                        if (navSeries.chart) {
                            navSeries.destroy();
                        }
                        return false;
                    }
                    return true;
                });

        // Go through each base series and merge the options to create new
        // series
        if (baseSeries && baseSeries.length) {
            baseSeries.forEach(function eachBaseSeries(base) {
                var linkedNavSeries = base.navigatorSeries,
                    userNavOptions = extend(
                        // Grab color and visibility from base as default
                        {
                            color: base.color,
                            visible: base.visible
                        },
                        !isArray(chartNavigatorSeriesOptions) ?
                            chartNavigatorSeriesOptions :
                            defaultOptions.navigator.series
                    );

                // Don't update if the series exists in nav and we have disabled
                // adaptToUpdatedData.
                if (
                    linkedNavSeries &&
                    navigator.navigatorOptions.adaptToUpdatedData === false
                ) {
                    return;
                }

                navSeriesMixin.name = 'Navigator ' + baseSeries.length;

                baseOptions = base.options || {};
                baseNavigatorOptions = baseOptions.navigatorOptions || {};
                mergedNavSeriesOptions = merge(
                    baseOptions,
                    navSeriesMixin,
                    userNavOptions,
                    baseNavigatorOptions
                );

                // Merge data separately. Do a slice to avoid mutating the
                // navigator options from base series (#4923).
                var navigatorSeriesData =
                    baseNavigatorOptions.data || userNavOptions.data;

                navigator.hasNavigatorData =
                    navigator.hasNavigatorData || !!navigatorSeriesData;
                mergedNavSeriesOptions.data =
                    navigatorSeriesData ||
                    baseOptions.data && baseOptions.data.slice(0);

                // Update or add the series
                if (linkedNavSeries && linkedNavSeries.options) {
                    linkedNavSeries.update(mergedNavSeriesOptions, redraw);
                } else {
                    base.navigatorSeries = chart.initSeries(
                        mergedNavSeriesOptions
                    );
                    base.navigatorSeries.baseSeries = base; // Store ref
                    navigatorSeries.push(base.navigatorSeries);
                }
            });
        }

        // If user has defined data (and no base series) or explicitly defined
        // navigator.series as an array, we create these series on top of any
        // base series.
        if (
            chartNavigatorSeriesOptions.data &&
            !(baseSeries && baseSeries.length) ||
            isArray(chartNavigatorSeriesOptions)
        ) {
            navigator.hasNavigatorData = false;
            // Allow navigator.series to be an array
            chartNavigatorSeriesOptions = H.splat(chartNavigatorSeriesOptions);
            chartNavigatorSeriesOptions
                .forEach(function (userSeriesOptions, i) {
                    navSeriesMixin.name =
                    'Navigator ' + (navigatorSeries.length + 1);
                    mergedNavSeriesOptions = merge(
                        defaultOptions.navigator.series,
                        {
                        // Since we don't have a base series to pull color from,
                        // try to fake it by using color from series with same
                        // index. Otherwise pull from the colors array. We need
                        // an explicit color as otherwise updates will increment
                        // color counter and we'll get a new color for each
                        // update of the nav series.
                            color: chart.series[i] &&
                            !chart.series[i].options.isInternal &&
                            chart.series[i].color ||
                            chart.options.colors[i] ||
                            chart.options.colors[0]
                        },
                        navSeriesMixin,
                        userSeriesOptions
                    );
                    mergedNavSeriesOptions.data = userSeriesOptions.data;
                    if (mergedNavSeriesOptions.data) {
                        navigator.hasNavigatorData = true;
                        navigatorSeries.push(
                            chart.initSeries(mergedNavSeriesOptions)
                        );
                    }
                });
        }

        if (addEvents) {
            this.addBaseSeriesEvents();
        }
    },

    /**
     * Add data events.
     * For example when main series is updated we need to recalculate extremes
     *
     * @private
     * @function Highcharts.Navigator#addBaseSeriesEvent
     */
    addBaseSeriesEvents: function () {
        var navigator = this,
            baseSeries = navigator.baseSeries || [];

        // Bind modified extremes event to first base's xAxis only.
        // In event of > 1 base-xAxes, the navigator will ignore those.
        // Adding this multiple times to the same axis is no problem, as
        // duplicates should be discarded by the browser.
        if (baseSeries[0] && baseSeries[0].xAxis) {
            addEvent(
                baseSeries[0].xAxis,
                'foundExtremes',
                this.modifyBaseAxisExtremes
            );
        }

        baseSeries.forEach(function (base) {
            // Link base series show/hide to navigator series visibility
            addEvent(base, 'show', function () {
                if (this.navigatorSeries) {
                    this.navigatorSeries.setVisible(true, false);
                }
            });
            addEvent(base, 'hide', function () {
                if (this.navigatorSeries) {
                    this.navigatorSeries.setVisible(false, false);
                }
            });

            // Respond to updated data in the base series, unless explicitily
            // not adapting to data changes.
            if (this.navigatorOptions.adaptToUpdatedData !== false) {
                if (base.xAxis) {
                    addEvent(base, 'updatedData', this.updatedDataHandler);
                }
            }

            // Handle series removal
            addEvent(base, 'remove', function () {
                if (this.navigatorSeries) {
                    erase(navigator.series, this.navigatorSeries);
                    if (defined(this.navigatorSeries.options)) {
                        this.navigatorSeries.remove(false);
                    }
                    delete this.navigatorSeries;
                }
            });
        }, this);
    },

    /**
     * Get minimum from all base series connected to the navigator
     *
     * @param  {number} currentSeriesMin
     *         Minium from the current series
     *
     * @return {number} Minimum from all series
     */
    getBaseSeriesMin: function (currentSeriesMin) {
        return this.baseSeries.reduce(
            function (min, series) {
                return Math.min(min, series.xData[0]);
            },
            currentSeriesMin
        );
    },

    /**
     * Set the navigator x axis extremes to reflect the total. The navigator
     * extremes should always be the extremes of the union of all series in the
     * chart as well as the navigator series.
     *
     * @private
     * @function Highcharts.Navigator#modifyNavigatorAxisExtremes
     */
    modifyNavigatorAxisExtremes: function () {
        var xAxis = this.xAxis,
            unionExtremes;

        if (xAxis.getExtremes) {
            unionExtremes = this.getUnionExtremes(true);
            if (
                unionExtremes &&
                (
                    unionExtremes.dataMin !== xAxis.min ||
                    unionExtremes.dataMax !== xAxis.max
                )
            ) {
                xAxis.min = unionExtremes.dataMin;
                xAxis.max = unionExtremes.dataMax;
            }
        }
    },

    /**
     * Hook to modify the base axis extremes with information from the Navigator
     *
     * @private
     * @function Highcharts.Navigator#modifyBaseAxisExtremes
     */
    modifyBaseAxisExtremes: function () {
        var baseXAxis = this,
            navigator = baseXAxis.chart.navigator,
            baseExtremes = baseXAxis.getExtremes(),
            baseMin = baseExtremes.min,
            baseMax = baseExtremes.max,
            baseDataMin = baseExtremes.dataMin,
            baseDataMax = baseExtremes.dataMax,
            range = baseMax - baseMin,
            stickToMin = navigator.stickToMin,
            stickToMax = navigator.stickToMax,
            overscroll = pick(baseXAxis.options.overscroll, 0),
            newMax,
            newMin,
            navigatorSeries = navigator.series && navigator.series[0],
            hasSetExtremes = !!baseXAxis.setExtremes,

            // When the extremes have been set by range selector button, don't
            // stick to min or max. The range selector buttons will handle the
            // extremes. (#5489)
            unmutable = baseXAxis.eventArgs &&
                baseXAxis.eventArgs.trigger === 'rangeSelectorButton';

        if (!unmutable) {

            // If the zoomed range is already at the min, move it to the right
            // as new data comes in
            if (stickToMin) {
                newMin = baseDataMin;
                newMax = newMin + range;
            }

            // If the zoomed range is already at the max, move it to the right
            // as new data comes in
            if (stickToMax) {
                newMax = baseDataMax + overscroll;

                // if stickToMin is true, the new min value is set above
                if (!stickToMin) {
                    newMin = Math.max(
                        newMax - range,
                        navigator.getBaseSeriesMin(
                            navigatorSeries && navigatorSeries.xData ?
                                navigatorSeries.xData[0] :
                                -Number.MAX_VALUE
                        )
                    );
                }
            }

            // Update the extremes
            if (hasSetExtremes && (stickToMin || stickToMax)) {
                if (isNumber(newMin)) {
                    baseXAxis.min = baseXAxis.userMin = newMin;
                    baseXAxis.max = baseXAxis.userMax = newMax;
                }
            }
        }

        // Reset
        navigator.stickToMin = navigator.stickToMax = null;
    },

    /**
     * Handler for updated data on the base series. When data is modified, the
     * navigator series must reflect it. This is called from the Chart.redraw
     * function before axis and series extremes are computed.
     *
     * @private
     * @function Highcharts.Navigator#updateDataHandler
     */
    updatedDataHandler: function () {
        var navigator = this.chart.navigator,
            baseSeries = this,
            navigatorSeries = this.navigatorSeries,
            xDataMin = navigator.getBaseSeriesMin(baseSeries.xData[0]);

        // If the scrollbar is scrolled all the way to the right, keep right as
        // new data  comes in.
        navigator.stickToMax = navigator.reversedExtremes ?
            Math.round(navigator.zoomedMin) === 0 :
            Math.round(navigator.zoomedMax) >= Math.round(navigator.size);

        // Detect whether the zoomed area should stick to the minimum or
        // maximum. If the current axis minimum falls outside the new updated
        // dataset, we must adjust.
        navigator.stickToMin = isNumber(baseSeries.xAxis.min) &&
            (baseSeries.xAxis.min <= xDataMin) &&
            (!this.chart.fixedRange || !navigator.stickToMax);

        // Set the navigator series data to the new data of the base series
        if (navigatorSeries && !navigator.hasNavigatorData) {
            navigatorSeries.options.pointStart = baseSeries.xData[0];
            navigatorSeries.setData(
                baseSeries.options.data,
                false,
                null,
                false
            ); // #5414
        }
    },

    /**
     * Add chart events, like redrawing navigator, when chart requires that.
     *
     * @private
     * @function Highcharts.Navigator#addChartEvents
     */
    addChartEvents: function () {
        if (!this.eventsToUnbind) {
            this.eventsToUnbind = [];
        }

        this.eventsToUnbind.push(
            // Move the scrollbar after redraw, like after data updata even if
            // axes don't redraw
            addEvent(
                this.chart,
                'redraw',
                function () {
                    var navigator = this.navigator,
                        xAxis = navigator && (
                            navigator.baseSeries &&
                            navigator.baseSeries[0] &&
                            navigator.baseSeries[0].xAxis ||
                            navigator.scrollbar && this.xAxis[0]
                        ); // #5709

                    if (xAxis) {
                        navigator.render(xAxis.min, xAxis.max);
                    }
                }
            ),
            // Make room for the navigator, can be placed around the chart:
            addEvent(
                this.chart,
                'getMargins',
                function () {
                    var chart = this,
                        navigator = chart.navigator,
                        marginName = navigator.opposite ?
                            'plotTop' : 'marginBottom';

                    if (chart.inverted) {
                        marginName = navigator.opposite ?
                            'marginRight' : 'plotLeft';
                    }

                    chart[marginName] = (chart[marginName] || 0) + (
                        navigator.navigatorEnabled || !chart.inverted ?
                            navigator.outlineHeight :
                            0
                    ) + navigator.navigatorOptions.margin;
                }
            )
        );
    },

    /**
     * Destroys allocated elements.
     *
     * @private
     * @function Highcharts.Navigator#destroy
     */
    destroy: function () {

        // Disconnect events added in addEvents
        this.removeEvents();

        if (this.xAxis) {
            erase(this.chart.xAxis, this.xAxis);
            erase(this.chart.axes, this.xAxis);
        }
        if (this.yAxis) {
            erase(this.chart.yAxis, this.yAxis);
            erase(this.chart.axes, this.yAxis);
        }
        // Destroy series
        (this.series || []).forEach(function (s) {
            if (s.destroy) {
                s.destroy();
            }
        });

        // Destroy properties
        [
            'series', 'xAxis', 'yAxis', 'shades', 'outline', 'scrollbarTrack',
            'scrollbarRifles', 'scrollbarGroup', 'scrollbar', 'navigatorGroup',
            'rendered'
        ].forEach(function (prop) {
            if (this[prop] && this[prop].destroy) {
                this[prop].destroy();
            }
            this[prop] = null;
        }, this);

        // Destroy elements in collection
        [this.handles].forEach(function (coll) {
            destroyObjectProperties(coll);
        }, this);
    }
};

if (!H.Navigator) {
    H.Navigator = Navigator;

    /*
    * For Stock charts, override selection zooming with some special features
    * because X axis zooming is already allowed by the Navigator and Range
    * selector.
    */
    addEvent(Axis, 'zoom', function (e) {
        var chart = this.chart,
            chartOptions = chart.options,
            zoomType = chartOptions.chart.zoomType,
            pinchType = chartOptions.chart.pinchType,
            previousZoom,
            navigator = chartOptions.navigator,
            rangeSelector = chartOptions.rangeSelector;

        if (this.isXAxis && ((navigator && navigator.enabled) ||
                (rangeSelector && rangeSelector.enabled))) {

            // For y only zooming, ignore the X axis completely
            if (zoomType === 'y') {
                e.zoomed = false;

            // For xy zooming, record the state of the zoom before zoom
            // selection, then when the reset button is pressed, revert to this
            // state. This should apply only if the chart is initialized with a
            // range (#6612), otherwise zoom all the way out.
            } else if (
                (
                    (!isTouchDevice && zoomType === 'xy') ||
                    (isTouchDevice && pinchType === 'xy')
                ) &&
                this.options.range
            ) {

                previousZoom = this.previousZoom;
                if (defined(e.newMin)) {
                    this.previousZoom = [this.min, this.max];
                } else if (previousZoom) {
                    e.newMin = previousZoom[0];
                    e.newMax = previousZoom[1];
                    delete this.previousZoom;
                }
            }

        }
        if (e.zoomed !== undefined) {
            e.preventDefault();
        }
    });

    /**
     * For Stock charts. For x only zooming, do not to create the zoom button
     * because X axis zooming is already allowed by the Navigator and Range
     * selector. (#9285)
     */
    addEvent(Chart, 'beforeShowResetZoom', function () {
        var chartOptions = this.options,
            navigator = chartOptions.navigator,
            rangeSelector = chartOptions.rangeSelector;

        if (
            (
                (navigator && navigator.enabled) ||
                (rangeSelector && rangeSelector.enabled)
            ) && (
                (!isTouchDevice && chartOptions.chart.zoomType === 'x') ||
                (isTouchDevice && chartOptions.chart.pinchType === 'x')
            )
        ) {
            return false;
        }
    });

    // Initialize navigator for stock charts
    addEvent(Chart, 'beforeRender', function () {
        var options = this.options;

        if (options.navigator.enabled || options.scrollbar.enabled) {
            this.scroller = this.navigator = new Navigator(this);
        }
    });

    /*
    * For stock charts, extend the Chart.setChartSize method so that we can set
    * the final top position of the navigator once the height of the chart,
    * including the legend, is determined. #367. We can't use Chart.getMargins,
    * because labels offsets are not calculated yet.
    */
    addEvent(Chart, 'afterSetChartSize', function () {

        var legend = this.legend,
            navigator = this.navigator,
            scrollbarHeight,
            legendOptions,
            xAxis,
            yAxis;

        if (navigator) {
            legendOptions = legend && legend.options;
            xAxis = navigator.xAxis;
            yAxis = navigator.yAxis;
            scrollbarHeight = navigator.scrollbarHeight;

            // Compute the top position
            if (this.inverted) {
                navigator.left = navigator.opposite ?
                    this.chartWidth - scrollbarHeight - navigator.height :
                    this.spacing[3] + scrollbarHeight;
                navigator.top = this.plotTop + scrollbarHeight;
            } else {
                navigator.left = this.plotLeft + scrollbarHeight;
                navigator.top = navigator.navigatorOptions.top ||
                    this.chartHeight -
                    navigator.height -
                    scrollbarHeight -
                    this.spacing[2] -
                    (
                        this.rangeSelector && this.extraBottomMargin ?
                            this.rangeSelector.getHeight() :
                            0
                    ) -
                    (
                        (
                            legendOptions &&
                            legendOptions.verticalAlign === 'bottom' &&
                            legendOptions.enabled &&
                            !legendOptions.floating
                        ) ?
                            legend.legendHeight +
                            pick(legendOptions.margin, 10) :
                            0
                    );
            }

            if (xAxis && yAxis) { // false if navigator is disabled (#904)

                if (this.inverted) {
                    xAxis.options.left = yAxis.options.left = navigator.left;
                } else {
                    xAxis.options.top = yAxis.options.top = navigator.top;
                }

                xAxis.setAxisSize();
                yAxis.setAxisSize();
            }
        }
    });

    // Merge options, if no scrolling exists yet
    addEvent(Chart, 'update', function (e) {

        var navigatorOptions = (e.options.navigator || {}),
            scrollbarOptions = (e.options.scrollbar || {});

        if (!this.navigator && !this.scroller &&
            (navigatorOptions.enabled || scrollbarOptions.enabled)
        ) {
            merge(true, this.options.navigator, navigatorOptions);
            merge(true, this.options.scrollbar, scrollbarOptions);
            delete e.options.navigator;
            delete e.options.scrollbar;
        }

    });

<<<<<<< HEAD
    // Initialize navigator, if no scrolling exists yet
    addEvent(Chart, 'afterUpdate', function () {

        if (!this.navigator && !this.scroller &&
            (this.options.navigator.enabled || this.options.scrollbar.enabled)
        ) {
            this.scroller = this.navigator = new Navigator(this);
        }
=======
// Initialize navigator, if no scrolling exists yet
addEvent(Chart, 'afterUpdate', function (event) {

    if (!this.navigator && !this.scroller &&
        (this.options.navigator.enabled || this.options.scrollbar.enabled)
    ) {
        this.scroller = this.navigator = new Navigator(this);

        if (pick(event.redraw, true)) {
            this.redraw(event.animation); // #7067
        }
    }
>>>>>>> 8d62703e

    });

    // Handle adding new series
    addEvent(Chart, 'afterAddSeries', function () {
        if (this.navigator) {
            // Recompute which series should be shown in navigator, and add them
            this.navigator.setBaseSeries(null, false);
        }
    });

    // Handle updating series
    addEvent(Series, 'afterUpdate', function () {
        if (this.chart.navigator && !this.options.isInternal) {
            this.chart.navigator.setBaseSeries(null, false);
        }
    });

    Chart.prototype.callbacks.push(function (chart) {
        var extremes,
            navigator = chart.navigator;

        // Initialize the navigator
        if (navigator && chart.xAxis[0]) {
            extremes = chart.xAxis[0].getExtremes();
            navigator.render(extremes.min, extremes.max);
        }
    });
}<|MERGE_RESOLUTION|>--- conflicted
+++ resolved
@@ -2477,29 +2477,18 @@
 
     });
 
-<<<<<<< HEAD
     // Initialize navigator, if no scrolling exists yet
-    addEvent(Chart, 'afterUpdate', function () {
+    addEvent(Chart, 'afterUpdate', function (event) {
 
         if (!this.navigator && !this.scroller &&
             (this.options.navigator.enabled || this.options.scrollbar.enabled)
         ) {
             this.scroller = this.navigator = new Navigator(this);
-        }
-=======
-// Initialize navigator, if no scrolling exists yet
-addEvent(Chart, 'afterUpdate', function (event) {
-
-    if (!this.navigator && !this.scroller &&
-        (this.options.navigator.enabled || this.options.scrollbar.enabled)
-    ) {
-        this.scroller = this.navigator = new Navigator(this);
-
-        if (pick(event.redraw, true)) {
-            this.redraw(event.animation); // #7067
-        }
-    }
->>>>>>> 8d62703e
+
+            if (pick(event.redraw, true)) {
+                this.redraw(event.animation); // #7067
+            }
+        }
 
     });
 
