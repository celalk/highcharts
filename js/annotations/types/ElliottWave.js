--- conflicted
+++ resolved
@@ -43,11 +43,7 @@
         typeOptions: {
             /**
              * @type {Object}
-<<<<<<< HEAD
              * @extends annotations.crookedLine.labelOptions
-=======
-             * @extends annotations.base.labelOptions
->>>>>>> cb002954
              * @apioption annotations.crookedLine.typeOptions.points.label
              */
 
