/**
* (c) 2016 Highsoft AS
* Authors: Lars A. V. Cabrera
*
* License: www.highcharts.com/license
*/
'use strict';
import H from '../parts/Globals.js';
import 'CurrentDateIndicator.js';
import 'GridAxis.js';
import '../modules/static-scale.src.js';
import 'TreeGrid.js';
import 'Pathfinder.js';
import '../modules/xrange.src.js';

var dateFormat = H.dateFormat,
    isObject = H.isObject,
    isNumber = H.isNumber,
    merge = H.merge,
    pick = H.pick,
    seriesType = H.seriesType,
    seriesTypes = H.seriesTypes,
    stop = H.stop,
    Point = H.Point,
    Series = H.Series,
    parentName = 'xrange',
    parent = seriesTypes[parentName];

// type, parent, options, props, pointProps
seriesType('gantt', parentName, {
    // options - default options merged with parent

    grouping: false,

    dataLabels: {
        enabled: true,
        formatter: function () {
            var point = this,
                amount = point.point.partialFill;

            if (isObject(amount)) {
                amount = amount.amount;
            }
            if (isNumber(amount) && amount > 0) {
                return (amount * 100) + '%';
            }
        }
    },
    tooltip: {
        headerFormat: '<span style="color:{point.color};text-align:right">' +
                            '{series.name}' +
                        '</span><br/>',
        pointFormat: null,
        pointFormatter: function () {
            var point = this,
                series = point.series,
                tooltip = series.chart.tooltip,
                taskName = point.taskName,
                xAxis = series.xAxis,
                options = xAxis.options,
                formats = options.dateTimeLabelFormats,
                startOfWeek = xAxis.options.startOfWeek,
                ttOptions = series.tooltipOptions,
                format = ttOptions.dateTimeLabelFormat,
                range = point.end ? point.end - point.start : 0,
                start,
                end,
                milestone = point.options.milestone,
                dateRowStart = '<span style="font-size: 0.8em">',
                dateRowEnd = '</span><br/>',
                retVal = '<b>' + taskName + '</b>';

            if (ttOptions.pointFormat) {
                return point.tooltipFormatter(ttOptions.pointFormat);
            }

            if (!format) {
                ttOptions.dateTimeLabelFormat = format = tooltip.getDateFormat(
                    range,
                    point.start,
                    startOfWeek,
                    formats
                );
            }

            start = dateFormat(format, point.start);
            end = dateFormat(format, point.end);

            retVal += '<br/>';

            if (!milestone) {
                retVal += dateRowStart + 'Start: ' + start + dateRowEnd;
                retVal += dateRowStart + 'End: ' + end + dateRowEnd;
            } else {
                retVal += dateRowStart + 'Date ' + start + dateRowEnd;
            }

            return retVal;
        }
    },
    pathfinder: {
        type: 'simpleConnect',
        startMarker: {
            enabled: true,
            symbol: 'arrow-filled',
            radius: 4,
            fill: '#fa0',
            align: 'left'
        },
        endMarker: {
            enabled: false, // Only show arrow on the dependent task
            align: 'right'
        }
    }
}, {
    // props - series member overrides

    translatePoint: function (point) {
        var series = this,
            shapeArgs,
            sizeMod = 1,
            size,
            milestone = point.options.milestone,
            sizeDifference;


        parent.prototype.translatePoint.call(series, point);

        if (milestone) {
            shapeArgs = point.shapeArgs;

            if (isNumber(milestone.sizeModifier)) {
                sizeMod = milestone.sizeModifier;
            }

            size = shapeArgs.height * sizeMod;
            sizeDifference = size - shapeArgs.height;

            point.shapeArgs = {
                x: shapeArgs.x - (size / 2),
                y: shapeArgs.y - (sizeDifference / 2),
                width: size,
                height: size
            };
        }
    },

    /**
     * Draws a single point in the series.
     *
     * This override draws the point as a diamond if point.options.milestone is
     * true, and uses the original drawPoint() if it is false or not set.
     *
     * @param  {Object} point an instance of Point in the series
     * @param  {string} verb 'animate' (animates changes) or 'attr' (sets
     *                       options)
     * @returns {void}
     */
    drawPoint: function (point, verb) {
        var series = this,
            seriesOpts = series.options,
            renderer = series.chart.renderer,
            shapeArgs = point.shapeArgs,
            plotY = point.plotY,
            graphic = point.graphic,
            state = point.selected && 'select',
            cutOff = seriesOpts.stacking && !seriesOpts.borderRadius,
            diamondShape;

        if (point.options.milestone) {
            if (isNumber(plotY) && point.y !== null) {

                diamondShape = renderer.symbols.diamond(
                    shapeArgs.x,
                    shapeArgs.y,
                    shapeArgs.width,
                    shapeArgs.height
                );

                if (graphic) {
                    stop(graphic);
                    graphic[verb]({
                        d: diamondShape
                    });
                } else {
                    point.graphic = graphic = renderer.path(diamondShape)
                    .addClass(point.getClassName(), true)
                    .add(point.group || series.group);
                }
                /*= if (build.classic) { =*/
                // Presentational
                point.graphic
                    .attr(series.pointAttribs(point, state))
                    .shadow(seriesOpts.shadow, null, cutOff);
                /*= } =*/
            } else if (graphic) {
                point.graphic = graphic.destroy(); // #1269
            }
        } else {
            parent.prototype.drawPoint.call(series, point, verb);
        }
    },

<<<<<<< HEAD
	setData: Series.prototype.setData,
=======
    setData: function () {
        var series = this;
        series.yAxis.updateYNames();
        Series.prototype.setData.apply(this, arguments);
    },
>>>>>>> 9de47065

    setGanttPointAliases: function (options) {
        // Get value from aliases
        options.x = pick(options.start, options.x);
        options.x2 = pick(options.end, options.x2);
        if (options.milestone) {
            options.x2 = options.x;
        }
        options.name = pick(options.taskName, options.name);
        options.partialFill = pick(options.completed, options.partialFill);
        options.connect = pick(options.dependency, options.connect);
    }
}, {
    // pointProps - point member overrides
    /**
     * Applies the options containing the x and y data and possible some extra
     * properties. This is called on point init or from point.update.
     *
     * @param {Object} options the point options
     * @param {number} x the x value
     * @return {Object} the Point instance
     */
    applyOptions: function (options, x) {
        var point = this,
            series = point.series,
            retVal = merge(options);

        series.setGanttPointAliases(retVal);

        retVal = Point.prototype.applyOptions.call(point, retVal, x);
        return retVal;
    },

    /**
     * Get an information object used for the data label and tooltip formatters.
     *
     * This override adds point.taskName to the configuration, which makes it
     * available in data label and tooltip formatters.
     *
     * @return {Object} an object with point information
     */
    getLabelConfig: function () {
        var point = this,
            cfg = Point.prototype.getLabelConfig.call(point);

        cfg.taskName = point.taskName;
        return cfg;
    }
});<|MERGE_RESOLUTION|>--- conflicted
+++ resolved
@@ -201,15 +201,7 @@
         }
     },
 
-<<<<<<< HEAD
-	setData: Series.prototype.setData,
-=======
-    setData: function () {
-        var series = this;
-        series.yAxis.updateYNames();
-        Series.prototype.setData.apply(this, arguments);
-    },
->>>>>>> 9de47065
+    setData: Series.prototype.setData,
 
     setGanttPointAliases: function (options) {
         // Get value from aliases
