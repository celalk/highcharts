/**
* (c) 2016 Highsoft AS
* Authors: Jon Arild Nygard
*
* License: www.highcharts.com/license
*/
/* eslint no-console: 0 */
'use strict';
import H from '../parts/Globals.js';
import '../parts/Utilities.js';
import './GridAxis.js';
import Tree from './Tree.js';
import '../modules/broken-axis.src.js';
var argsToArray = function (args) {
        return Array.prototype.slice.call(args, 1);
    },
    each = H.each,
    extend = H.extend,
    find = H.find,
    fireEvent = H.fireEvent,
    merge = H.merge,
    inArray = H.inArray,
    isBoolean = function (x) {
        return typeof x === 'boolean';
    },
    isNumber = H.isNumber,
    isObject = function (x) {
        // Always use strict mode.
        return H.isObject(x, true);
    },
    isString = H.isString,
    keys = H.keys,
    pick = H.pick,
    reduce = H.reduce,
    wrap = H.wrap,
    GridAxis = H.Axis,
    GridAxisTick = H.Tick;

/**
 * some - Equivalent of Array.prototype.some
 *
 * @param  {Array}    arr       Array to look for matching elements in.
 * @param  {function} condition The condition to check against.
 * @return {boolean}            Whether some elements pass the condition.
 */
var some = function (arr, condition) {
    var result = false;
    each(arr, function (element, index, array) {
        if (!result) {
            result = condition(element, index, array);
        }
    });
    return result;
};

var override = function (obj, methods) {
    var method,
        func;
    for (method in methods) {
        if (methods.hasOwnProperty(method)) {
            func = methods[method];
            wrap(obj, method, func);
        }
    }
};

/**
 * getCategoriesFromTree - getCategories based on a tree
 *
 * @param  {object} tree Root of tree to collect categories from
 * @return {Array}       Array of categories
 */
var getCategoriesFromTree = function (tree) {
    var categories = [];
    if (tree.data) {
        categories.push(tree.data.name);
    }
    each(tree.children, function (child) {
        categories = categories.concat(getCategoriesFromTree(child));
    });
    return categories;
};

var mapTickPosToNode = function (node, categories) {
    var map = {},
        name = node.data && node.data.name,
        pos = inArray(name, categories);
    map[pos] = node;
    each(node.children, function (child) {
        extend(map, mapTickPosToNode(child, categories));
    });
    return map;
};

var getBreakFromNode = function (node, max) {
    var from = node.collapseStart,
        to = node.collapseEnd;

    // In broken-axis, the axis.max is minimized until it is not within a break.
    // Therefore, if break.to is larger than axis.max, the axis.to should not
    // add the 0.5 axis.tickMarkOffset, to avoid adding a break larger than
    // axis.max
    // TODO consider simplifying broken-axis and this might solve itself
    if (to >= max) {
        from -= 0.5;
    }

    return {
        from: from,
        to: to,
        showPoints: false
    };
};

/**
 * Creates a list of positions for the ticks on the axis. Filters out positions
 * that are outside min and max, or is inside an axis break.
 *
 * @param {Object} axis The Axis to get the tick positions from.
 * @param {number} axis.min The minimum value of the axis.
 * @param {number} axis.max The maximum value of the axis.
 * @param {function} axis.isInAnyBreak Function to determine if a position is
 * inside any breaks on the axis.
 * @returns {number[]} List of positions.
 */
var getTickPositions = function (axis) {
    return reduce(
        keys(axis.mapOfPosToGridNode),
        function (arr, key) {
            var pos = +key;
            if (
                axis.min <= pos &&
                axis.max >= pos &&
                !axis.isInAnyBreak(pos)
            ) {
                arr.push(pos);
            }
            return arr;
        },
        []
    );
};
/**
 * Check if a node is collapsed.
 * @param {object} axis The axis to check against.
 * @param {object} node The node to check if is collapsed.
 * @param {number} pos The tick position to collapse.
 * @returns {boolean} Returns true if collapsed, false if expanded.
 */
var isCollapsed = function (axis, node) {
    var breaks = (axis.options.breaks || []),
        obj = getBreakFromNode(node, axis.max);
    return some(breaks, function (b) {
        return b.from === obj.from && b.to === obj.to;
    });
};

/**
 * Calculates the new axis breaks to collapse a node.
 * @param {object} axis The axis to check against.
 * @param {object} node The node to collapse.
 * @param {number} pos The tick position to collapse.
 * @returns {array} Returns an array of the new breaks for the axis.
 */
var collapse = function (axis, node) {
    var breaks = (axis.options.breaks || []),
        obj = getBreakFromNode(node, axis.max);
    breaks.push(obj);
    return breaks;
};

/**
 * Calculates the new axis breaks to expand a node.
 * @param {object} axis The axis to check against.
 * @param {object} node The node to expand.
 * @param {number} pos The tick position to expand.
 * @returns {array} Returns an array of the new breaks for the axis.
 */
var expand = function (axis, node) {
    var breaks = (axis.options.breaks || []),
        obj = getBreakFromNode(node, axis.max);
    // Remove the break from the axis breaks array.
    return reduce(breaks, function (arr, b) {
        if (b.to !== obj.to || b.from !== obj.from) {
            arr.push(b);
        }
        return arr;
    }, []);
};

/**
 * Calculates the new axis breaks after toggling the collapse/expand state of a
 * node. If it is collapsed it will be expanded, and if it is exapended it will
 * be collapsed.
 * @param {object} axis The axis to check against.
 * @param {object} node The node to toggle.
 * @param {number} pos The tick position to toggle.
 * @returns {array} Returns an array of the new breaks for the axis.
 */
var toggleCollapse = function (axis, node) {
    return (
        isCollapsed(axis, node) ?
        expand(axis, node) :
        collapse(axis, node)
    );
};
var renderLabelIcon = function (tick, params) {
    var icon = tick.labelIcon,
        isNew = !icon,
        renderer = params.renderer,
        labelBox = params.xy,
        options = params.options,
        width = options.width,
        height = options.height,
        iconCenter = {
            x: labelBox.x - (width / 2) - options.padding,
            y: labelBox.y - (height / 2)
        },
        animate = {},
        css = {
            cursor: 'pointer',
            stroke: options.lineColor,
            strokeWidth: options.lineWidth
        },
        attr = {
            'stroke-width': 1,
            'fill': pick(params.color, '#666')
        },
        rotation = params.collapsed ? 90 : 180,
        shouldRender = params.show && H.isNumber(iconCenter.y);

    if (isNew) {
        tick.labelIcon = icon = renderer.path(renderer.symbols[options.type](
            options.x,
            options.y,
            width,
            height
        ))
        .add(params.group);
    }

    // Update position and rotation
    // Animate the change if the icon already exists
    extend((isNew ? attr : animate), {
        translateX: iconCenter.x,
        translateY: iconCenter.y,
        rotation: rotation
    });

    // Set the new position, and show or hide
    if (!shouldRender) {
        attr.y = -9999; // #1338
    }

    // Update the icon.
    icon.attr(attr).animate(animate).css(css);
};
var onTickHover = function (label) {
    label.addClass('highcharts-treegrid-node-active');
    /*= if (build.classic) { =*/
    label.css({
        textDecoration: 'underline'
    });
    /*= } =*/
};
var onTickHoverExit = function (label) {
    label.removeClass('highcharts-treegrid-node-active');
    /*= if (build.classic) { =*/
    label.css({
        textDecoration: 'none'
    });
    /*= } =*/
};

/**
 * Creates a tree structure of the data, and the treegrid. Calculates
 * categories, and y-values of points based on the tree.
 * @param {Array} data All the data points to display in the axis.
 * @param {boolean} uniqueNames Wether or not the data node with the same name
 * should share grid cell. If true they do share cell. False by default.
 * @returns {object} Returns an object containing categories, mapOfIdToNode,
 * mapOfPosToGridNode, and tree.
 * @todo There should be only one point per line.
 * @todo It should be optional to have one category per point, or merge cells
 * @todo Add unit-tests.
 */
var getTreeGridFromData = function (data, uniqueNames, numberOfSeries) {
    var categories = [],
        collapsedNodes = [],
        mapOfIdToNode = {},
        mapOfPosToGridNode = {},
        posIterator = -1,
        uniqueNamesEnabled = isBoolean(uniqueNames) ? uniqueNames : false,
        tree,
        treeParams,
        updateYValuesAndTickPos;

    // Build the tree from the series data.
    treeParams = {
        // After the children has been created.
        after: function (node) {
            var gridNode = mapOfPosToGridNode[node.pos],
                height = 0,
                descendants = 0;
            each(gridNode.children, function (child) {
                descendants += child.descendants + 1;
                height = Math.max(child.height + 1, height);
            });
            gridNode.descendants = descendants;
            gridNode.height = height;
            if (gridNode.collapsed) {
                collapsedNodes.push(gridNode);
            }
        },
        // Before the children has been created.
        before: function (node) {
            var data = isObject(node.data) ? node.data : {},
                name = isString(data.name) ? data.name : '',
                parentNode = mapOfIdToNode[node.parent],
                parentGridNode = (
                    isObject(parentNode) ?
                    mapOfPosToGridNode[parentNode.pos] :
                    null
                ),
                hasSameName = function (x) {
                    return x.name === name;
                },
                gridNode,
                pos;

            // If not unique names, look for a sibling node with the same name.
            if (
                uniqueNamesEnabled &&
                isObject(parentGridNode) &&
                !!(gridNode = find(parentGridNode.children, hasSameName))
            ) {
                // If if there is a gridNode with the same name, reuse position.
                pos = gridNode.pos;
                // Add data node to list of nodes in the grid node.
                gridNode.nodes.push(node);
            } else {
                // If it is a new grid node, increment position.
                pos = posIterator++;
            }

            // Add new grid node to map.
            if (!mapOfPosToGridNode[pos]) {
                mapOfPosToGridNode[pos] = gridNode = {
                    depth: parentGridNode ? parentGridNode.depth + 1 : 0,
                    name: name,
                    nodes: [node],
                    children: [],
                    pos: pos
                };

                // If not root, then add name to categories.
                if (pos !== -1) {
                    categories.push(name);
                }

                // Add name to list of children.
                if (isObject(parentGridNode)) {
                    parentGridNode.children.push(gridNode);
                }
            }

            // Add data node to map
            if (isString(node.id)) {
                mapOfIdToNode[node.id] = node;
            }

            // If one of the points are collapsed, then start the grid node in
            // collapsed state.
            if (data.collapsed === true) {
                gridNode.collapsed = true;
            }

            // Assign pos to data node
            node.pos = pos;
        }
    };

    updateYValuesAndTickPos = function (map, numberOfSeries) {
        var setValues = function (gridNode, start, result) {
            var nodes = gridNode.nodes,
                end = start + (start === -1 ? 0 : numberOfSeries - 1),
                diff = (end - start) / 2,
                padding = 0.5,
                pos = start + diff;

            each(nodes, function (node) {
                var data = node.data;
                if (isObject(data)) {
                    data.y = start + data.seriesIndex;
                    // Remove the property once used
                    delete data.seriesIndex;
                }
                node.pos = pos;
            });

            result[pos] = gridNode;

            gridNode.pos = pos;
            gridNode.tickmarkOffset = diff + padding;
            gridNode.collapseStart = end + padding;


            each(gridNode.children, function (child) {
                setValues(child, end + 1, result);
                end = child.collapseEnd - padding;
            });
            // Set collapseEnd to the end of the last child node.
            gridNode.collapseEnd = end + padding;

            return result;
        };

        return setValues(map['-1'], -1, {});
    };

    // Create tree from data
    tree = Tree.getTree(data, treeParams);

    // Update y values of data, and set calculate tick positions.
    mapOfPosToGridNode = updateYValuesAndTickPos(
        mapOfPosToGridNode,
        numberOfSeries
    );

    // Return the resulting data.
    return {
        categories: categories,
        mapOfIdToNode: mapOfIdToNode,
        mapOfPosToGridNode: mapOfPosToGridNode,
        collapsedNodes: collapsedNodes,
        tree: tree
    };
};

override(GridAxis.prototype, {
    init: function (proceed, chart, userOptions) {
        var axis = this,
            removeFoundExtremesEvent,
            isTreeGrid = userOptions.type === 'treegrid';
        // Set default and forced options for TreeGrid
        if (isTreeGrid) {
            userOptions = merge({
                // Default options
                grid: {
                    enabled: true
<<<<<<< HEAD
                }
=======
                },
                labels: {
                    align: 'left'
                },
                uniqueNames: false
>>>>>>> 956391bd
            }, userOptions, { // User options
                // Forced options
                reversed: true,
                // TODO: add support for align in treegrid.
                labels: {
                    align: 'left'
                }
            });
        }

        // Now apply the original function with the original arguments,
        // which are sliced off this function's arguments
        proceed.apply(axis, [chart, userOptions]);
        if (isTreeGrid) {
            H.addEvent(axis.chart, 'beforeRender', function () {
                // beforeRender is fired after all the series is initialized,
                // which is an ideal time to update the axis.categories.
                axis.updateYNames();

                // Collapse all the nodes belonging to a point where collapsed
                // equals true.
                // Can be called from beforeRender, if getBreakFromNode removes
                // its dependency on axis.max.
                removeFoundExtremesEvent =
                    H.addEvent(axis, 'foundExtremes', function () {
                        each(axis.collapsedNodes, function (node) {
                            var breaks = collapse(axis, node);
                            axis.setBreaks(breaks, false);
                        });
                        removeFoundExtremesEvent();
                    });
            });
            axis.hasNames = true;
            axis.options.showLastLabel = true;
        }
    },
    /**
     * Override to add indentation to axis.maxLabelLength.
     * @param  {Function}   proceed the original function
     * @returns {undefined}
     */
    getMaxLabelLength: function (proceed) {
        var axis = this,
            options = axis.options,
            labelOptions = options && options.labels,
            indentation = (
                labelOptions && isNumber(labelOptions.indentation) ?
                options.labels.indentation :
                0
            ),
            retVal = proceed.apply(axis, argsToArray(arguments)),
            isTreeGrid = axis.options.type === 'treegrid',
            treeDepth;

        if (isTreeGrid) {
            treeDepth = axis.mapOfPosToGridNode[-1].height;
            retVal += indentation * (treeDepth - 1);
        }

        return retVal;
    },
    /**
     * Generates a tick for initial positioning.
     *
     * @private
     * @param {function} proceed The original generateTick function.
     * @param {number} pos The tick position in axis values.
     */
    generateTick: function (proceed, pos) {
        var axis = this,
            isTreeGrid = axis.options.type === 'treegrid',
            ticks = axis.ticks,
            gridNode;

        if (isTreeGrid) {
            gridNode = axis.mapOfPosToGridNode[pos];
            if (!ticks[pos]) {
                ticks[pos] = new GridAxisTick(axis, pos, null, undefined, {
                    category: gridNode.name,
                    tickmarkOffset: gridNode.tickmarkOffset
                });
            } else {
                // update labels depending on tick interval
                ticks[pos].addLabel();
            }
        } else {
            proceed.apply(axis, argsToArray(arguments));
        }
    },
    /**
     * Set the tick positions, tickInterval, axis min and max.
     *
     * @private
     */
    setTickInterval: function (proceed) {
        var axis = this,
            options = axis.options,
            isTreeGrid = options.type === 'treegrid';

        if (isTreeGrid) {
            axis.min = pick(axis.userMin, options.min, axis.dataMin);
            axis.max = pick(axis.userMax, options.max, axis.dataMax);

            fireEvent(axis, 'foundExtremes');

            // setAxisTranslation modifies the min and max according to
            // axis breaks.
            axis.setAxisTranslation(true);

            axis.tickmarkOffset = 0.5;
            axis.tickInterval = 1;
            axis.tickPositions = getTickPositions(axis);
        } else {
            proceed.apply(axis, argsToArray(arguments));
        }
    }
});
override(GridAxisTick.prototype, {
    getLabelPosition: function (
        proceed,
        x,
        y,
        label,
        horiz,
        labelOptions,
        tickmarkOffset,
        index,
        step
    ) {
        var tick = this,
            pos = tick.pos,
            axis = tick.axis,
            options = axis.options,
            isTreeGrid = options.type === 'treegrid',
            result = proceed.apply(
                tick,
                [x, y, label, horiz, labelOptions, tickmarkOffset, index, step]
            ),
            symbolOptions,
            indentation,
            mapOfPosToGridNode,
            node,
            level;

        if (isTreeGrid) {
            symbolOptions = (
                labelOptions && isObject(labelOptions.symbol) ?
                labelOptions.symbol :
                {}
            );
            indentation = (
                labelOptions && isNumber(labelOptions.indentation) ?
                options.labels.indentation :
                0
            );
            mapOfPosToGridNode = axis.mapOfPosToGridNode;
            node = mapOfPosToGridNode && mapOfPosToGridNode[pos];
            level = node && node.depth;
            result.x += (
                // Add space for symbols
                ((symbolOptions.width) + (symbolOptions.padding * 2)) +
                // Apply indentation
                ((level - 1) * indentation)
            );
        }

        return result;
    },
    renderLabel: function (proceed) {
        var tick = this,
            pos = tick.pos,
            axis = tick.axis,
            label = tick.label,
            mapOfPosToGridNode = axis.mapOfPosToGridNode,
            options = axis.options,
            labelOptions = options && options.labels,
            symbolOptions = (
                labelOptions && isObject(labelOptions.symbol) ?
                labelOptions.symbol :
                {}
            ),
            node = mapOfPosToGridNode && mapOfPosToGridNode[pos],
            level = node && node.depth,
            isTreeGrid = options.type === 'treegrid',
            hasLabel = !!(label && label.element),
            shouldRender = inArray(pos, axis.tickPositions) > -1,
            prefixClassName = 'highcharts-treegrid-node-',
            collapsed,
            addClassName,
            removeClassName;

        if (isTreeGrid && node) {
            // Add class name for hierarchical styling.
            if (hasLabel) {
                label.addClass(prefixClassName + 'level-' + level);
            }
        }

        proceed.apply(tick, argsToArray(arguments));

        if (isTreeGrid && node && hasLabel && node.descendants > 0) {
            collapsed = isCollapsed(axis, node);

            renderLabelIcon(
                tick,
                {
                    color: label.styles.color,
                    collapsed: collapsed,
                    group: label.parentGroup,
                    options: symbolOptions,
                    renderer: label.renderer,
                    show: shouldRender,
                    xy: label.xy
                }
            );

            // Add class name for the node.
            addClassName = prefixClassName +
                (collapsed ? 'collapsed' : 'expanded');
            removeClassName = prefixClassName +
                (collapsed ? 'expanded' : 'collapsed');

            label.css({
                cursor: 'pointer'
            })
            .addClass(addClassName)
            .removeClass(removeClassName);

            // Add events to both label text and icon
            each([label, tick.labelIcon], function (object) {
                if (!object.attachedTreeGridEvents) {
                    // On hover
                    H.addEvent(object.element, 'mouseover', function () {
                        onTickHover(label);
                    });

                    // On hover out
                    H.addEvent(object.element, 'mouseout', function () {
                        onTickHoverExit(label);
                    });

                    H.addEvent(object.element, 'click', function () {
                        tick.toggleCollapse();
                    });
                    object.attachedTreeGridEvents = true;
                }
            });
        }
    }
});

extend(GridAxisTick.prototype, /** @lends Highcharts.Tick.prototype */{
    /**
     * Collapse the grid cell. Used when axis is of type treegrid.
     * @param  {boolean} [redraw=true] Whether to redraw the chart or wait for
     * an explicit call to {@link Highcharts.Chart#redraw}
     * @sample {gantt} gantt/treegrid-axis/collapsed-dynamically/demo.js
     * Dynamically collapse
     */
    collapse: function (redraw) {
        var tick = this,
            axis = tick.axis,
            pos = tick.pos,
            node = axis.mapOfPosToGridNode[pos],
            breaks = collapse(axis, node);
        axis.setBreaks(breaks, pick(redraw, true));
    },
    /**
     * Expand the grid cell. Used when axis is of type treegrid.
     *
     * @param  {boolean} [redraw=true] Whether to redraw the chart or wait for
     * an explicit call to {@link Highcharts.Chart#redraw}
     * @sample {gantt} gantt/treegrid-axis/collapsed-dynamically/demo.js
     * Dynamically collapse
     */
    expand: function (redraw) {
        var tick = this,
            axis = tick.axis,
            pos = tick.pos,
            node = axis.mapOfPosToGridNode[pos],
            breaks = expand(axis, node);
        axis.setBreaks(breaks, pick(redraw, true));
    },
    /**
     * Toggle the collapse/expand state of the grid cell. Used when axis is of
     * type treegrid.
     *
     * @param  {boolean} [redraw=true] Whether to redraw the chart or wait for
     * an explicit call to {@link Highcharts.Chart#redraw}
     * @sample {gantt} gantt/treegrid-axis/collapsed-dynamically/demo.js
     * Dynamically collapse
     */
    toggleCollapse: function (redraw) {
        var tick = this,
            axis = tick.axis,
            pos = tick.pos,
            node = axis.mapOfPosToGridNode[pos],
            breaks = toggleCollapse(axis, node);
        axis.setBreaks(breaks, pick(redraw, true));
    }
});

GridAxis.prototype.updateYNames = function () {
    var axis = this,
        options = axis.options,
        isTreeGrid = options.type === 'treegrid',
        uniqueNames = options.uniqueNames,
        isYAxis = !axis.isXAxis,
        series = axis.series,
        numberOfSeries = 0,
        treeGrid,
        data;

    if (isTreeGrid && isYAxis) {
        // Concatenate data from all series assigned to this axis.
        data = reduce(series, function (arr, s) {
            if (s.visible) {
                // Push all data to array
                each(s.options.data, function (data) {
                    if (isObject(data)) {
                        // Set series index on data. Removed again after use.
                        data.seriesIndex = numberOfSeries;
                        arr.push(data);
                    }
                });

                // Increment series index
                if (uniqueNames === true) {
                    numberOfSeries++;
                }
            }
            return arr;
        }, []);

        // Calculate categories and the hierarchy for the grid.
        treeGrid = getTreeGridFromData(
            data,
            uniqueNames,
            (uniqueNames === true) ? numberOfSeries : 1
        );

        // Assign values to the axis.
        axis.categories = treeGrid.categories;
        axis.mapOfPosToGridNode = treeGrid.mapOfPosToGridNode;
        // Used on init to start a node as collapsed
        axis.collapsedNodes = treeGrid.collapsedNodes;
        axis.hasNames = true;

        // We have to set the series data again to correct the y-values
        // which was set too early.
        each(axis.series, function (series) {
            series.setData(series.options.data, false, false, false);
        });
    }
};

// Make utility functions available for testing.
GridAxis.prototype.utils = {
    getNode: Tree.getNode
};<|MERGE_RESOLUTION|>--- conflicted
+++ resolved
@@ -448,22 +448,15 @@
                 // Default options
                 grid: {
                     enabled: true
-<<<<<<< HEAD
-                }
-=======
                 },
+                // TODO: add support for align in treegrid.
                 labels: {
                     align: 'left'
                 },
                 uniqueNames: false
->>>>>>> 956391bd
             }, userOptions, { // User options
                 // Forced options
-                reversed: true,
-                // TODO: add support for align in treegrid.
-                labels: {
-                    align: 'left'
-                }
+                reversed: true
             });
         }
 
