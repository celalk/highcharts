/* *
 * (c) 2016 Highsoft AS
 * Authors: Jon Arild Nygard
 *
 * License: www.highcharts.com/license
 */

/* eslint no-console: 0 */

'use strict';

import H from '../parts/Globals.js';
import '../parts/Utilities.js';
import './GridAxis.js';
import Tree from './Tree.js';
import mixinTreeSeries from '../mixins/tree-series.js';
import '../modules/broken-axis.src.js';

var addEvent = H.addEvent,
    argsToArray = function (args) {
        return Array.prototype.slice.call(args, 1);
    },
    defined = H.defined,
    extend = H.extend,
    find = H.find,
    fireEvent = H.fireEvent,
    getLevelOptions = mixinTreeSeries.getLevelOptions,
    merge = H.merge,
    isBoolean = function (x) {
        return typeof x === 'boolean';
    },
    isNumber = H.isNumber,
    isObject = function (x) {
        // Always use strict mode.
        return H.isObject(x, true);
    },
    isString = H.isString,
    pick = H.pick,
    wrap = H.wrap,
    GridAxis = H.Axis,
    GridAxisTick = H.Tick;

var override = function (obj, methods) {
    var method,
        func;

    for (method in methods) {
        if (methods.hasOwnProperty(method)) {
            func = methods[method];
            wrap(obj, method, func);
        }
    }
};

var getBreakFromNode = function (node, max) {
    var from = node.collapseStart,
        to = node.collapseEnd;

    // In broken-axis, the axis.max is minimized until it is not within a break.
    // Therefore, if break.to is larger than axis.max, the axis.to should not
    // add the 0.5 axis.tickMarkOffset, to avoid adding a break larger than
    // axis.max
    // TODO consider simplifying broken-axis and this might solve itself
    if (to >= max) {
        from -= 0.5;
    }

    return {
        from: from,
        to: to,
        showPoints: false
    };
};

/**
 * Creates a list of positions for the ticks on the axis. Filters out positions
 * that are outside min and max, or is inside an axis break.
 *
 * @private
 * @function getTickPositions
 *
 * @param {Highcharts.Axis} axis
 *        The Axis to get the tick positions from.
 *
 * @return {Array<number>}
 *         List of positions.
 */
var getTickPositions = function (axis) {
    return Object.keys(axis.mapOfPosToGridNode).reduce(
        function (arr, key) {
            var pos = +key;
            if (
                axis.min <= pos &&
                axis.max >= pos &&
                !axis.isInAnyBreak(pos)
            ) {
                arr.push(pos);
            }
            return arr;
        },
        []
    );
};

/**
 * Check if a node is collapsed.
 *
 * @private
 * @function isCollapsed
 *
 * @param {Highcharts.Axis} axis
 *        The axis to check against.
 *
 * @param {object} node
 *        The node to check if is collapsed.
 *
 * @param {number} pos
 *        The tick position to collapse.
 *
 * @return {boolean}
 *         Returns true if collapsed, false if expanded.
 */
var isCollapsed = function (axis, node) {
    var breaks = (axis.options.breaks || []),
        obj = getBreakFromNode(node, axis.max);

    return breaks.some(function (b) {
        return b.from === obj.from && b.to === obj.to;
    });
};

/**
 * Calculates the new axis breaks to collapse a node.
 *
 * @private
 * @function collapse
 *
 * @param {Highcharts.Axis} axis
 *        The axis to check against.
 *
 * @param {object} node
 *        The node to collapse.
 *
 * @param {number} pos
 *        The tick position to collapse.
 *
 * @return {Array<object>}
 *         Returns an array of the new breaks for the axis.
 */
var collapse = function (axis, node) {
    var breaks = (axis.options.breaks || []),
        obj = getBreakFromNode(node, axis.max);

    breaks.push(obj);
    return breaks;
};

/**
 * Calculates the new axis breaks to expand a node.
 *
 * @private
 * @function expand
 *
 * @param {Highcharts.Axis} axis
 *        The axis to check against.
 *
 * @param {object} node
 *        The node to expand.
 *
 * @param {number} pos
 *        The tick position to expand.
 *
 * @returns {Array<object>} Returns an array of the new breaks for the axis.
 */
var expand = function (axis, node) {
    var breaks = (axis.options.breaks || []),
        obj = getBreakFromNode(node, axis.max);

    // Remove the break from the axis breaks array.
    return breaks.reduce(function (arr, b) {
        if (b.to !== obj.to || b.from !== obj.from) {
            arr.push(b);
        }
        return arr;
    }, []);
};

/**
 * Calculates the new axis breaks after toggling the collapse/expand state of a
 * node. If it is collapsed it will be expanded, and if it is exapended it will
 * be collapsed.
 *
 * @private
 * @function toggleCollapse
 *
 * @param {Highcharts.Axis} axis
 *        The axis to check against.
 *
 * @param {object} node
 *        The node to toggle.
 *
 * @param {number} pos
 *        The tick position to toggle.
 *
 * @return {Array<object>}
 *         Returns an array of the new breaks for the axis.
 */
var toggleCollapse = function (axis, node) {
    return (
        isCollapsed(axis, node) ?
            expand(axis, node) :
            collapse(axis, node)
    );
};
var renderLabelIcon = function (tick, params) {
    var icon = tick.labelIcon,
        isNew = !icon,
        renderer = params.renderer,
        labelBox = params.xy,
        options = params.options,
        width = options.width,
        height = options.height,
        iconCenter = {
            x: labelBox.x - (width / 2) - options.padding,
            y: labelBox.y - (height / 2)
        },
        rotation = params.collapsed ? 90 : 180,
        shouldRender = params.show && H.isNumber(iconCenter.y);

    if (isNew) {
        tick.labelIcon = icon = renderer.path(renderer.symbols[options.type](
            options.x,
            options.y,
            width,
            height
        ))
            .addClass('highcharts-label-icon')
            .add(params.group);
    }

    // Set the new position, and show or hide
    if (!shouldRender) {
        icon.attr({ y: -9999 }); // #1338
    }

    // Presentational attributes
    if (!renderer.styledMode) {
        icon
            .attr({
                'stroke-width': 1,
                'fill': pick(params.color, '${palette.neutralColor60}')
            })
            .css({
                cursor: 'pointer',
                stroke: options.lineColor,
                strokeWidth: options.lineWidth
            });
    }

    // Update the icon positions
    icon[isNew ? 'attr' : 'animate']({
        translateX: iconCenter.x,
        translateY: iconCenter.y,
        rotation: rotation
    });

};
var onTickHover = function (label) {
    label.addClass('highcharts-treegrid-node-active');

    if (!label.renderer.styledMode) {
        label.css({
            textDecoration: 'underline'
        });
    }
};
var onTickHoverExit = function (label, options) {
    var css = defined(options.style) ? options.style : {};

    label.removeClass('highcharts-treegrid-node-active');

    if (!label.renderer.styledMode) {
        label.css({
            textDecoration: css.textDecoration
        });
    }
};

/**
<<<<<<< HEAD
 * Builds the tree of categories and calculates its positions.
 * @private
 * @param {object} e Event object
 * @param {object} e.target The chart instance which the event was fired on.
 * @param {object[]} e.target.axes The axes of the chart.
 */
var onBeforeRender = function (e) {
    var chart = e.target,
        axes = chart.axes;

    axes
        .filter(function (axis) {
            return axis.options.type === 'treegrid';
        })
        .forEach(function (axis) {
            var labelOptions = axis.options && axis.options.labels,
                removeFoundExtremesEvent;

            // setScale is fired after all the series is initialized,
            // which is an ideal time to update the axis.categories.
            axis.updateYNames();

            // Update yData now that we have calculated the y values
            // TODO: it would be better to be able to calculate y values
            // before Series.setData
            axis.series.forEach(function (series) {
                series.yData = series.options.data.map(function (data) {
                    return data.y;
                });
            });

            // Calculate the label options for each level in the tree.
            axis.mapOptionsToLevel = getLevelOptions({
                defaults: labelOptions,
                from: 1,
                levels: labelOptions.levels,
                to: axis.tree.height
            });

            // Collapse all the nodes belonging to a point where collapsed
            // equals true.
            // Can be called from beforeRender, if getBreakFromNode removes
            // its dependency on axis.max.
            removeFoundExtremesEvent =
                H.addEvent(axis, 'foundExtremes', function () {
                    axis.collapsedNodes.forEach(function (node) {
                        var breaks = collapse(axis, node);

                        axis.setBreaks(breaks, false);
                    });
                    removeFoundExtremesEvent();
                });
        });
};

/**
=======
>>>>>>> 414346cb
 * Creates a tree structure of the data, and the treegrid. Calculates
 * categories, and y-values of points based on the tree.
 *
 * @private
 * @function getTreeGridFromData
 *
 * @param {Array<*>} data
 *        All the data points to display in the axis.
 *
 * @param {boolean} uniqueNames
 *        Wether or not the data node with the same name should share grid cell.
 *        If true they do share cell. False by default.
 *
 * @return {object}
 *         Returns an object containing categories, mapOfIdToNode,
 *         mapOfPosToGridNode, and tree.
 *
 * @todo There should be only one point per line.
 * @todo It should be optional to have one category per point, or merge cells
 * @todo Add unit-tests.
 */
var getTreeGridFromData = function (data, uniqueNames, numberOfSeries) {
    var categories = [],
        collapsedNodes = [],
        mapOfIdToNode = {},
        mapOfPosToGridNode = {},
        posIterator = -1,
        uniqueNamesEnabled = isBoolean(uniqueNames) ? uniqueNames : false,
        tree,
        treeParams,
        updateYValuesAndTickPos;

    // Build the tree from the series data.
    treeParams = {
        // After the children has been created.
        after: function (node) {
            var gridNode = mapOfPosToGridNode[node.pos],
                height = 0,
                descendants = 0;

            gridNode.children.forEach(function (child) {
                descendants += child.descendants + 1;
                height = Math.max(child.height + 1, height);
            });
            gridNode.descendants = descendants;
            gridNode.height = height;
            if (gridNode.collapsed) {
                collapsedNodes.push(gridNode);
            }
        },
        // Before the children has been created.
        before: function (node) {
            var data = isObject(node.data) ? node.data : {},
                name = isString(data.name) ? data.name : '',
                parentNode = mapOfIdToNode[node.parent],
                parentGridNode = (
                    isObject(parentNode) ?
                        mapOfPosToGridNode[parentNode.pos] :
                        null
                ),
                hasSameName = function (x) {
                    return x.name === name;
                },
                gridNode,
                pos;

            // If not unique names, look for a sibling node with the same name.
            if (
                uniqueNamesEnabled &&
                isObject(parentGridNode) &&
                !!(gridNode = find(parentGridNode.children, hasSameName))
            ) {
                // If if there is a gridNode with the same name, reuse position.
                pos = gridNode.pos;
                // Add data node to list of nodes in the grid node.
                gridNode.nodes.push(node);
            } else {
                // If it is a new grid node, increment position.
                pos = posIterator++;
            }

            // Add new grid node to map.
            if (!mapOfPosToGridNode[pos]) {
                mapOfPosToGridNode[pos] = gridNode = {
                    depth: parentGridNode ? parentGridNode.depth + 1 : 0,
                    name: name,
                    nodes: [node],
                    children: [],
                    pos: pos
                };

                // If not root, then add name to categories.
                if (pos !== -1) {
                    categories.push(name);
                }

                // Add name to list of children.
                if (isObject(parentGridNode)) {
                    parentGridNode.children.push(gridNode);
                }
            }

            // Add data node to map
            if (isString(node.id)) {
                mapOfIdToNode[node.id] = node;
            }

            // If one of the points are collapsed, then start the grid node in
            // collapsed state.
            if (data.collapsed === true) {
                gridNode.collapsed = true;
            }

            // Assign pos to data node
            node.pos = pos;
        }
    };

    updateYValuesAndTickPos = function (map, numberOfSeries) {
        var setValues = function (gridNode, start, result) {
            var nodes = gridNode.nodes,
                end = start + (start === -1 ? 0 : numberOfSeries - 1),
                diff = (end - start) / 2,
                padding = 0.5,
                pos = start + diff;

            nodes.forEach(function (node) {
                var data = node.data;

                if (isObject(data)) {
                    // Update point
                    data.y = start + data.seriesIndex;
                    // Remove the property once used
                    delete data.seriesIndex;
                }
                node.pos = pos;
            });

            result[pos] = gridNode;

            gridNode.pos = pos;
            gridNode.tickmarkOffset = diff + padding;
            gridNode.collapseStart = end + padding;


            gridNode.children.forEach(function (child) {
                setValues(child, end + 1, result);
                end = child.collapseEnd - padding;
            });
            // Set collapseEnd to the end of the last child node.
            gridNode.collapseEnd = end + padding;

            return result;
        };

        return setValues(map['-1'], -1, {});
    };

    // Create tree from data
    tree = Tree.getTree(data, treeParams);

    // Update y values of data, and set calculate tick positions.
    mapOfPosToGridNode = updateYValuesAndTickPos(
        mapOfPosToGridNode,
        numberOfSeries
    );

    // Return the resulting data.
    return {
        categories: categories,
        mapOfIdToNode: mapOfIdToNode,
        mapOfPosToGridNode: mapOfPosToGridNode,
        collapsedNodes: collapsedNodes,
        tree: tree
    };
};

/**
 * Builds the tree of categories and calculates its positions.
 *
 * @param {object} e Event object
 * @param {object} e.target The chart instance which the event was fired on.
 * @param {object[]} e.target.axes The axes of the chart.
 */
var onBeforeRender = function (e) {
    var chart = e.target,
        axes = chart.axes;

    axes
        .filter(function (axis) {
            return axis.options.type === 'treegrid';
        })
        .forEach(function (axis) {
            var options = axis.options || {},
                labelOptions = options.labels,
                removeFoundExtremesEvent,
                uniqueNames = options.uniqueNames,
                numberOfSeries = 0,
                // Concatenate data from all series assigned to this axis.
                data = axis.series.reduce(function (arr, s) {
                    if (s.visible) {
                        // Push all data to array
                        s.options.data.forEach(function (data) {
                            if (isObject(data)) {
                                // Set series index on data. Removed again after
                                // use.
                                data.seriesIndex = numberOfSeries;
                                arr.push(data);
                            }
                        });

                        // Increment series index
                        if (uniqueNames === true) {
                            numberOfSeries++;
                        }
                    }
                    return arr;
                }, []),
                // setScale is fired after all the series is initialized,
                // which is an ideal time to update the axis.categories.
                treeGrid = getTreeGridFromData(
                    data,
                    uniqueNames,
                    (uniqueNames === true) ? numberOfSeries : 1
                );

            // Assign values to the axis.
            axis.categories = treeGrid.categories;
            axis.mapOfPosToGridNode = treeGrid.mapOfPosToGridNode;
            axis.hasNames = true;
            axis.tree = treeGrid.tree;

            // Update yData now that we have calculated the y values
            axis.series.forEach(function (series) {
                var data = series.options.data.map(function (d) {
                    return isObject(d) ? merge(d) : d;
                });

                // Avoid destroying points when series is not visible
                if (series.visible) {
                    series.setData(data, false);
                }
            });

            // Calculate the label options for each level in the tree.
            axis.mapOptionsToLevel = getLevelOptions({
                defaults: labelOptions,
                from: 1,
                levels: labelOptions.levels,
                to: axis.tree.height
            });

            // Collapse all the nodes belonging to a point where collapsed
            // equals true.
            // Can be called from beforeRender, if getBreakFromNode removes
            // its dependency on axis.max.
            removeFoundExtremesEvent =
                H.addEvent(axis, 'foundExtremes', function () {
                    treeGrid.collapsedNodes.forEach(function (node) {
                        var breaks = collapse(axis, node);

                        axis.setBreaks(breaks, false);
                    });
                    removeFoundExtremesEvent();
                });
        });
};

override(GridAxis.prototype, {
    init: function (proceed, chart, userOptions) {
        var axis = this,
            isTreeGrid = userOptions.type === 'treegrid';

        // Set default and forced options for TreeGrid
        if (isTreeGrid) {

            // Add event for updating the categories of a treegrid.
            // NOTE Preferably these events should be set on the axis.
            addEvent(chart, 'beforeRender', onBeforeRender);
            addEvent(chart, 'beforeRedraw', onBeforeRender);

            userOptions = merge({
                // Default options
                grid: {
                    enabled: true
                },
                // TODO: add support for align in treegrid.
                labels: {
                    align: 'left',

                    /**
                    * Set options on specific levels in a tree grid axis. Takes
                    * precedence over labels options.
                    *
                    * @sample {gantt} gantt/treegrid-axis/labels-levels
                    *         Levels on TreeGrid Labels
                    *
                    * @type      {Array<*>}
                    * @product   gantt
                    * @apioption yAxis.labels.levels
                    */
                    levels: [{
                        /**
                        * Specify the level which the options within this object
                        * applies to.
                        *
                        * @sample {gantt} gantt/treegrid-axis/labels-levels
                        *
                        * @type      {number}
                        * @product   gantt
                        * @apioption yAxis.labels.levels.level
                        */
                        level: undefined
                    }, {
                        level: 1,
                        /**
                         * @type      {Highcharts.CSSObject}
                         * @product   gantt
                         * @apioption yAxis.labels.levels.style
                         */
                        style: {
                            /** @ignore-option */
                            fontWeight: 'bold'
                        }
                    }],

                    /**
                     * The symbol for the collapse and expand icon in a
                     * treegrid.
                     *
                     * @product      gantt
                     * @optionparent yAxis.labels.symbol
                     */
                    symbol: {
                        /**
                         * The symbol type. Points to a definition function in
                         * the `Highcharts.Renderer.symbols` collection.
                         *
                         * @type {Highcharts.SymbolKeyValue}
                         */
                        type: 'triangle',
                        x: -5,
                        y: -5,
                        height: 10,
                        width: 10,
                        padding: 5
                    }
                },
                uniqueNames: false

            }, userOptions, { // User options
                // Forced options
                reversed: true,
                // grid.columns is not supported in treegrid
                grid: {
                    columns: undefined
                }
            });
        }

        // Now apply the original function with the original arguments,
        // which are sliced off this function's arguments
        proceed.apply(axis, [chart, userOptions]);
        if (isTreeGrid) {
            axis.hasNames = true;
            axis.options.showLastLabel = true;
        }
    },
    /**
     * Override to add indentation to axis.maxLabelDimensions.
     *
     * @private
     * @function Highcharts.GridAxis#getMaxLabelDimensions
     *
     * @param {Function} proceed
     *        The original function
     */
    getMaxLabelDimensions: function (proceed) {
        var axis = this,
            options = axis.options,
            labelOptions = options && options.labels,
            indentation = (
                labelOptions && isNumber(labelOptions.indentation) ?
                    options.labels.indentation :
                    0
            ),
            retVal = proceed.apply(axis, argsToArray(arguments)),
            isTreeGrid = axis.options.type === 'treegrid',
            treeDepth;

        if (isTreeGrid && this.mapOfPosToGridNode) {
            treeDepth = axis.mapOfPosToGridNode[-1].height;
            retVal.width += indentation * (treeDepth - 1);
        }

        return retVal;
    },
    /**
     * Generates a tick for initial positioning.
     *
     * @private
     * @function Highcharts.GridAxis#generateTick
     *
     * @param {Function} proceed
     *        The original generateTick function.
     *
     * @param {number} pos
     *        The tick position in axis values.
     */
    generateTick: function (proceed, pos) {
        var axis = this,
            mapOptionsToLevel = (
                isObject(axis.mapOptionsToLevel) ? axis.mapOptionsToLevel : {}
            ),
            isTreeGrid = axis.options.type === 'treegrid',
            ticks = axis.ticks,
            tick = ticks[pos],
            levelOptions,
            options,
            gridNode;

        if (isTreeGrid) {
            gridNode = axis.mapOfPosToGridNode[pos];
            levelOptions = mapOptionsToLevel[gridNode.depth];

            if (levelOptions) {
                options = {
                    labels: levelOptions
                };
            }

            if (!tick) {
                ticks[pos] = tick =
                    new GridAxisTick(axis, pos, null, undefined, {
                        category: gridNode.name,
                        tickmarkOffset: gridNode.tickmarkOffset,
                        options: options
                    });
            } else {
                // update labels depending on tick interval
                tick.parameters.category = gridNode.name;
                tick.options = options;
                tick.addLabel();
            }
        } else {
            proceed.apply(axis, argsToArray(arguments));
        }
    },
    /**
     * Set the tick positions, tickInterval, axis min and max.
     *
     * @private
     * @function Highcharts.GridAxis#setTickInterval
     *
     * @param {Function} proceed
     *        The original setTickInterval function.
     */
    setTickInterval: function (proceed) {
        var axis = this,
            options = axis.options,
            isTreeGrid = options.type === 'treegrid';

        if (isTreeGrid) {
            axis.min = pick(axis.userMin, options.min, axis.dataMin);
            axis.max = pick(axis.userMax, options.max, axis.dataMax);

            fireEvent(axis, 'foundExtremes');

            // setAxisTranslation modifies the min and max according to
            // axis breaks.
            axis.setAxisTranslation(true);

            axis.tickmarkOffset = 0.5;
            axis.tickInterval = 1;
            axis.tickPositions = this.mapOfPosToGridNode ?
                getTickPositions(axis) :
                [];
        } else {
            proceed.apply(axis, argsToArray(arguments));
        }
    }
});
override(GridAxisTick.prototype, {
    getLabelPosition: function (
        proceed,
        x,
        y,
        label,
        horiz,
        labelOptions,
        tickmarkOffset,
        index,
        step
    ) {
        var tick = this,
            lbOptions = pick(
                tick.options && tick.options.labels,
                labelOptions
            ),
            pos = tick.pos,
            axis = tick.axis,
            options = axis.options,
            isTreeGrid = options.type === 'treegrid',
            result = proceed.apply(
                tick,
                [x, y, label, horiz, lbOptions, tickmarkOffset, index, step]
            ),
            symbolOptions,
            indentation,
            mapOfPosToGridNode,
            node,
            level;

        if (isTreeGrid) {
            symbolOptions = (
                lbOptions && isObject(lbOptions.symbol) ?
                    lbOptions.symbol :
                    {}
            );
            indentation = (
                lbOptions && isNumber(lbOptions.indentation) ?
                    lbOptions.indentation :
                    0
            );
            mapOfPosToGridNode = axis.mapOfPosToGridNode;
            node = mapOfPosToGridNode && mapOfPosToGridNode[pos];
            level = (node && node.depth) || 1;
            result.x += (
                // Add space for symbols
                ((symbolOptions.width) + (symbolOptions.padding * 2)) +
                // Apply indentation
                ((level - 1) * indentation)
            );
        }

        return result;
    },
    renderLabel: function (proceed) {
        var tick = this,
            pos = tick.pos,
            axis = tick.axis,
            label = tick.label,
            mapOfPosToGridNode = axis.mapOfPosToGridNode,
            options = axis.options,
            labelOptions = pick(
                tick.options && tick.options.labels,
                options && options.labels
            ),
            symbolOptions = (
                labelOptions && isObject(labelOptions.symbol) ?
                    labelOptions.symbol :
                    {}
            ),
            node = mapOfPosToGridNode && mapOfPosToGridNode[pos],
            level = node && node.depth,
            isTreeGrid = options.type === 'treegrid',
            hasLabel = !!(label && label.element),
            shouldRender = axis.tickPositions.indexOf(pos) > -1,
            prefixClassName = 'highcharts-treegrid-node-',
            collapsed,
            addClassName,
            removeClassName,
            styledMode = axis.chart.styledMode;

        if (isTreeGrid && node) {
            // Add class name for hierarchical styling.
            if (hasLabel) {
                label.addClass(prefixClassName + 'level-' + level);
            }
        }

        proceed.apply(tick, argsToArray(arguments));

        if (isTreeGrid && node && hasLabel && node.descendants > 0) {
            collapsed = isCollapsed(axis, node);

            renderLabelIcon(
                tick,
                {
                    color: !styledMode && label.styles.color,
                    collapsed: collapsed,
                    group: label.parentGroup,
                    options: symbolOptions,
                    renderer: label.renderer,
                    show: shouldRender,
                    xy: label.xy
                }
            );

            // Add class name for the node.
            addClassName = prefixClassName +
                (collapsed ? 'collapsed' : 'expanded');
            removeClassName = prefixClassName +
                (collapsed ? 'expanded' : 'collapsed');

            label
                .addClass(addClassName)
                .removeClass(removeClassName);

            if (!styledMode) {
                label.css({
                    cursor: 'pointer'
                });
            }

            // Add events to both label text and icon
            [label, tick.labelIcon].forEach(function (object) {
                if (!object.attachedTreeGridEvents) {
                    // On hover
                    H.addEvent(object.element, 'mouseover', function () {
                        onTickHover(label);
                    });

                    // On hover out
                    H.addEvent(object.element, 'mouseout', function () {
                        onTickHoverExit(label, labelOptions);
                    });

                    H.addEvent(object.element, 'click', function () {
                        tick.toggleCollapse();
                    });
                    object.attachedTreeGridEvents = true;
                }
            });
        }
    }
});

extend(GridAxisTick.prototype, /** @lends Highcharts.Tick.prototype */{

    /**
     * Collapse the grid cell. Used when axis is of type treegrid.
     *
     * @see gantt/treegrid-axis/collapsed-dynamically/demo.js
     *
     * @private
     * @function Highcharts.GridAxisTick#collapse
     *
     * @param {boolean} [redraw=true]
     *        Whether to redraw the chart or wait for an explicit call to
     *        {@link Highcharts.Chart#redraw}
     */
    collapse: function (redraw) {
        var tick = this,
            axis = tick.axis,
            pos = tick.pos,
            node = axis.mapOfPosToGridNode[pos],
            breaks = collapse(axis, node);

        axis.setBreaks(breaks, pick(redraw, true));
    },
    /**
     * Expand the grid cell. Used when axis is of type treegrid.
     *
     * @see gantt/treegrid-axis/collapsed-dynamically/demo.js
     *
     * @private
     * @function Highcharts.GridAxisTick#expand
     *
     * @param {boolean} [redraw=true]
     *        Whether to redraw the chart or wait for an explicit call to
     *        {@link Highcharts.Chart#redraw}
     */
    expand: function (redraw) {
        var tick = this,
            axis = tick.axis,
            pos = tick.pos,
            node = axis.mapOfPosToGridNode[pos],
            breaks = expand(axis, node);

        axis.setBreaks(breaks, pick(redraw, true));
    },
    /**
     * Toggle the collapse/expand state of the grid cell. Used when axis is of
     * type treegrid.
     *
     * @see gantt/treegrid-axis/collapsed-dynamically/demo.js
     *
     * @private
     * @function Highcharts.GridAxisTick#toggleCollapse
     *
     * @param {boolean} [redraw=true]
     *        Whether to redraw the chart or wait for an explicit call to
     *        {@link Highcharts.Chart#redraw}
     */
    toggleCollapse: function (redraw) {
        var tick = this,
            axis = tick.axis,
            pos = tick.pos,
            node = axis.mapOfPosToGridNode[pos],
            breaks = toggleCollapse(axis, node);

        axis.setBreaks(breaks, pick(redraw, true));
    }
});

// Make utility functions available for testing.
GridAxis.prototype.utils = {
    getNode: Tree.getNode
};<|MERGE_RESOLUTION|>--- conflicted
+++ resolved
@@ -287,65 +287,6 @@
 };
 
 /**
-<<<<<<< HEAD
- * Builds the tree of categories and calculates its positions.
- * @private
- * @param {object} e Event object
- * @param {object} e.target The chart instance which the event was fired on.
- * @param {object[]} e.target.axes The axes of the chart.
- */
-var onBeforeRender = function (e) {
-    var chart = e.target,
-        axes = chart.axes;
-
-    axes
-        .filter(function (axis) {
-            return axis.options.type === 'treegrid';
-        })
-        .forEach(function (axis) {
-            var labelOptions = axis.options && axis.options.labels,
-                removeFoundExtremesEvent;
-
-            // setScale is fired after all the series is initialized,
-            // which is an ideal time to update the axis.categories.
-            axis.updateYNames();
-
-            // Update yData now that we have calculated the y values
-            // TODO: it would be better to be able to calculate y values
-            // before Series.setData
-            axis.series.forEach(function (series) {
-                series.yData = series.options.data.map(function (data) {
-                    return data.y;
-                });
-            });
-
-            // Calculate the label options for each level in the tree.
-            axis.mapOptionsToLevel = getLevelOptions({
-                defaults: labelOptions,
-                from: 1,
-                levels: labelOptions.levels,
-                to: axis.tree.height
-            });
-
-            // Collapse all the nodes belonging to a point where collapsed
-            // equals true.
-            // Can be called from beforeRender, if getBreakFromNode removes
-            // its dependency on axis.max.
-            removeFoundExtremesEvent =
-                H.addEvent(axis, 'foundExtremes', function () {
-                    axis.collapsedNodes.forEach(function (node) {
-                        var breaks = collapse(axis, node);
-
-                        axis.setBreaks(breaks, false);
-                    });
-                    removeFoundExtremesEvent();
-                });
-        });
-};
-
-/**
-=======
->>>>>>> 414346cb
  * Creates a tree structure of the data, and the treegrid. Calculates
  * categories, and y-values of points based on the tree.
  *
