'use strict';
import H from '../parts/Globals.js';
import '../parts/Utilities.js';
import '../parts/Options.js';
import '../parts/Point.js';
import '../parts/Series.js';
import '../parts/Interaction.js';
	var each = H.each,
		isNumber = H.isNumber,
		merge = H.merge,
		noop = H.noop,		
		pick = H.pick,
		pInt = H.pInt,
		Series = H.Series,
		seriesType = H.seriesType,
		TrackerMixin = H.TrackerMixin;
/* 
 * The GaugeSeries class
 */
seriesType('gauge', 'line', {
	dataLabels: {
		enabled: true,
		defer: false,
		y: 15,
		borderRadius: 3,
		crop: false,
		verticalAlign: 'top',
		zIndex: 2,
		/*= if (build.classic) { =*/
		// Presentational
		borderWidth: 1,
		borderColor: 'silver'
		/*= } =*/
	},
	dial: {
		// radius: '80%',
		// baseWidth: 3,
		// topWidth: 1,
		// baseLength: '70%' // of radius
		// rearLength: '10%'
		/*= if (build.classic) { =*/
		// backgroundColor: 'black',
		// borderColor: 'silver',
		// borderWidth: 0,
		/*= } =*/
		
	},
	pivot: {
		//radius: 5,
		/*= if (build.classic) { =*/
		//borderWidth: 0
		//borderColor: 'silver',
		//backgroundColor: 'black'
		/*= } =*/
	},
	tooltip: {
		headerFormat: ''
	},
	showInLegend: false
<<<<<<< HEAD
});

/*= if (build.classic) { =*/
merge(true, defaultPlotOptions.gauge, {
	dataLabels: {
		borderWidth: 1,
		borderColor: '${palette.faintColor}'
	}
});
/*= } =*/

/**
 * Extend the point object
 */
GaugePoint = extendClass(Point, {
	/**
	 * Don't do any hover colors or anything
	 */
	setState: function (state) {
		this.state = state;
	}
});


/**
 * Add the series type
 */
seriesTypes.gauge = extendClass(seriesTypes.line, {
	type: 'gauge',
	pointClass: GaugePoint,
=======
>>>>>>> fae40466

// Prototype members
}, {
	// chart.angular will be set to true when a gauge series is present, and this will
	// be used on the axes
	angular: true,
	directTouch: true, // #5063
	drawGraph: noop,
	fixedBox: true,
	forceDL: true,
	noSharedTooltip: true,
	trackerGroups: ['group', 'dataLabelsGroup'],

	/**
	 * Calculate paths etc
	 */
	translate: function () {

		var series = this,
			yAxis = series.yAxis,
			options = series.options,
			center = yAxis.center;

		series.generatePoints();

		each(series.points, function (point) {

			var dialOptions = merge(options.dial, point.dial),
				radius = (pInt(pick(dialOptions.radius, 80)) * center[2]) / 200,
				baseLength = (pInt(pick(dialOptions.baseLength, 70)) * radius) / 100,
				rearLength = (pInt(pick(dialOptions.rearLength, 10)) * radius) / 100,
				baseWidth = dialOptions.baseWidth || 3,
				topWidth = dialOptions.topWidth || 1,
				overshoot = options.overshoot,
				rotation = yAxis.startAngleRad + yAxis.translate(point.y, null, null, null, true);

			// Handle the wrap and overshoot options
			if (isNumber(overshoot)) {
				overshoot = overshoot / 180 * Math.PI;
				rotation = Math.max(yAxis.startAngleRad - overshoot, Math.min(yAxis.endAngleRad + overshoot, rotation));

			} else if (options.wrap === false) {
				rotation = Math.max(yAxis.startAngleRad, Math.min(yAxis.endAngleRad, rotation));
			}

			rotation = rotation * 180 / Math.PI;

			point.shapeType = 'path';
			point.shapeArgs = {
				d: dialOptions.path || [
					'M',
					-rearLength, -baseWidth / 2,
					'L',
					baseLength, -baseWidth / 2,
					radius, -topWidth / 2,
					radius, topWidth / 2,
					baseLength, baseWidth / 2,
					-rearLength, baseWidth / 2,
					'z'
				],
				translateX: center[0],
				translateY: center[1],
				rotation: rotation
			};

			// Positions for data label
			point.plotX = center[0];
			point.plotY = center[1];
		});
	},

	/**
	 * Draw the points where each point is one needle
	 */
	drawPoints: function () {

		var series = this,
			center = series.yAxis.center,
			pivot = series.pivot,
			options = series.options,
			pivotOptions = options.pivot,
			renderer = series.chart.renderer;

		each(series.points, function (point) {

			var graphic = point.graphic,
				shapeArgs = point.shapeArgs,
				d = shapeArgs.d,
				dialOptions = merge(options.dial, point.dial); // #1233

			if (graphic) {
				graphic.animate(shapeArgs);
				shapeArgs.d = d; // animate alters it
			} else {
				point.graphic = renderer[point.shapeType](shapeArgs)
					.attr({
						rotation: shapeArgs.rotation, // required by VML when animation is false
						zIndex: 1
					})
					.addClass('highcharts-dial')
					.add(series.group);

				/*= if (build.classic) { =*/
				// Presentational attributes
				point.graphic.attr({
					stroke: dialOptions.borderColor || 'none',
					'stroke-width': dialOptions.borderWidth || 0,
					fill: dialOptions.backgroundColor || '${palette.strongColor}'
				});
				/*= } =*/
			}
		});

		// Add or move the pivot
		if (pivot) {
			pivot.animate({ // #1235
				translateX: center[0],
				translateY: center[1]
			});
		} else {
			series.pivot = renderer.circle(0, 0, pick(pivotOptions.radius, 5))
				.attr({
					zIndex: 2
				})
				.addClass('highcharts-pivot')
				.translate(center[0], center[1])
				.add(series.group);

			/*= if (build.classic) { =*/
			// Presentational attributes
			series.pivot.attr({
				'stroke-width': pivotOptions.borderWidth || 0,
				stroke: pivotOptions.borderColor || 'silver',
				fill: pivotOptions.backgroundColor || '${palette.strongColor}'
			});
			/*= } =*/
		}
	},

	/**
	 * Animate the arrow up from startAngle
	 */
	animate: function (init) {
		var series = this;

		if (!init) {
			each(series.points, function (point) {
				var graphic = point.graphic;

				if (graphic) {
					// start value
					graphic.attr({
						rotation: series.yAxis.startAngleRad * 180 / Math.PI
					});

					// animate
					graphic.animate({
						rotation: point.shapeArgs.rotation
					}, series.options.animation);
				}
			});

			// delete this function to allow it only once
			series.animate = null;
		}
	},

	render: function () {
		this.group = this.plotGroup(
			'group',
			'series',
			this.visible ? 'visible' : 'hidden',
			this.options.zIndex,
			this.chart.seriesGroup
		);
		Series.prototype.render.call(this);
		this.group.clip(this.chart.clipRect);
	},

	/**
	 * Extend the basic setData method by running processData and generatePoints immediately,
	 * in order to access the points from the legend.
	 */
	setData: function (data, redraw) {
		Series.prototype.setData.call(this, data, false);
		this.processData();
		this.generatePoints();
		if (pick(redraw, true)) {
			this.chart.redraw();
		}
	},

	/**
	 * If the tracking module is loaded, add the point tracker
	 */
	drawTracker: TrackerMixin && TrackerMixin.drawTrackerPoint

// Point members
}, {
	/**
	 * Don't do any hover colors or anything
	 */
	setState: function (state) {
		this.state = state;
	}
});<|MERGE_RESOLUTION|>--- conflicted
+++ resolved
@@ -29,7 +29,7 @@
 		/*= if (build.classic) { =*/
 		// Presentational
 		borderWidth: 1,
-		borderColor: 'silver'
+		borderColor: '${palette.faintColor}'
 		/*= } =*/
 	},
 	dial: {
@@ -57,39 +57,6 @@
 		headerFormat: ''
 	},
 	showInLegend: false
-<<<<<<< HEAD
-});
-
-/*= if (build.classic) { =*/
-merge(true, defaultPlotOptions.gauge, {
-	dataLabels: {
-		borderWidth: 1,
-		borderColor: '${palette.faintColor}'
-	}
-});
-/*= } =*/
-
-/**
- * Extend the point object
- */
-GaugePoint = extendClass(Point, {
-	/**
-	 * Don't do any hover colors or anything
-	 */
-	setState: function (state) {
-		this.state = state;
-	}
-});
-
-
-/**
- * Add the series type
- */
-seriesTypes.gauge = extendClass(seriesTypes.line, {
-	type: 'gauge',
-	pointClass: GaugePoint,
-=======
->>>>>>> fae40466
 
 // Prototype members
 }, {
