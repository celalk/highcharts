--- conflicted
+++ resolved
@@ -76,43 +76,6 @@
 		}
 	};
 
-<<<<<<< HEAD
-=======
-	/**
-	 * Add some special init logic to areas and areasplines
-	 */
-	function initArea(proceed, chart, options) {
-		proceed.call(this, chart, options);
-		if (this.chart.polar) {
-
-			/**
-			 * Overridden method to close a segment path. While in a cartesian plane the area
-			 * goes down to the threshold, in the polar chart it goes to the center.
-			 */
-			this.closeSegment = function (path) {
-				var center = this.xAxis.center;
-				path.push(
-					'L',
-					center[0],
-					center[1]
-				);
-			};
-
-			// Instead of complicated logic to draw an area around the inner area in a stack,
-			// just draw it behind
-			this.closedStacks = true;
-		}
-	}
-
-
-	if (seriesTypes.area) {
-		wrap(seriesTypes.area.prototype, 'init', initArea);
-	}
-	if (seriesTypes.areaspline) {
-		wrap(seriesTypes.areaspline.prototype, 'init', initArea);
-	}
-
->>>>>>> 9d4b40e4
 	if (seriesTypes.spline) {
 		/**
 		 * Overridden method for calculating a spline from one point to the next
@@ -251,7 +214,6 @@
 	 * Extend getSegmentPath to allow connecting ends across 0 to provide a closed circle in
 	 * line-like series.
 	 */
-<<<<<<< HEAD
 	wrap(seriesProto, 'getGraphPath', function (proceed, points, nullsAsZeroes) {
 		var series = this;
 		
@@ -270,27 +232,11 @@
 					series.toXY(point);
 				}
 			});
-=======
-	wrap(seriesProto, 'getSegmentPath', function (proceed, segment) {
-
-		var points = this.points;
-
-		// Connect the path
-		if (this.chart.polar && this.options.connectEnds !== false &&
-				segment[segment.length - 1] === points[points.length - 1] && points[0].y !== null) {
-			this.connectEnds = true; // re-used in splines
-			segment = [].concat(segment, [points[0]]);
->>>>>>> 9d4b40e4
 		}
 
 		// Run uber method
-<<<<<<< HEAD
 		return proceed.call(this, points, nullsAsZeroes);
 	
-=======
-		return proceed.call(this, segment);
-
->>>>>>> 9d4b40e4
 	});
 
 
