--- conflicted
+++ resolved
@@ -331,13 +331,9 @@
 		transA *= (axisLength + pxMin - pxMax) / axisLength;
 		each([['min', 'userMin', pxMin], ['max', 'userMax', pxMax]], function (keys) {
 			if (pick(axis.options[keys[0]], axis[keys[1]]) === UNDEFINED) {
-<<<<<<< HEAD
 				axis[keys[0]] += keys[2] / transA; 
 			} else {
 				axis.allowZoomOutside = false; // #4332
-=======
-				axis[keys[0]] += keys[2] / transA;
->>>>>>> 806e78df
 			}
 		});
 	}
