--- conflicted
+++ resolved
@@ -26,15 +26,11 @@
 };
 import H from '../parts/Globals.js';
 import U from '../parts/Utilities.js';
-var correctFloat = U.correctFloat, extend = U.extend, pick = U.pick, pInt = U.pInt, relativeLength = U.relativeLength, wrap = U.wrap;
+var correctFloat = U.correctFloat, defined = U.defined, extend = U.extend, pick = U.pick, pInt = U.pInt, relativeLength = U.relativeLength, wrap = U.wrap;
 import '../parts/Axis.js';
 import '../parts/Tick.js';
 import './Pane.js';
-<<<<<<< HEAD
-var addEvent = H.addEvent, Axis = H.Axis, merge = H.merge, noop = H.noop, Tick = H.Tick, wrap = H.wrap, defined = H.defined, 
-=======
 var addEvent = H.addEvent, Axis = H.Axis, merge = H.merge, noop = H.noop, Tick = H.Tick, 
->>>>>>> 0bb25574
 // @todo Extract this to a new file:
 hiddenAxisMixin, 
 // @todo Extract this to a new file
