--- conflicted
+++ resolved
@@ -136,12 +136,8 @@
     trackByArea: true,
 
     /**
-<<<<<<< HEAD
-     * @type {Highcharts.SeriesAreaRangeDataLabelsOptionsObject}
+     * @type    {Highcharts.SeriesAreaRangeDataLabelsOptionsObject}
      * @default {"xLow": 0, "xHigh": 0, "yLow": 0, "yHigh": 0}
-=======
-     * @type {Highcharts.DataLabelsOptionsObject|Highcharts.SeriesAreaRangeDataLabelsOptionsObject}
->>>>>>> b3ac3848
      *
      * @private
      */
