{
  "name": "highcharts",
  "version": "6.0.2",
  "description": "JavaScript charting framework",
  "main": "lib/highcharts",
  "author": "Highsoft AS <support@highcharts.com> (http://www.highcharts.com/about)",
  "repository": {
    "type": "git",
    "url": "https://github.com/highcharts/highcharts.git"
  },
  "bugs": "https://github.com/highcharts/highcharts/issues",
  "homepage": "http://www.highcharts.com",
  "keywords": [
    "charts",
    "graphs",
    "visualization",
    "data",
    "browserify",
    "webpack"
  ],
  "files": [
    "errors",
    "gfx",
    "js",
    "lib"
  ],
  "scripts": {
    "precommit": "lint-staged && gulp test"
  },
  "devDependencies": {
    "babel-plugin-transform-es2015-arrow-functions": "^6.8.0",
    "browserify": "^12.0.2",
    "closurecompiler": "^1.6.1",
    "colors": "~1.1.2",
    "eslint": "3.12.2",
    "fs-extra": "^2.1.2",
    "gifencoder": "^1.1.0",
    "google-closure-compiler-js": "^20160916.0.0",
    "grunt": "^0.4.5",
    "grunt-jslint": "^1.1.12",
    "gulp": "^3.9.1",
    "gulp-jsdoc3": "^1.0.1",
    "gzip-size": "^3.0.0",
    "highcharts-api-doc-gen": "github:highcharts/api-docs",
    "highcharts-assembler": "github:highcharts/highcharts-assembler#v1.0.0",
    "husky": "^0.14.3",
<<<<<<< HEAD
=======
    "js-yaml": "^3.10.0",
>>>>>>> 9ece0d40
    "karma": "^1.7.1",
    "karma-browserstack-launcher": "^1.3.0",
    "karma-chrome-launcher": "^2.2.0",
    "karma-edge-launcher": "^0.4.2",
    "karma-firefox-launcher": "^1.0.1",
    "karma-generic-preprocessor": "^1.1.0",
    "karma-ie-launcher": "^1.0.0",
    "karma-qunit": "^1.2.1",
    "karma-safari-launcher": "^1.0.0",
    "lint-staged": "^4.2.3",
    "lolex": "^2.1.3",
    "node-sass": "^4.5.3",
    "pixelmatch": "^4.0.2",
    "png-js": "^0.1.1",
    "pngjs": "^3.3.0",
    "qunitjs": "^2.4.0",
    "request": "^2.81.0",
    "requirejs": "^2.3.3",
    "vinyl-ftp": "^0.4.5",
    "webpack": "^1.15.0",
    "xml2js": "^0.4.17",
    "yargs": "^3.32.0"
  },
  "lint-staged": {
    "*.js": [
      "eslint",
      "git add"
    ]
  },
  "license": "SEE LICENSE IN <license.txt>",
  "dependencies": {
    "aws-sdk": "^2.94.0",
    "babel-runtime": "^6.20.0",
    "glob": "^7.1.2"
  }
}<|MERGE_RESOLUTION|>--- conflicted
+++ resolved
@@ -44,10 +44,7 @@
     "highcharts-api-doc-gen": "github:highcharts/api-docs",
     "highcharts-assembler": "github:highcharts/highcharts-assembler#v1.0.0",
     "husky": "^0.14.3",
-<<<<<<< HEAD
-=======
     "js-yaml": "^3.10.0",
->>>>>>> 9ece0d40
     "karma": "^1.7.1",
     "karma-browserstack-launcher": "^1.3.0",
     "karma-chrome-launcher": "^2.2.0",
