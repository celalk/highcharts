<<<<<<< HEAD
/* *
 *
 *  License: www.highcharts.com/license
 *
 *  !!!!!!! SOURCE GETS TRANSPILED BY TYPESCRIPT. EDIT TS FILE ONLY. !!!!!!!
 *
 * */

'use strict';

import H from '../parts/Globals.js';

/**
 * Internal types
 * @private
 */
declare global {
    namespace Highcharts {
        class PivotPointsIndicator extends SMAIndicator {
            public camarillaPlacement(
                values: Array<number>
            ): Array<number>;
            public data: Array<PivotPointsIndicatorPoint>;
            public endPoint: number;
            public fibonacciPlacement(
                values: Array<number>
            ): Array<(number|null)>;
            public getPivotAndHLC(
                values: Array<Array<number>>
            ): [number, number, number, number];
            public getValues<TLinkedSeries extends Series>(
                series: TLinkedSeries,
                params: PivotPointsIndicatorParamsOptions
            ): (IndicatorValuesObject<TLinkedSeries>|undefined);
            public nameBase: string;
            public options: PivotPointsIndicatorOptions;
            public plotEndPoint: number;
            public pointArrayMap: Array<string>;
            public pointClass: typeof PivotPointsIndicatorPoint;
            public points: Array<PivotPointsIndicatorPoint>;
            public pointValKey: string;
            public standardPlacement(
                values: Array<number>
            ): Array<(number|null)>
            public toYData(point: Point): Array<number>;
            public translate(): void;
        }

        interface PivotPointsIndicatorParamsOptions
            extends SMAIndicatorParamsOptions {
            algorithm?: string;
        }

        class PivotPointsIndicatorPoint extends SMAIndicatorPoint {
            public destroy(): void;
            public destroyElements(): void;
            public P: number;
            public pivotLine: string;
            public series: PivotPointsIndicator;
        }

        interface PivotPointsIndicatorOptions extends SMAIndicatorOptions {
            params?: PivotPointsIndicatorParamsOptions;
        }

        interface SeriesTypesDictionary {
            pivotpoints: typeof PivotPointsIndicator;
        }
    }
}

import U from '../parts/Utilities.js';
var defined = U.defined,
    isArray = U.isArray;

var SMA = H.seriesTypes.sma;

/* eslint-disable valid-jsdoc */

/**
 * @private
 */
function destroyExtraLabels(
    point: Highcharts.PivotPointsIndicatorPoint,
    functionName: string
): void {
    var props: Array<string> = point.series.pointArrayMap,
        prop: string,
        i: number = props.length;

    (SMA.prototype.pointClass.prototype as any)[functionName].call(point);

    while (i--) {
        prop = 'dataLabel' + props[i];
        // S4 dataLabel could be removed by parent method:
        if ((point as any)[prop] && (point as any)[prop].element) {
            (point as any)[prop].destroy();
        }
        (point as any)[prop] = null;
    }
}

/* eslint-enable valid-jsdoc */

/**
 * The Pivot Points series type.
 *
 * @private
 * @class
 * @name Highcharts.seriesTypes.pivotpoints
 *
 * @augments Highcharts.Series
 */
H.seriesType<Highcharts.PivotPointsIndicator>(
    'pivotpoints',
    'sma',
    /**
     * Pivot points indicator. This series requires the `linkedTo` option to be
     * set and should be loaded after `stock/indicators/indicators.js` file.
     *
     * @sample stock/indicators/pivot-points
     *         Pivot points
     *
     * @extends      plotOptions.sma
     * @since        6.0.0
     * @product      highstock
     * @requires     stock/indicators/indicators
     * @requires     stock/indicators/pivotpoints
     * @optionparent plotOptions.pivotpoints
     */
    {
        /**
         * @excluding index
         */
        params: {
            period: 28,
            /**
             * Algorithm used to calculate ressistance and support lines based
             * on pivot points. Implemented algorithms: `'standard'`,
             * `'fibonacci'` and `'camarilla'`
             */
            algorithm: 'standard'
        },
        marker: {
            enabled: false
        },
        enableMouseTracking: false,
        dataLabels: {
            /** @ignore-option */
            enabled: true,
            /** @ignore-option */
            format: '{point.pivotLine}'
        },
        dataGrouping: {
            approximation: 'averages'
        }
    },
    /**
     * @lends Highcharts.Series#
     */
    {
        nameBase: 'Pivot Points',
        pointArrayMap: ['R4', 'R3', 'R2', 'R1', 'P', 'S1', 'S2', 'S3', 'S4'],
        pointValKey: 'P',
        toYData: function (
            point: Highcharts.PivotPointsIndicatorPoint
        ): Array<number> {
            return [point.P]; // The rest should not affect extremes
        },
        translate: function (this: Highcharts.PivotPointsIndicator): void {
            var indicator = this;

            SMA.prototype.translate.apply(indicator);

            indicator.points.forEach(
                function (
                    point: Highcharts.PivotPointsIndicatorPoint
                ): void {
                    indicator.pointArrayMap.forEach(
                        function (value: string): void {
                            if (defined((point as any)[value])) {
                                (point as any)['plot' + value] = (
                                    indicator.yAxis.toPixels(
                                        (point as any)[value],
                                        true
                                    )
                                );
                            }
                        }
                    );
                }
            );

            // Pivot points are rendered as horizontal lines
            // And last point start not from the next one (as it's the last one)
            // But from the approximated last position in a given range
            indicator.plotEndPoint = indicator.xAxis.toPixels(
                indicator.endPoint,
                true
            );
        },
        getGraphPath: function (
            this: Highcharts.PivotPointsIndicator,
            points: Array<Highcharts.Point>
        ): Highcharts.SVGPathArray {
            var indicator = this,
                pointsLength: number = points.length,
                allPivotPoints: Array<Array<Highcharts.Point>> = (
                    [[], [], [], [], [], [], [], [], []]
                ),
                path: Highcharts.SVGPathArray = [],
                endPoint: (number|undefined) = indicator.plotEndPoint,
                pointArrayMapLength: number = indicator.pointArrayMap.length,
                position: string,
                point: Highcharts.Point,
                i: number;

            while (pointsLength--) {
                point = points[pointsLength];
                for (i = 0; i < pointArrayMapLength; i++) {
                    position = indicator.pointArrayMap[i];

                    if (defined((point as any)[position])) {
                        allPivotPoints[i].push(({
                            // Start left:
                            plotX: point.plotX,
                            plotY: (point as any)['plot' + position],
                            isNull: false
                        } as any), ({
                            // Go to right:
                            plotX: endPoint,
                            plotY: (point as any)['plot' + position],
                            isNull: false
                        } as any), ({
                            // And add null points in path to generate breaks:
                            plotX: endPoint,
                            plotY: null,
                            isNull: true
                        } as any));
                    }
                }
                endPoint = point.plotX;
            }

            allPivotPoints.forEach(function (
                pivotPoints: Array<Highcharts.Point>
            ): void {
                path = path.concat(
                    SMA.prototype.getGraphPath.call(indicator, pivotPoints)
                );
            });

            return path;
        },
        // TODO: Rewrite this logic to use multiple datalabels
        drawDataLabels: function (this: Highcharts.PivotPointsIndicator): void {
            var indicator = this,
                pointMapping: Array<(string|boolean)> = indicator.pointArrayMap,
                currentLabel: (Highcharts.SVGElement|null),
                pointsLength: number,
                point: Highcharts.PivotPointsIndicatorPoint,
                i: number;

            if ((indicator.options as any).dataLabels.enabled) {
                pointsLength = indicator.points.length;

                // For every Ressitance/Support group we need to render labels.
                // Add one more item, which will just store dataLabels from
                // previous iteration
                pointMapping.concat([false]).forEach(
                    function (position: (string|boolean), k: number): void {
                        i = pointsLength;
                        while (i--) {
                            point = indicator.points[i];

                            if (!position) {
                                // Store S4 dataLabel too:
                                (point as any)[
                                    'dataLabel' + pointMapping[k - 1]
                                ] =
                                    point.dataLabel;
                            } else {
                                point.y = (point as any)[(position as any)];
                                point.pivotLine = (position as any);
                                point.plotY = (point as any)['plot' + position];
                                currentLabel = (point as any)[
                                    'dataLabel' + position
                                ];

                                // Store previous label
                                if (k) {
                                    (point as any)[
                                        'dataLabel' + pointMapping[k - 1]
                                    ] = point.dataLabel;
                                }

                                if (!point.dataLabels) {
                                    point.dataLabels = [];
                                }
                                (point.dataLabels[0] as any) = (
                                    point.dataLabel as any
                                ) =
                                    currentLabel =
                                    currentLabel && currentLabel.element ?
                                        currentLabel :
                                        null;
                            }
                        }
                        SMA.prototype.drawDataLabels.apply(
                            indicator, arguments
                        );
                    }
                );
            }
        },
        getValues: function<TLinkedSeries extends Highcharts.Series> (
            this: Highcharts.PivotPointsIndicator,
            series: TLinkedSeries,
            params: Highcharts.PivotPointsIndicatorParamsOptions
        ): (Highcharts.IndicatorValuesObject<TLinkedSeries>|undefined) {
            var period: number = (params.period as any),
                xVal: Array<number> = (series.xData as any),
                yVal: Array<Array<number>> = (series.yData as any),
                yValLen: number = yVal ? yVal.length : 0,
                placement: Function = (this as any)[
                    params.algorithm + 'Placement'
                ],
                // 0- from, 1- to, 2- R1, 3- R2, 4- pivot, 5- S1 etc.
                PP: Array<Array<number>> = [],
                endTimestamp: (number|undefined),
                xData: Array<number> = [],
                yData: Array<Array<number>> = [],
                slicedXLen: (number|undefined),
                slicedX: (Array<number>|undefined),
                slicedY: Array<Array<number>>,
                lastPP: number,
                pivot: [number, number, number, number],
                avg: Array<number>,
                i: number;

            // Pivot Points requires high, low and close values
            if (
                xVal.length < period ||
                !isArray(yVal[0]) ||
                yVal[0].length !== 4
            ) {
                return;
            }

            for (i = period + 1; i <= yValLen + period; i += period) {
                slicedX = xVal.slice(i - period - 1, i);
                slicedY = yVal.slice(i - period - 1, i);

                slicedXLen = slicedX.length;

                endTimestamp = slicedX[slicedXLen - 1];

                pivot = this.getPivotAndHLC(slicedY);
                avg = placement(pivot);

                lastPP = PP.push(
                    [endTimestamp]
                        .concat(avg)
                );

                xData.push(endTimestamp);
                yData.push(PP[lastPP - 1].slice(1));
            }

            // We don't know exact position in ordinal axis
            // So we use simple logic:
            // Get first point in last range, calculate visible average range
            // and multiply by period
            this.endPoint = (slicedX as any)[0] + (
                ((endTimestamp as any) - (slicedX as any)[0]) /
                (slicedXLen as any)
            ) * period;

            return {
                values: PP,
                xData: xData,
                yData: yData
            } as Highcharts.IndicatorValuesObject<TLinkedSeries>;
        },
        getPivotAndHLC: function (
            values: Array<Array<number>>
        ): [number, number, number, number] {
            var high = -Infinity,
                low = Infinity,
                close: number = values[values.length - 1][3],
                pivot: number;

            values.forEach(function (p: Array<number>): void {
                high = Math.max(high, p[1]);
                low = Math.min(low, p[2]);
            });
            pivot = (high + low + close) / 3;

            return [pivot, high, low, close];
        },
        standardPlacement: function (
            values: Array<number>
        ): Array<(number|null)> {
            var diff: number = values[1] - values[2],
                avg: Array<(number|null)> = [
                    null,
                    null,
                    values[0] + diff,
                    values[0] * 2 - values[2],
                    values[0],
                    values[0] * 2 - values[1],
                    values[0] - diff,
                    null,
                    null
                ];

            return avg;
        },
        camarillaPlacement: function (
            values: Array<number>
        ): Array<number> {
            var diff: number = values[1] - values[2],
                avg = [
                    values[3] + diff * 1.5,
                    values[3] + diff * 1.25,
                    values[3] + diff * 1.1666,
                    values[3] + diff * 1.0833,
                    values[0],
                    values[3] - diff * 1.0833,
                    values[3] - diff * 1.1666,
                    values[3] - diff * 1.25,
                    values[3] - diff * 1.5
                ];

            return avg;
        },
        fibonacciPlacement: function (
            values: Array<number>
        ): Array<(number|null)> {
            var diff: number = values[1] - values[2],
                avg = [
                    null,
                    values[0] + diff,
                    values[0] + diff * 0.618,
                    values[0] + diff * 0.382,
                    values[0],
                    values[0] - diff * 0.382,
                    values[0] - diff * 0.618,
                    values[0] - diff,
                    null
                ];

            return avg;
        }
    },
    /**
     * @lends Highcharts.Point#
     */
    {
        // Destroy labels:
        // This method is called when cropping data:
        destroyElements: function (
            this: Highcharts.PivotPointsIndicatorPoint
        ): void {
            destroyExtraLabels(this, 'destroyElements');
        },
        // This method is called when removing points, e.g. series.update()
        destroy: function (
            this: Highcharts.PivotPointsIndicatorPoint
        ): void {
            destroyExtraLabels(this, 'destroyElements');
        }
    }
);

/**
 * A pivot points indicator. If the [type](#series.pivotpoints.type) option is
 * not specified, it is inherited from [chart.type](#chart.type).
 *
 * @extends   series,plotOptions.pivotpoints
 * @since     6.0.0
 * @product   highstock
 * @excluding dataParser, dataURL
 * @requires  stock/indicators/indicators
 * @requires  stock/indicators/pivotpoints
 * @apioption series.pivotpoints
 */

''; // to include the above in the js output'
=======
/* *
 *
 *  License: www.highcharts.com/license
 *
 *  !!!!!!! SOURCE GETS TRANSPILED BY TYPESCRIPT. EDIT TS FILE ONLY. !!!!!!!
 *
 * */

'use strict';

import H from '../parts/Globals.js';

/**
 * Internal types
 * @private
 */
declare global {
    namespace Highcharts {
        class PivotPointsIndicator extends SMAIndicator {
            public camarillaPlacement(
                values: Array<number>
            ): Array<number>;
            public data: Array<PivotPointsIndicatorPoint>;
            public endPoint: number;
            public fibonacciPlacement(
                values: Array<number>
            ): Array<(number|null)>;
            public getPivotAndHLC(
                values: Array<Array<number>>
            ): [number, number, number, number];
            public getValues(
                series: Series,
                params: PivotPointsIndicatorParamsOptions
            ): (IndicatorMultipleValuesObject|undefined);
            public nameBase: string;
            public options: PivotPointsIndicatorOptions;
            public plotEndPoint: number;
            public pointArrayMap: Array<string>;
            public pointClass: typeof PivotPointsIndicatorPoint;
            public points: Array<PivotPointsIndicatorPoint>;
            public pointValKey: string;
            public standardPlacement(
                values: Array<number>
            ): Array<(number|null)>
            public toYData(point: Point): Array<number>;
            public translate(): void;
        }

        interface PivotPointsIndicatorParamsOptions
            extends SMAIndicatorParamsOptions {
            algorithm?: string;
        }

        class PivotPointsIndicatorPoint extends SMAIndicatorPoint {
            public destroy(): void;
            public destroyElements(): void;
            public P: number;
            public pivotLine: string;
            public series: PivotPointsIndicator;
        }

        interface PivotPointsIndicatorOptions extends SMAIndicatorOptions {
            params?: PivotPointsIndicatorParamsOptions;
        }

        interface SeriesTypesDictionary {
            pivotpoints: typeof PivotPointsIndicator;
        }
    }
}

import U from '../parts/Utilities.js';
var defined = U.defined,
    isArray = U.isArray;

var SMA = H.seriesTypes.sma;

/* eslint-disable valid-jsdoc */

/**
 * @private
 */
function destroyExtraLabels(
    point: Highcharts.PivotPointsIndicatorPoint,
    functionName: string
): void {
    var props: Array<string> = point.series.pointArrayMap,
        prop: string,
        i: number = props.length;

    (SMA.prototype.pointClass.prototype as any)[functionName].call(point);

    while (i--) {
        prop = 'dataLabel' + props[i];
        // S4 dataLabel could be removed by parent method:
        if ((point as any)[prop] && (point as any)[prop].element) {
            (point as any)[prop].destroy();
        }
        (point as any)[prop] = null;
    }
}

/* eslint-enable valid-jsdoc */

/**
 * The Pivot Points series type.
 *
 * @private
 * @class
 * @name Highcharts.seriesTypes.pivotpoints
 *
 * @augments Highcharts.Series
 */
H.seriesType<Highcharts.PivotPointsIndicator>(
    'pivotpoints',
    'sma',
    /**
     * Pivot points indicator. This series requires the `linkedTo` option to be
     * set and should be loaded after `stock/indicators/indicators.js` file.
     *
     * @sample stock/indicators/pivot-points
     *         Pivot points
     *
     * @extends      plotOptions.sma
     * @since        6.0.0
     * @product      highstock
     * @requires     stock/indicators/indicators
     * @requires     stock/indicators/pivotpoints
     * @optionparent plotOptions.pivotpoints
     */
    {
        /**
         * @excluding index
         */
        params: {
            period: 28,
            /**
             * Algorithm used to calculate ressistance and support lines based
             * on pivot points. Implemented algorithms: `'standard'`,
             * `'fibonacci'` and `'camarilla'`
             */
            algorithm: 'standard'
        },
        marker: {
            enabled: false
        },
        enableMouseTracking: false,
        dataLabels: {
            enabled: true,
            format: '{point.pivotLine}'
        },
        dataGrouping: {
            approximation: 'averages'
        }
    },
    /**
     * @lends Highcharts.Series#
     */
    {
        nameBase: 'Pivot Points',
        pointArrayMap: ['R4', 'R3', 'R2', 'R1', 'P', 'S1', 'S2', 'S3', 'S4'],
        pointValKey: 'P',
        toYData: function (
            point: Highcharts.PivotPointsIndicatorPoint
        ): Array<number> {
            return [point.P]; // The rest should not affect extremes
        },
        translate: function (this: Highcharts.PivotPointsIndicator): void {
            var indicator = this;

            SMA.prototype.translate.apply(indicator);

            indicator.points.forEach(
                function (
                    point: Highcharts.PivotPointsIndicatorPoint
                ): void {
                    indicator.pointArrayMap.forEach(
                        function (value: string): void {
                            if (defined((point as any)[value])) {
                                (point as any)['plot' + value] = (
                                    indicator.yAxis.toPixels(
                                        (point as any)[value],
                                        true
                                    )
                                );
                            }
                        }
                    );
                }
            );

            // Pivot points are rendered as horizontal lines
            // And last point start not from the next one (as it's the last one)
            // But from the approximated last position in a given range
            indicator.plotEndPoint = indicator.xAxis.toPixels(
                indicator.endPoint,
                true
            );
        },
        getGraphPath: function (
            this: Highcharts.PivotPointsIndicator,
            points: Array<Highcharts.Point>
        ): Highcharts.SVGPathArray {
            var indicator = this,
                pointsLength: number = points.length,
                allPivotPoints: Array<Array<Highcharts.Point>> = (
                    [[], [], [], [], [], [], [], [], []]
                ),
                path: Highcharts.SVGPathArray = [],
                endPoint: (number|undefined) = indicator.plotEndPoint,
                pointArrayMapLength: number = indicator.pointArrayMap.length,
                position: string,
                point: Highcharts.Point,
                i: number;

            while (pointsLength--) {
                point = points[pointsLength];
                for (i = 0; i < pointArrayMapLength; i++) {
                    position = indicator.pointArrayMap[i];

                    if (defined((point as any)[position])) {
                        allPivotPoints[i].push(({
                            // Start left:
                            plotX: point.plotX,
                            plotY: (point as any)['plot' + position],
                            isNull: false
                        } as any), ({
                            // Go to right:
                            plotX: endPoint,
                            plotY: (point as any)['plot' + position],
                            isNull: false
                        } as any), ({
                            // And add null points in path to generate breaks:
                            plotX: endPoint,
                            plotY: null,
                            isNull: true
                        } as any));
                    }
                }
                endPoint = point.plotX;
            }

            allPivotPoints.forEach(function (
                pivotPoints: Array<Highcharts.Point>
            ): void {
                path = path.concat(
                    SMA.prototype.getGraphPath.call(indicator, pivotPoints)
                );
            });

            return path;
        },
        // TODO: Rewrite this logic to use multiple datalabels
        drawDataLabels: function (this: Highcharts.PivotPointsIndicator): void {
            var indicator = this,
                pointMapping: Array<(string|boolean)> = indicator.pointArrayMap,
                currentLabel: (Highcharts.SVGElement|null),
                pointsLength: number,
                point: Highcharts.PivotPointsIndicatorPoint,
                i: number;

            if ((indicator.options as any).dataLabels.enabled) {
                pointsLength = indicator.points.length;

                // For every Ressitance/Support group we need to render labels.
                // Add one more item, which will just store dataLabels from
                // previous iteration
                pointMapping.concat([false]).forEach(
                    function (position: (string|boolean), k: number): void {
                        i = pointsLength;
                        while (i--) {
                            point = indicator.points[i];

                            if (!position) {
                                // Store S4 dataLabel too:
                                (point as any)[
                                    'dataLabel' + pointMapping[k - 1]
                                ] =
                                    point.dataLabel;
                            } else {
                                point.y = (point as any)[(position as any)];
                                point.pivotLine = (position as any);
                                point.plotY = (point as any)['plot' + position];
                                currentLabel = (point as any)[
                                    'dataLabel' + position
                                ];

                                // Store previous label
                                if (k) {
                                    (point as any)[
                                        'dataLabel' + pointMapping[k - 1]
                                    ] = point.dataLabel;
                                }

                                if (!point.dataLabels) {
                                    point.dataLabels = [];
                                }
                                (point.dataLabels[0] as any) = (
                                    point.dataLabel as any
                                ) =
                                    currentLabel =
                                    currentLabel && currentLabel.element ?
                                        currentLabel :
                                        null;
                            }
                        }
                        SMA.prototype.drawDataLabels.apply(
                            indicator, arguments
                        );
                    }
                );
            }
        },
        getValues: function (
            this: Highcharts.PivotPointsIndicator,
            series: Highcharts.Series,
            params: Highcharts.PivotPointsIndicatorParamsOptions
        ): (Highcharts.IndicatorMultipleValuesObject|undefined) {
            var period: number = (params.period as any),
                xVal: Array<number> = (series.xData as any),
                yVal: Array<Array<number>> = (series.yData as any),
                yValLen: number = yVal ? yVal.length : 0,
                placement: Function = (this as any)[
                    params.algorithm + 'Placement'
                ],
                // 0- from, 1- to, 2- R1, 3- R2, 4- pivot, 5- S1 etc.
                PP: Array<Array<number>> = [],
                endTimestamp: (number|undefined),
                xData: Array<number> = [],
                yData: Array<Array<number>> = [],
                slicedXLen: (number|undefined),
                slicedX: (Array<number>|undefined),
                slicedY: Array<Array<number>>,
                lastPP: number,
                pivot: [number, number, number, number],
                avg: Array<number>,
                i: number;

            // Pivot Points requires high, low and close values
            if (
                xVal.length < period ||
                !isArray(yVal[0]) ||
                yVal[0].length !== 4
            ) {
                return;
            }

            for (i = period + 1; i <= yValLen + period; i += period) {
                slicedX = xVal.slice(i - period - 1, i);
                slicedY = yVal.slice(i - period - 1, i);

                slicedXLen = slicedX.length;

                endTimestamp = slicedX[slicedXLen - 1];

                pivot = this.getPivotAndHLC(slicedY);
                avg = placement(pivot);

                lastPP = PP.push(
                    [endTimestamp]
                        .concat(avg)
                );

                xData.push(endTimestamp);
                yData.push(PP[lastPP - 1].slice(1));
            }

            // We don't know exact position in ordinal axis
            // So we use simple logic:
            // Get first point in last range, calculate visible average range
            // and multiply by period
            this.endPoint = (slicedX as any)[0] + (
                ((endTimestamp as any) - (slicedX as any)[0]) /
                (slicedXLen as any)
            ) * period;

            return {
                values: PP,
                xData: xData,
                yData: yData
            };
        },
        getPivotAndHLC: function (
            values: Array<Array<number>>
        ): [number, number, number, number] {
            var high = -Infinity,
                low = Infinity,
                close: number = values[values.length - 1][3],
                pivot: number;

            values.forEach(function (p: Array<number>): void {
                high = Math.max(high, p[1]);
                low = Math.min(low, p[2]);
            });
            pivot = (high + low + close) / 3;

            return [pivot, high, low, close];
        },
        standardPlacement: function (
            values: Array<number>
        ): Array<(number|null)> {
            var diff: number = values[1] - values[2],
                avg: Array<(number|null)> = [
                    null,
                    null,
                    values[0] + diff,
                    values[0] * 2 - values[2],
                    values[0],
                    values[0] * 2 - values[1],
                    values[0] - diff,
                    null,
                    null
                ];

            return avg;
        },
        camarillaPlacement: function (
            values: Array<number>
        ): Array<number> {
            var diff: number = values[1] - values[2],
                avg = [
                    values[3] + diff * 1.5,
                    values[3] + diff * 1.25,
                    values[3] + diff * 1.1666,
                    values[3] + diff * 1.0833,
                    values[0],
                    values[3] - diff * 1.0833,
                    values[3] - diff * 1.1666,
                    values[3] - diff * 1.25,
                    values[3] - diff * 1.5
                ];

            return avg;
        },
        fibonacciPlacement: function (
            values: Array<number>
        ): Array<(number|null)> {
            var diff: number = values[1] - values[2],
                avg = [
                    null,
                    values[0] + diff,
                    values[0] + diff * 0.618,
                    values[0] + diff * 0.382,
                    values[0],
                    values[0] - diff * 0.382,
                    values[0] - diff * 0.618,
                    values[0] - diff,
                    null
                ];

            return avg;
        }
    },
    /**
     * @lends Highcharts.Point#
     */
    {
        // Destroy labels:
        // This method is called when cropping data:
        destroyElements: function (
            this: Highcharts.PivotPointsIndicatorPoint
        ): void {
            destroyExtraLabels(this, 'destroyElements');
        },
        // This method is called when removing points, e.g. series.update()
        destroy: function (
            this: Highcharts.PivotPointsIndicatorPoint
        ): void {
            destroyExtraLabels(this, 'destroyElements');
        }
    }
);

/**
 * A pivot points indicator. If the [type](#series.pivotpoints.type) option is
 * not specified, it is inherited from [chart.type](#chart.type).
 *
 * @extends   series,plotOptions.pivotpoints
 * @since     6.0.0
 * @product   highstock
 * @excluding dataParser, dataURL
 * @requires  stock/indicators/indicators
 * @requires  stock/indicators/pivotpoints
 * @apioption series.pivotpoints
 */

''; // to include the above in the js output'
>>>>>>> d866ec9f
<|MERGE_RESOLUTION|>--- conflicted
+++ resolved
@@ -1,4 +1,3 @@
-<<<<<<< HEAD
 /* *
  *
  *  License: www.highcharts.com/license
@@ -147,9 +146,7 @@
         },
         enableMouseTracking: false,
         dataLabels: {
-            /** @ignore-option */
             enabled: true,
-            /** @ignore-option */
             format: '{point.pivotLine}'
         },
         dataGrouping: {
@@ -487,493 +484,4 @@
  * @apioption series.pivotpoints
  */
 
-''; // to include the above in the js output'
-=======
-/* *
- *
- *  License: www.highcharts.com/license
- *
- *  !!!!!!! SOURCE GETS TRANSPILED BY TYPESCRIPT. EDIT TS FILE ONLY. !!!!!!!
- *
- * */
-
-'use strict';
-
-import H from '../parts/Globals.js';
-
-/**
- * Internal types
- * @private
- */
-declare global {
-    namespace Highcharts {
-        class PivotPointsIndicator extends SMAIndicator {
-            public camarillaPlacement(
-                values: Array<number>
-            ): Array<number>;
-            public data: Array<PivotPointsIndicatorPoint>;
-            public endPoint: number;
-            public fibonacciPlacement(
-                values: Array<number>
-            ): Array<(number|null)>;
-            public getPivotAndHLC(
-                values: Array<Array<number>>
-            ): [number, number, number, number];
-            public getValues(
-                series: Series,
-                params: PivotPointsIndicatorParamsOptions
-            ): (IndicatorMultipleValuesObject|undefined);
-            public nameBase: string;
-            public options: PivotPointsIndicatorOptions;
-            public plotEndPoint: number;
-            public pointArrayMap: Array<string>;
-            public pointClass: typeof PivotPointsIndicatorPoint;
-            public points: Array<PivotPointsIndicatorPoint>;
-            public pointValKey: string;
-            public standardPlacement(
-                values: Array<number>
-            ): Array<(number|null)>
-            public toYData(point: Point): Array<number>;
-            public translate(): void;
-        }
-
-        interface PivotPointsIndicatorParamsOptions
-            extends SMAIndicatorParamsOptions {
-            algorithm?: string;
-        }
-
-        class PivotPointsIndicatorPoint extends SMAIndicatorPoint {
-            public destroy(): void;
-            public destroyElements(): void;
-            public P: number;
-            public pivotLine: string;
-            public series: PivotPointsIndicator;
-        }
-
-        interface PivotPointsIndicatorOptions extends SMAIndicatorOptions {
-            params?: PivotPointsIndicatorParamsOptions;
-        }
-
-        interface SeriesTypesDictionary {
-            pivotpoints: typeof PivotPointsIndicator;
-        }
-    }
-}
-
-import U from '../parts/Utilities.js';
-var defined = U.defined,
-    isArray = U.isArray;
-
-var SMA = H.seriesTypes.sma;
-
-/* eslint-disable valid-jsdoc */
-
-/**
- * @private
- */
-function destroyExtraLabels(
-    point: Highcharts.PivotPointsIndicatorPoint,
-    functionName: string
-): void {
-    var props: Array<string> = point.series.pointArrayMap,
-        prop: string,
-        i: number = props.length;
-
-    (SMA.prototype.pointClass.prototype as any)[functionName].call(point);
-
-    while (i--) {
-        prop = 'dataLabel' + props[i];
-        // S4 dataLabel could be removed by parent method:
-        if ((point as any)[prop] && (point as any)[prop].element) {
-            (point as any)[prop].destroy();
-        }
-        (point as any)[prop] = null;
-    }
-}
-
-/* eslint-enable valid-jsdoc */
-
-/**
- * The Pivot Points series type.
- *
- * @private
- * @class
- * @name Highcharts.seriesTypes.pivotpoints
- *
- * @augments Highcharts.Series
- */
-H.seriesType<Highcharts.PivotPointsIndicator>(
-    'pivotpoints',
-    'sma',
-    /**
-     * Pivot points indicator. This series requires the `linkedTo` option to be
-     * set and should be loaded after `stock/indicators/indicators.js` file.
-     *
-     * @sample stock/indicators/pivot-points
-     *         Pivot points
-     *
-     * @extends      plotOptions.sma
-     * @since        6.0.0
-     * @product      highstock
-     * @requires     stock/indicators/indicators
-     * @requires     stock/indicators/pivotpoints
-     * @optionparent plotOptions.pivotpoints
-     */
-    {
-        /**
-         * @excluding index
-         */
-        params: {
-            period: 28,
-            /**
-             * Algorithm used to calculate ressistance and support lines based
-             * on pivot points. Implemented algorithms: `'standard'`,
-             * `'fibonacci'` and `'camarilla'`
-             */
-            algorithm: 'standard'
-        },
-        marker: {
-            enabled: false
-        },
-        enableMouseTracking: false,
-        dataLabels: {
-            enabled: true,
-            format: '{point.pivotLine}'
-        },
-        dataGrouping: {
-            approximation: 'averages'
-        }
-    },
-    /**
-     * @lends Highcharts.Series#
-     */
-    {
-        nameBase: 'Pivot Points',
-        pointArrayMap: ['R4', 'R3', 'R2', 'R1', 'P', 'S1', 'S2', 'S3', 'S4'],
-        pointValKey: 'P',
-        toYData: function (
-            point: Highcharts.PivotPointsIndicatorPoint
-        ): Array<number> {
-            return [point.P]; // The rest should not affect extremes
-        },
-        translate: function (this: Highcharts.PivotPointsIndicator): void {
-            var indicator = this;
-
-            SMA.prototype.translate.apply(indicator);
-
-            indicator.points.forEach(
-                function (
-                    point: Highcharts.PivotPointsIndicatorPoint
-                ): void {
-                    indicator.pointArrayMap.forEach(
-                        function (value: string): void {
-                            if (defined((point as any)[value])) {
-                                (point as any)['plot' + value] = (
-                                    indicator.yAxis.toPixels(
-                                        (point as any)[value],
-                                        true
-                                    )
-                                );
-                            }
-                        }
-                    );
-                }
-            );
-
-            // Pivot points are rendered as horizontal lines
-            // And last point start not from the next one (as it's the last one)
-            // But from the approximated last position in a given range
-            indicator.plotEndPoint = indicator.xAxis.toPixels(
-                indicator.endPoint,
-                true
-            );
-        },
-        getGraphPath: function (
-            this: Highcharts.PivotPointsIndicator,
-            points: Array<Highcharts.Point>
-        ): Highcharts.SVGPathArray {
-            var indicator = this,
-                pointsLength: number = points.length,
-                allPivotPoints: Array<Array<Highcharts.Point>> = (
-                    [[], [], [], [], [], [], [], [], []]
-                ),
-                path: Highcharts.SVGPathArray = [],
-                endPoint: (number|undefined) = indicator.plotEndPoint,
-                pointArrayMapLength: number = indicator.pointArrayMap.length,
-                position: string,
-                point: Highcharts.Point,
-                i: number;
-
-            while (pointsLength--) {
-                point = points[pointsLength];
-                for (i = 0; i < pointArrayMapLength; i++) {
-                    position = indicator.pointArrayMap[i];
-
-                    if (defined((point as any)[position])) {
-                        allPivotPoints[i].push(({
-                            // Start left:
-                            plotX: point.plotX,
-                            plotY: (point as any)['plot' + position],
-                            isNull: false
-                        } as any), ({
-                            // Go to right:
-                            plotX: endPoint,
-                            plotY: (point as any)['plot' + position],
-                            isNull: false
-                        } as any), ({
-                            // And add null points in path to generate breaks:
-                            plotX: endPoint,
-                            plotY: null,
-                            isNull: true
-                        } as any));
-                    }
-                }
-                endPoint = point.plotX;
-            }
-
-            allPivotPoints.forEach(function (
-                pivotPoints: Array<Highcharts.Point>
-            ): void {
-                path = path.concat(
-                    SMA.prototype.getGraphPath.call(indicator, pivotPoints)
-                );
-            });
-
-            return path;
-        },
-        // TODO: Rewrite this logic to use multiple datalabels
-        drawDataLabels: function (this: Highcharts.PivotPointsIndicator): void {
-            var indicator = this,
-                pointMapping: Array<(string|boolean)> = indicator.pointArrayMap,
-                currentLabel: (Highcharts.SVGElement|null),
-                pointsLength: number,
-                point: Highcharts.PivotPointsIndicatorPoint,
-                i: number;
-
-            if ((indicator.options as any).dataLabels.enabled) {
-                pointsLength = indicator.points.length;
-
-                // For every Ressitance/Support group we need to render labels.
-                // Add one more item, which will just store dataLabels from
-                // previous iteration
-                pointMapping.concat([false]).forEach(
-                    function (position: (string|boolean), k: number): void {
-                        i = pointsLength;
-                        while (i--) {
-                            point = indicator.points[i];
-
-                            if (!position) {
-                                // Store S4 dataLabel too:
-                                (point as any)[
-                                    'dataLabel' + pointMapping[k - 1]
-                                ] =
-                                    point.dataLabel;
-                            } else {
-                                point.y = (point as any)[(position as any)];
-                                point.pivotLine = (position as any);
-                                point.plotY = (point as any)['plot' + position];
-                                currentLabel = (point as any)[
-                                    'dataLabel' + position
-                                ];
-
-                                // Store previous label
-                                if (k) {
-                                    (point as any)[
-                                        'dataLabel' + pointMapping[k - 1]
-                                    ] = point.dataLabel;
-                                }
-
-                                if (!point.dataLabels) {
-                                    point.dataLabels = [];
-                                }
-                                (point.dataLabels[0] as any) = (
-                                    point.dataLabel as any
-                                ) =
-                                    currentLabel =
-                                    currentLabel && currentLabel.element ?
-                                        currentLabel :
-                                        null;
-                            }
-                        }
-                        SMA.prototype.drawDataLabels.apply(
-                            indicator, arguments
-                        );
-                    }
-                );
-            }
-        },
-        getValues: function (
-            this: Highcharts.PivotPointsIndicator,
-            series: Highcharts.Series,
-            params: Highcharts.PivotPointsIndicatorParamsOptions
-        ): (Highcharts.IndicatorMultipleValuesObject|undefined) {
-            var period: number = (params.period as any),
-                xVal: Array<number> = (series.xData as any),
-                yVal: Array<Array<number>> = (series.yData as any),
-                yValLen: number = yVal ? yVal.length : 0,
-                placement: Function = (this as any)[
-                    params.algorithm + 'Placement'
-                ],
-                // 0- from, 1- to, 2- R1, 3- R2, 4- pivot, 5- S1 etc.
-                PP: Array<Array<number>> = [],
-                endTimestamp: (number|undefined),
-                xData: Array<number> = [],
-                yData: Array<Array<number>> = [],
-                slicedXLen: (number|undefined),
-                slicedX: (Array<number>|undefined),
-                slicedY: Array<Array<number>>,
-                lastPP: number,
-                pivot: [number, number, number, number],
-                avg: Array<number>,
-                i: number;
-
-            // Pivot Points requires high, low and close values
-            if (
-                xVal.length < period ||
-                !isArray(yVal[0]) ||
-                yVal[0].length !== 4
-            ) {
-                return;
-            }
-
-            for (i = period + 1; i <= yValLen + period; i += period) {
-                slicedX = xVal.slice(i - period - 1, i);
-                slicedY = yVal.slice(i - period - 1, i);
-
-                slicedXLen = slicedX.length;
-
-                endTimestamp = slicedX[slicedXLen - 1];
-
-                pivot = this.getPivotAndHLC(slicedY);
-                avg = placement(pivot);
-
-                lastPP = PP.push(
-                    [endTimestamp]
-                        .concat(avg)
-                );
-
-                xData.push(endTimestamp);
-                yData.push(PP[lastPP - 1].slice(1));
-            }
-
-            // We don't know exact position in ordinal axis
-            // So we use simple logic:
-            // Get first point in last range, calculate visible average range
-            // and multiply by period
-            this.endPoint = (slicedX as any)[0] + (
-                ((endTimestamp as any) - (slicedX as any)[0]) /
-                (slicedXLen as any)
-            ) * period;
-
-            return {
-                values: PP,
-                xData: xData,
-                yData: yData
-            };
-        },
-        getPivotAndHLC: function (
-            values: Array<Array<number>>
-        ): [number, number, number, number] {
-            var high = -Infinity,
-                low = Infinity,
-                close: number = values[values.length - 1][3],
-                pivot: number;
-
-            values.forEach(function (p: Array<number>): void {
-                high = Math.max(high, p[1]);
-                low = Math.min(low, p[2]);
-            });
-            pivot = (high + low + close) / 3;
-
-            return [pivot, high, low, close];
-        },
-        standardPlacement: function (
-            values: Array<number>
-        ): Array<(number|null)> {
-            var diff: number = values[1] - values[2],
-                avg: Array<(number|null)> = [
-                    null,
-                    null,
-                    values[0] + diff,
-                    values[0] * 2 - values[2],
-                    values[0],
-                    values[0] * 2 - values[1],
-                    values[0] - diff,
-                    null,
-                    null
-                ];
-
-            return avg;
-        },
-        camarillaPlacement: function (
-            values: Array<number>
-        ): Array<number> {
-            var diff: number = values[1] - values[2],
-                avg = [
-                    values[3] + diff * 1.5,
-                    values[3] + diff * 1.25,
-                    values[3] + diff * 1.1666,
-                    values[3] + diff * 1.0833,
-                    values[0],
-                    values[3] - diff * 1.0833,
-                    values[3] - diff * 1.1666,
-                    values[3] - diff * 1.25,
-                    values[3] - diff * 1.5
-                ];
-
-            return avg;
-        },
-        fibonacciPlacement: function (
-            values: Array<number>
-        ): Array<(number|null)> {
-            var diff: number = values[1] - values[2],
-                avg = [
-                    null,
-                    values[0] + diff,
-                    values[0] + diff * 0.618,
-                    values[0] + diff * 0.382,
-                    values[0],
-                    values[0] - diff * 0.382,
-                    values[0] - diff * 0.618,
-                    values[0] - diff,
-                    null
-                ];
-
-            return avg;
-        }
-    },
-    /**
-     * @lends Highcharts.Point#
-     */
-    {
-        // Destroy labels:
-        // This method is called when cropping data:
-        destroyElements: function (
-            this: Highcharts.PivotPointsIndicatorPoint
-        ): void {
-            destroyExtraLabels(this, 'destroyElements');
-        },
-        // This method is called when removing points, e.g. series.update()
-        destroy: function (
-            this: Highcharts.PivotPointsIndicatorPoint
-        ): void {
-            destroyExtraLabels(this, 'destroyElements');
-        }
-    }
-);
-
-/**
- * A pivot points indicator. If the [type](#series.pivotpoints.type) option is
- * not specified, it is inherited from [chart.type](#chart.type).
- *
- * @extends   series,plotOptions.pivotpoints
- * @since     6.0.0
- * @product   highstock
- * @excluding dataParser, dataURL
- * @requires  stock/indicators/indicators
- * @requires  stock/indicators/pivotpoints
- * @apioption series.pivotpoints
- */
-
-''; // to include the above in the js output'
->>>>>>> d866ec9f
+''; // to include the above in the js output'