--- conflicted
+++ resolved
@@ -529,13 +529,8 @@
 
     // Only do this for 3D columns and it's derived series
     if (
-<<<<<<< HEAD
         chart.is3d() &&
-        this instanceof seriesTypes.column
-=======
-        this.chart.is3d() &&
         this.is('column')
->>>>>>> 1ca3124e
     ) {
         const series = this as Highcharts.ColumnSeries,
             seriesOptions: Highcharts.ColumnSeriesOptions = series.options,
