--- conflicted
+++ resolved
@@ -102,19 +102,11 @@
  *         Gauge chart
  *
  * @extends      plotOptions.line
-<<<<<<< HEAD
  * @excluding    animationLimit, boostThreshold, colorAxis, colorKey,
- *               connectEnds, connectNulls, cropThreshold, dashStyle,
+ *               connectEnds, connectNulls, cropThreshold, dashStyle, dragDrop,
  *               findNearestPointBy, getExtremesFromAll, marker, negativeColor,
  *               pointPlacement, shadow, softThreshold, stacking, states, step,
  *               threshold, turboThreshold, xAxis, zoneAxis, zones
-=======
- * @excluding    animationLimit, boostThreshold, connectEnds, connectNulls,
- *               cropThreshold, dashStyle, dragDrop, findNearestPointBy,
- *               getExtremesFromAll, marker, negativeColor, pointPlacement,
- *               shadow, softThreshold, stacking, states, step, threshold,
- *               turboThreshold, xAxis, zoneAxis, zones
->>>>>>> d5fc3db0
  * @product      highcharts
  * @optionparent plotOptions.gauge
  */
