--- conflicted
+++ resolved
@@ -5520,24 +5520,21 @@
                             (point.selected && 'select') as any
                         );
 
-<<<<<<< HEAD
                         // Set starting position for point sliding animation.
                         if (series.enabledDataSorting) {
                             point.startXPos = xAxis.reversed ?
                                 -markerAttribs.width :
                                 xAxis.width;
                         }
-=======
+
                         const isInside = point.isInside !== false;
                         if (graphic) { // update
                             // Since the marker group isn't clipped, each
                             // individual marker must be toggled
                             graphic[isInside ? 'show' : 'hide'](isInside)
                                 .animate(markerAttribs);
->>>>>>> 6d4a63e0
-
-                        if (
-                            !graphic &&
+
+                        } else if (
                             isInside &&
                             (markerAttribs.width > 0 || point.hasImage)
                         ) {
