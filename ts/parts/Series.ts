/* *
 *
 *  (c) 2010-2020 Torstein Honsi
 *
 *  License: www.highcharts.com/license
 *
 *  !!!!!!! SOURCE GETS TRANSPILED BY TYPESCRIPT. EDIT TS FILE ONLY. !!!!!!!
 *
 * */

'use strict';

import H from './Globals.js';

/**
 * Internal types
 * @private
 */
declare global {
    namespace Highcharts {
        class LinePoint extends Point {
            public options: LinePointOptions;
            public series: LineSeries;
        }
        class LineSeries extends Series {
            public data: Array<LinePoint>;
            public options: LineSeriesOptions;
            public pointClass: typeof LinePoint;
            public points: Array<LinePoint>;
        }
        class Series {
            public constructor(chart?: Chart, options?: SeriesOptionsType);
            public _i: number;
            public animationTimeout?: number;
            public area?: SVGElement;
            public axisTypes: Array<string>;
            public basePointRange?: number;
            public buildingKdTree?: boolean;
            public chart: Chart;
            public clips?: Array<SVGElement>;
            public closestPointRange?: number;
            public closestPointRangePx?: number;
            public coll: 'series';
            public color?: (ColorString|GradientColorObject|PatternObject);
            public colorCounter: number;
            public colorIndex?: number;
            public cropped?: boolean;
            public cropShoulder: number;
            public data: Array<Point>;
            public dataMax: number;
            public dataMin: number;
            public directTouch: boolean;
            public drawLegendSymbol: (
                LegendSymbolMixin['drawLineMarker']|
                LegendSymbolMixin['drawRectangle']
            );
            public enabledDataSorting?: boolean;
            public eventOptions: Dictionary<EventCallbackFunction<Series>>;
            public eventsToUnbind: Array<Function>;
            public fillColor?: (ColorString|GradientColorObject|PatternObject);
            public finishedAnimating?: boolean;
            public getExtremesFromAll?: boolean;
            public graph?: SVGElement;
            public graphPath?: SVGPathArray;
            public group?: SVGElement;
            public hasCartesianSeries?: Chart['hasCartesianSeries'];
            public hasRendered?: boolean;
            public hcEvents: Dictionary<Array<EventWrapperObject<Series>>>;
            public id?: string;
            public isCartesian: boolean;
            public isDirty: boolean;
            public isDirtyData: boolean;
            public isRadialSeries?: boolean;
            public kdAxisArray: Array<string>;
            public kdTree?: KDNode;
            public linkedSeries: Array<Series>;
            public markerGroup?: SVGElement;
            public name: string;
            public optionalAxis?: string;
            public options: SeriesOptionsType;
            public parallelArrays: Array<string>;
            public pointClass: typeof Point;
            public pointInterval?: number;
            public points: Array<Point>;
            public pointValKey?: string;
            public processedXData: Array<number>;
            public processedYData: (Array<number>|Array<Array<number>>);
            public requireSorting: boolean;
            public selected: boolean;
            public sharedClipKey?: string;
            public sorted: boolean;
            public state: string;
            public stickyTracking: boolean;
            public symbol?: string;
            public tooltipOptions: TooltipOptions;
            public type: string;
            public userOptions: SeriesOptionsType;
            public visible: boolean;
            public xAxis: Axis;
            public xData?: Array<number>;
            public xIncrement?: (number|null);
            public yAxis: Axis;
            public yData?: (
                Array<(number|null|undefined)>|
                Array<Array<(number|null|undefined)>>
            );
            public zoneAxis?: string;
            public zones: Array<SeriesZonesOptions>;
            public afterAnimate(): void;
            public animate(init?: boolean): void;
            public applyZones(): void;
            public autoIncrement(): void;
            public bindAxes(): void;
            public buildKDTree(e?: PointerEventObject): void;
            public cropData(
                xData: Array<number>,
                yData: (
                    Array<(number|null|undefined)>|
                    Array<Array<(number|null|undefined)>>
                ),
                min: number,
                max: number,
                cropShoulder?: number
            ): SeriesCropDataObject;
            public destroy(keepEventsForUpdate?: boolean): void;
            public drawGraph(): void;
            public drawPoints(): void;
            public findPointIndex(
                optionsObject: PointOptionsObject,
                fromIndex: number
            ): (number|undefined);
            public generatePoints(): void;
            public getClipBox(
                animation?: (boolean|AnimationOptionsObject),
                finalBox?: boolean
            ): Dictionary<number>;
            public getColor(): void;
            public getPointsCollection(): Array<Point>;
            public getCyclic(
                prop: string,
                value?: any,
                defaults?: Dictionary<any>
            ): void;
            public getExtremes(yData?: Array<number>): void;
            public getName(): string;
            public getGraphPath(
                points: Array<Point>,
                nullsAsZeroes?: boolean,
                connectCliffs?: boolean
            ): SVGPathArray;
            public getPlotBox(): SeriesPlotBoxObject;
            public getSymbol(): void;
            public getValidPoints(
                points?: Array<Point>,
                insideOnly?: boolean,
                allowNull?: boolean
            ): Array<Point>;
            public getXExtremes(xData: Array<number>): RangeObject;
            public getFirstValidPoint (
                this: Highcharts.Series,
                data: Array<PointOptionsType>
            ): PointOptionsType;
            public getZonesGraphs(
                props: Array<Array<string>>
            ): Array<Array<string>>;
            public hasData(): boolean;
            public init(chart: Chart, options: SeriesOptionsType): void;
            public insert(collection: Array<Series>): number;
            public invertGroups(inverted?: boolean): void;
            public is (type: string): boolean;
            public markerAttribs(point: Point, state?: string): SVGAttributes;
            public plotGroup(
                prop: string,
                name: string,
                visibility: string,
                zIndex?: number,
                parent?: SVGElement
            ): SVGElement;
            public pointAttribs(point?: Point, state?: string): SVGAttributes;
            public pointPlacementToXValue(): number;
            public processData(force?: boolean): (boolean|undefined);
            public redraw(): void;
            public redrawPoints(): void;
            public removeEvents(keepEventsForUpdate?: boolean): void;
            public render(): void;
            public searchKDTree(
                point: KDPointSearchObject,
                compareX?: boolean,
                e?: PointerEventObject
            ): (Point|undefined);
            public searchPoint(
                e: PointerEventObject,
                compareX?: boolean
            ): (Point|undefined);
            public setClip(animation?: (boolean|AnimationOptionsObject)): void;
            public setData(
                data: Array<PointOptionsType>,
                redraw?: boolean,
                animation?: (boolean|AnimationOptionsObject),
                updatePoints?: boolean
            ): void;
            public setDataSortingOptions(): void;
            public setOptions(
                itemOptions: SeriesOptionsType
            ): this['options'];
            public sortData(
                data: Array<PointOptionsType>
            ): Array<PointOptionsObject>;
            public toYData(point: Point): Array<number>;
            public translate(): void;
            public updateData(
                data: Array<PointOptionsType>,
                animation?: (boolean|AnimationOptionsObject)
            ): boolean;
            public updateParallelArrays(point: Point, i: (number|string)): void;
        }
        interface Chart {
            runTrackerClick?: boolean;
        }
        interface DataSortingOptionsObject {
            enabled?: boolean;
            matchByName?: boolean;
            sortKey?: string;
        }
        interface KDNode {
            [side: string]: (KDNode|Point|undefined);
            left?: KDNode;
            point: Point;
            right?: KDNode;
        }
        interface KDPointSearchObject {
            clientX: number;
            plotY?: number;
        }
        interface LinePointOptions extends PointOptionsObject {
        }
        interface LineSeriesOptions extends SeriesOptions {
            states?: SeriesStatesOptionsObject<LineSeries>;
        }
        interface Point {
            category?: string;
            clientX?: number;
            dataGroup?: DataGroupingInfoObject;
            dist?: number;
            distX?: number;
            hasImage?: boolean;
            index?: number;
            isInside?: boolean;
            low?: number;
            negative?: boolean;
            options: PointOptionsObject;
            plotX?: number;
            plotY?: number;
            stackTotal?: number;
            stackY?: (number|null);
            yBottom?: number;
            zone?: SeriesZonesOptions;
        }
        interface SeriesAfterAnimateCallbackFunction {
            (this: Series, event: SeriesAfterAnimateEventObject): void;
        }
        interface SeriesAfterAnimateEventObject {
            target: Series;
            type: 'afterAnimate';
        }
        interface SeriesCheckboxClickCallbackFunction {
            (this: Series, event: SeriesCheckboxClickEventObject): void;
        }
        interface SeriesCheckboxClickEventObject {
            checked: boolean;
            item: Series;
            target: Series;
            type: 'checkboxClick';
        }
        interface SeriesClickCallbackFunction {
            (this: Series, event: SeriesClickEventObject): void;
        }
        interface SeriesClickEventObject extends Event {
            point: Point;
        }
        interface SeriesCropDataObject {
            end: number;
            start: number;
            xData: Array<number>;
            yData: (Array<number>|Array<Array<number>>);
        }
        interface SeriesEventsOptions {
            afterAnimate?: SeriesAfterAnimateCallbackFunction;
            checkboxClick?: SeriesCheckboxClickCallbackFunction;
            click?: SeriesClickCallbackFunction;
            hide?: SeriesHideCallbackFunction;
            legendItemClick?: SeriesLegendItemClickCallbackFunction;
            mouseOut?: SeriesMouseOutCallbackFunction;
            mouseOver?: SeriesMouseOverCallbackFunction;
            show?: SeriesShowCallbackFunction;
        }
        interface SeriesHideCallbackFunction {
            (this: Series, event: Event): void;
        }
        interface SeriesLegendItemClickCallbackFunction {
            (this: Series, event: SeriesLegendItemClickEventObject): void;
        }
        interface SeriesLegendItemClickEventObject {
            browserEvent: PointerEvent;
            preventDefault: Function;
            target: Series;
            type: 'checkboxClick';
        }
        interface SeriesMouseOutCallbackFunction {
            (this: Series, event: PointerEvent): void;
        }
        interface SeriesMouseOverCallbackFunction {
            (this: Series, event: PointerEvent): void;
        }
        interface SeriesOptions {
            allAreas?: boolean;
            allowPointSelect?: boolean;
            animation?: (boolean|AnimationOptionsObject);
            animationLimit?: number;
            boostThreshold?: number;
            borderColor?: ColorType;
            borderWidth?: number;
            className?: string;
            clip?: boolean;
            color?: ColorType;
            colorAxis?: boolean;
            colorByPoint?: boolean;
            colorIndex?: number;
            colors?: Array<ColorType>;
            connectEnds?: boolean;
            connectNulls?: boolean;
            cropThreshold?: number;
            cursor?: (string|CursorValue);
            dashStyle?: DashStyleValue;
            data?: Array<PointOptionsType>;
            dataGrouping?: DataGroupingOptionsObject;
            dataLabels?: (
                DataLabelsOptionsObject|Array<DataLabelsOptionsObject>
            );
            dataSorting?: DataSortingOptionsObject;
            description?: string;
            enableMouseTracking?: boolean;
            events?: SeriesEventsOptions;
            findNearestPointBy?: SeriesFindNearestPointByValue;
            getExtremesFromAll?: boolean;
            grouping?: boolean;
            id?: string;
            index?: number;
            includeInDataExport?: boolean;
            isInternal?: boolean;
            joinBy?: (string|Array<string>);
            kdNow?: boolean;
            keys?: Array<string>;
            legendIndex?: number;
            linecap?: SeriesLinecapValue;
            lineColor?: ColorType;
            lineWidth?: number;
            linkedTo?: string;
            marker?: PointMarkerOptionsObject;
            name?: string;
            navigatorOptions?: SeriesOptions;
            negativeColor?: ColorType;
            negativeFillColor?: ColorType;
            opacity?: number;
            point?: PlotSeriesPointOptions;
            pointDescriptionFormatter?: Function;
            pointInterval?: number;
            pointIntervalUnit?: SeriesPointIntervalUnitValue;
            pointPlacement?: (number|string);
            pointRange?: (number|null);
            pointStart?: number;
            pointValKey?: string;
            selected?: boolean;
            shadow?: (boolean|ShadowOptionsObject);
            showCheckbox?: boolean;
            showInLegend?: boolean;
            showInNavigator?: boolean;
            skipKeyboardNavigation?: boolean;
            softThreshold?: boolean;
            stack?: (number|string);
            stacking?: OptionsStackingValue;
            startFromThreshold?: boolean;
            states?: SeriesStatesOptionsObject<Series>;
            step?: SeriesStepValue;
            stickyTracking?: boolean;
            supportingColor?: ColorType;
            threshold?: number;
            turboThreshold?: number;
            type?: string;
            visible?: boolean;
            xAxis?: (number|string);
            yAxis?: (number|string);
            zIndex?: number;
            zoneAxis?: string;
            zones?: Array<SeriesZonesOptions>;
        }
        interface SeriesPlotBoxObject {
            scaleX: number;
            scaleY: number;
            translateX: number;
            translateY: number;
        }
        interface SeriesShowCallbackFunction {
            (this: Series, event: Event): void;
        }
        interface SeriesStatesHoverHaloOptions {
            attributes?: SVGAttributes;
            opacity?: number;
            size?: number;
        }
        interface SeriesStatesHoverOptionsObject {
            animation?: (boolean|AnimationOptionsObject);
            enabled?: boolean;
            halo?: (boolean|SeriesStatesHoverHaloOptions);
            lineWidth?: SeriesOptions['lineWidth'];
            lineWidthPlus?: number;
            opacity?: SeriesOptions['opacity'];
        }
        interface SeriesStatesInactiveOptionsObject {
        }
        interface SeriesStatesOptionsObject<TSeries extends Series> {
            hover?: (
                SeriesStatesHoverOptionsObject&
                SeriesStateOptionsObject<TSeries>
            );
            inactive?: (
                SeriesStatesInactiveOptionsObject&
                SeriesStateOptionsObject<TSeries>
            );
            normal?: SeriesStateOptionsObject<TSeries>;
            select?: (
                SeriesStatesHoverOptionsObject&
                SeriesStateOptionsObject<TSeries>
            );
        }
        interface SeriesTypesDictionary {
            line: typeof LineSeries;
        }
        interface SeriesZonesOptions {
            className?: string;
            color?: (ColorString|GradientColorObject|PatternObject);
            dashStyle?: DashStyleValue;
            fillColor?: (ColorString|GradientColorObject|PatternObject);
            value?: number;
        }
        type SeriesLinecapValue = ('butt'|'round'|'square'|string);
        type SeriesFindNearestPointByValue = ('x'|'xy');
        type SeriesOptionsType = SeriesOptions;
        type SeriesPointIntervalUnitValue = ('day'|'month'|'year');
        type SeriesStepValue = ('center'|'left'|'right');
        type SeriesStateOptionsObject<TSeries extends Series> = (
            Omit<TSeries['options'], ('states'|'data')>
        );
        type SeriesStateValue = keyof SeriesStatesOptionsObject<Series>;
    }
}

/**
 * This is a placeholder type of the possible series options for
 * [Highcharts](../highcharts/series), [Highstock](../highstock/series),
 * [Highmaps](../highmaps/series), and [Gantt](../gantt/series).
 *
 * In TypeScript is this dynamically generated to reference all possible types
 * of series options.
 *
 * @ignore-declaration
 * @typedef {Highcharts.SeriesOptions|Highcharts.Dictionary<*>} Highcharts.SeriesOptionsType
 */

/**
 * Options for `dataSorting`.
 *
 * @interface Highcharts.DataSortingOptionsObject
 * @since 8.0.0
 *//**
 * Enable or disable data sorting for the series.
 * @name Highcharts.DataSortingOptionsObject#enabled
 * @type {boolean|undefined}
 *//**
 * Whether to allow matching points by name in an update.
 * @name Highcharts.DataSortingOptionsObject#matchByName
 * @type {boolean|undefined}
 *//**
 * Determines what data value should be used to sort by.
 * @name Highcharts.DataSortingOptionsObject#sortKey
 * @type {string|undefined}
 */

/**
 * Function callback when a series has been animated.
 *
 * @callback Highcharts.SeriesAfterAnimateCallbackFunction
 *
 * @param {Highcharts.Series} this
 *        The series where the event occured.
 *
 * @param {Highcharts.SeriesAfterAnimateEventObject} event
 *        Event arguments.
 */

/**
 * Event information regarding completed animation of a series.
 *
 * @interface Highcharts.SeriesAfterAnimateEventObject
 *//**
 * Animated series.
 * @name Highcharts.SeriesAfterAnimateEventObject#target
 * @type {Highcharts.Series}
 *//**
 * Event type.
 * @name Highcharts.SeriesAfterAnimateEventObject#type
 * @type {"afterAnimate"}
 */

/**
 * Function callback when the checkbox next to the series' name in the legend is
 * clicked.
 *
 * @callback Highcharts.SeriesCheckboxClickCallbackFunction
 *
 * @param {Highcharts.Series} this
 *        The series where the event occured.
 *
 * @param {Highcharts.SeriesCheckboxClickEventObject} event
 *        Event arguments.
 */

/**
 * Event information regarding check of a series box.
 *
 * @interface Highcharts.SeriesCheckboxClickEventObject
 *//**
 * Whether the box has been checked.
 * @name Highcharts.SeriesCheckboxClickEventObject#checked
 * @type {boolean}
 *//**
 * Related series.
 * @name Highcharts.SeriesCheckboxClickEventObject#item
 * @type {Highcharts.Series}
 *//**
 * Related series.
 * @name Highcharts.SeriesCheckboxClickEventObject#target
 * @type {Highcharts.Series}
 *//**
 * Event type.
 * @name Highcharts.SeriesCheckboxClickEventObject#type
 * @type {"checkboxClick"}
 */

/**
 * Function callback when a series is clicked. Return false to cancel toogle
 * actions.
 *
 * @callback Highcharts.SeriesClickCallbackFunction
 *
 * @param {Highcharts.Series} this
 *        The series where the event occured.
 *
 * @param {Highcharts.SeriesClickEventObject} event
 *        Event arguments.
 */

/**
 * Common information for a click event on a series.
 *
 * @interface Highcharts.SeriesClickEventObject
 * @extends global.Event
 *//**
 * Nearest point on the graph.
 * @name Highcharts.SeriesClickEventObject#point
 * @type {Highcharts.Point}
 */

/**
 * Gets fired when the series is hidden after chart generation time, either by
 * clicking the legend item or by calling `.hide()`.
 *
 * @callback Highcharts.SeriesHideCallbackFunction
 *
 * @param {Highcharts.Series} this
 *        The series where the event occured.
 *
 * @param {global.Event} event
 *        The event that occured.
 */

/**
 * The SVG value used for the `stroke-linecap` and `stroke-linejoin` of a line
 * graph.
 *
 * @typedef {"butt"|"round"|"square"|string} Highcharts.SeriesLinecapValue
 */

/**
 * Gets fired when the legend item belonging to the series is clicked. The
 * default action is to toggle the visibility of the series. This can be
 * prevented by returning `false` or calling `event.preventDefault()`.
 *
 * @callback Highcharts.SeriesLegendItemClickCallbackFunction
 *
 * @param {Highcharts.Series} this
 *        The series where the event occured.
 *
 * @param {Highcharts.SeriesLegendItemClickEventObject} event
 *        The event that occured.
 */

/**
 * Information about the event.
 *
 * @interface Highcharts.SeriesLegendItemClickEventObject
 *//**
 * Related browser event.
 * @name Highcharts.SeriesLegendItemClickEventObject#browserEvent
 * @type {global.PointerEvent}
 *//**
 * Prevent the default action of toggle the visibility of the series.
 * @name Highcharts.SeriesLegendItemClickEventObject#preventDefault
 * @type {Function}
 *//**
 * Related series.
 * @name Highcharts.SeriesCheckboxClickEventObject#target
 * @type {Highcharts.Series}
 *//**
 * Event type.
 * @name Highcharts.SeriesCheckboxClickEventObject#type
 * @type {"checkboxClick"}
 */

/**
 * Gets fired when the mouse leaves the graph.
 *
 * @callback Highcharts.SeriesMouseOutCallbackFunction
 *
 * @param {Highcharts.Series} this
 *        Series where the event occured.
 *
 * @param {global.PointerEvent} event
 *        Event that occured.
 */

/**
 * Gets fired when the mouse enters the graph.
 *
 * @callback Highcharts.SeriesMouseOverCallbackFunction
 *
 * @param {Highcharts.Series} this
 *        Series where the event occured.
 *
 * @param {global.PointerEvent} event
 *        Event that occured.
 */

/**
 * Translation and scale for the plot area of a series.
 *
 * @interface Highcharts.SeriesPlotBoxObject
 *//**
 * @name Highcharts.SeriesPlotBoxObject#scaleX
 * @type {number}
 *//**
 * @name Highcharts.SeriesPlotBoxObject#scaleY
 * @type {number}
 *//**
 * @name Highcharts.SeriesPlotBoxObject#translateX
 * @type {number}
 *//**
 * @name Highcharts.SeriesPlotBoxObject#translateY
 * @type {number}
 */

/**
 * Gets fired when the series is shown after chart generation time, either by
 * clicking the legend item or by calling `.show()`.
 *
 * @callback Highcharts.SeriesShowCallbackFunction
 *
 * @param {Highcharts.Series} this
 *        Series where the event occured.
 *
 * @param {global.Event} event
 *        Event that occured.
 */

/**
 * Possible key values for the series state options.
 *
 * @typedef {"hover"|"inactive"|"normal"|"select"} Highcharts.SeriesStateValue
 */

import pointModule from './Point.js';
const Point = pointModule.Point;
import U from './Utilities.js';
const {
    addEvent,
    animObject,
    arrayMax,
    arrayMin,
    clamp,
    correctFloat,
    defined,
    erase,
    extend,
<<<<<<< HEAD
    getPropertyValue,
=======
    fireEvent,
>>>>>>> 3b6485e0
    isArray,
    isNumber,
    isString,
    objectEach,
    pick,
    removeEvent,
    splat,
    syncTimeout
} = U;

import './Options.js';
import './Legend.js';
import './Point.js';
import './SvgRenderer.js';

var defaultOptions = H.defaultOptions,
    defaultPlotOptions = H.defaultPlotOptions,
    LegendSymbolMixin = H.LegendSymbolMixin, // @todo add as a requirement
    merge = H.merge,
    seriesTypes = H.seriesTypes,
    SVGElement = H.SVGElement,
    win = H.win;

/**
 * This is the base series prototype that all other series types inherit from.
 * A new series is initialized either through the
 * [series](https://api.highcharts.com/highcharts/series)
 * option structure, or after the chart is initialized, through
 * {@link Highcharts.Chart#addSeries}.
 *
 * The object can be accessed in a number of ways. All series and point event
 * handlers give a reference to the `series` object. The chart object has a
 * {@link Highcharts.Chart#series|series} property that is a collection of all
 * the chart's series. The point objects and axis objects also have the same
 * reference.
 *
 * Another way to reference the series programmatically is by `id`. Add an id
 * in the series configuration options, and get the series object by
 * {@link Highcharts.Chart#get}.
 *
 * Configuration options for the series are given in three levels. Options for
 * all series in a chart are given in the
 * [plotOptions.series](https://api.highcharts.com/highcharts/plotOptions.series)
 * object. Then options for all series of a specific type
 * are given in the plotOptions of that type, for example `plotOptions.line`.
 * Next, options for one single series are given in the series array, or as
 * arguments to `chart.addSeries`.
 *
 * The data in the series is stored in various arrays.
 *
 * - First, `series.options.data` contains all the original config options for
 *   each point whether added by options or methods like `series.addPoint`.
 *
 * - Next, `series.data` contains those values converted to points, but in case
 *   the series data length exceeds the `cropThreshold`, or if the data is
 *   grouped, `series.data` doesn't contain all the points. It only contains the
 *   points that have been created on demand.
 *
 * - Then there's `series.points` that contains all currently visible point
 *   objects. In case of cropping, the cropped-away points are not part of this
 *   array. The `series.points` array starts at `series.cropStart` compared to
 *   `series.data` and `series.options.data`. If however the series data is
 *   grouped, these can't be correlated one to one.
 *
 * - `series.xData` and `series.processedXData` contain clean x values,
 *   equivalent to `series.data` and `series.points`.
 *
 * - `series.yData` and `series.processedYData` contain clean y values,
 *   equivalent to `series.data` and `series.points`.
 *
 * @class
 * @name Highcharts.Series
 *
 * @param {Highcharts.Chart} chart
 *        The chart instance.
 *
 * @param {Highcharts.SeriesOptionsType|object} options
 *        The series options.
 *//**
 * The line series is the base type and is therefor the series base prototype.
 *
 * @private
 * @class
 * @name Highcharts.seriesTypes.line
 *
 * @augments Highcharts.Series
 */
H.Series = H.seriesType<Highcharts.LineSeries>(
    'line',

    /**
     * Series options for specific data and the data itself. In TypeScript you
     * have to cast the series options to specific series types, to get all
     * possible options for a series.
     *
     * @example
     * // TypeScript example
     * Highcharts.chart('container', {
     *     series: [{
     *         color: '#06C',
     *         data: [[0, 1], [2, 3]]
     *     } as Highcharts.SeriesLineOptions ]
     * });
     *
     * @type      {Array<*>}
     * @apioption series
     */

    /**
     * An id for the series. This can be used after render time to get a pointer
     * to the series object through `chart.get()`.
     *
     * @sample {highcharts} highcharts/plotoptions/series-id/
     *         Get series by id
     *
     * @type      {string}
     * @since     1.2.0
     * @apioption series.id
     */

    /**
     * The index of the series in the chart, affecting the internal index in the
     * `chart.series` array, the visible Z index as well as the order in the
     * legend.
     *
     * @type      {number}
     * @since     2.3.0
     * @apioption series.index
     */

    /**
     * The sequential index of the series in the legend.
     *
     * @see [legend.reversed](#legend.reversed),
     *      [yAxis.reversedStacks](#yAxis.reversedStacks)
     *
     * @sample {highcharts|highstock} highcharts/series/legendindex/
     *         Legend in opposite order
     *
     * @type      {number}
     * @apioption series.legendIndex
     */
    /**
     * The name of the series as shown in the legend, tooltip etc.
     *
     * @sample {highcharts} highcharts/series/name/
     *         Series name
     * @sample {highmaps} maps/demo/category-map/
     *         Series name
     *
     * @type      {string}
     * @apioption series.name
     */

    /**
     * This option allows grouping series in a stacked chart. The stack option
     * can be a string or anything else, as long as the grouped series' stack
     * options match each other after conversion into a string.
     *
     * @sample {highcharts} highcharts/series/stack/
     *         Stacked and grouped columns
     *
     * @type      {number|string}
     * @since     2.1
     * @product   highcharts highstock
     * @apioption series.stack
     */

    /**
     * The type of series, for example `line` or `column`. By default, the
     * series type is inherited from [chart.type](#chart.type), so unless the
     * chart is a combination of series types, there is no need to set it on the
     * series level.
     *
     * @sample {highcharts} highcharts/series/type/
     *         Line and column in the same chart
     * @sample highcharts/series/type-dynamic/
     *         Dynamic types with button selector
     * @sample {highmaps} maps/demo/mapline-mappoint/
     *         Multiple types in the same map
     *
     * @type      {string}
     * @apioption series.type
     */

    /**
     * When using dual or multiple x axes, this number defines which xAxis the
     * particular series is connected to. It refers to either the
     * {@link #xAxis.id|axis id}
     * or the index of the axis in the xAxis array, with 0 being the first.
     *
     * @type      {number|string}
     * @default   0
     * @product   highcharts highstock
     * @apioption series.xAxis
     */

    /**
     * When using dual or multiple y axes, this number defines which yAxis the
     * particular series is connected to. It refers to either the
     * {@link #yAxis.id|axis id}
     * or the index of the axis in the yAxis array, with 0 being the first.
     *
     * @sample {highcharts} highcharts/series/yaxis/
     *         Apply the column series to the secondary Y axis
     *
     * @type      {number|string}
     * @default   0
     * @product   highcharts highstock
     * @apioption series.yAxis
     */

    /**
     * Define the visual z index of the series.
     *
     * @sample {highcharts} highcharts/plotoptions/series-zindex-default/
     *         With no z index, the series defined last are on top
     * @sample {highcharts} highcharts/plotoptions/series-zindex/
     *         With a z index, the series with the highest z index is on top
     * @sample {highstock} highcharts/plotoptions/series-zindex-default/
     *         With no z index, the series defined last are on top
     * @sample {highstock} highcharts/plotoptions/series-zindex/
     *         With a z index, the series with the highest z index is on top
     *
     * @type      {number}
     * @product   highcharts highstock
     * @apioption series.zIndex
     */

    null as any,

    /**
     * General options for all series types.
     *
     * @optionparent plotOptions.series
     */
    { // base series options

        /**
         * The SVG value used for the `stroke-linecap` and `stroke-linejoin`
         * of a line graph. Round means that lines are rounded in the ends and
         * bends.
         *
         * @type       {Highcharts.SeriesLinecapValue}
         * @default    round
         * @since      3.0.7
         * @apioption  plotOptions.line.linecap
         */

        /**
         * Pixel width of the graph line.
         *
         * @see In styled mode, the line stroke-width can be set with the
         *      `.highcharts-graph` class name.
         *
         * @sample {highcharts} highcharts/plotoptions/series-linewidth-general/
         *         On all series
         * @sample {highcharts} highcharts/plotoptions/series-linewidth-specific/
         *         On one single series
         *
         * @product highcharts highstock
         *
         * @private
         */
        lineWidth: 2,

        /**
         * For some series, there is a limit that shuts down initial animation
         * by default when the total number of points in the chart is too high.
         * For example, for a column chart and its derivatives, animation does
         * not run if there is more than 250 points totally. To disable this
         * cap, set `animationLimit` to `Infinity`.
         *
         * @type      {number}
         * @apioption plotOptions.series.animationLimit
         */

        /**
         * Allow this series' points to be selected by clicking on the graphic
         * (columns, point markers, pie slices, map areas etc).
         *
         * The selected points can be handled by point select and unselect
         * events, or collectively by the [getSelectedPoints
         * ](/class-reference/Highcharts.Chart#getSelectedPoints) function.
         *
         * And alternative way of selecting points is through dragging.
         *
         * @sample {highcharts} highcharts/plotoptions/series-allowpointselect-line/
         *         Line
         * @sample {highcharts} highcharts/plotoptions/series-allowpointselect-column/
         *         Column
         * @sample {highcharts} highcharts/plotoptions/series-allowpointselect-pie/
         *         Pie
         * @sample {highcharts} highcharts/chart/events-selection-points/
         *         Select a range of points through a drag selection
         * @sample {highmaps} maps/plotoptions/series-allowpointselect/
         *         Map area
         * @sample {highmaps} maps/plotoptions/mapbubble-allowpointselect/
         *         Map bubble
         *
         * @since 1.2.0
         *
         * @private
         */
        allowPointSelect: false,

        /**
         * If true, a checkbox is displayed next to the legend item to allow
         * selecting the series. The state of the checkbox is determined by
         * the `selected` option.
         *
         * @productdesc {highmaps}
         * Note that if a `colorAxis` is defined, the color axis is represented
         * in the legend, not the series.
         *
         * @sample {highcharts} highcharts/plotoptions/series-showcheckbox-true/
         *         Show select box
         *
         * @since 1.2.0
         *
         * @private
         */
        showCheckbox: false,

        /**
         * Enable or disable the initial animation when a series is displayed.
         * The animation can also be set as a configuration object. Please
         * note that this option only applies to the initial animation of the
         * series itself. For other animations, see [chart.animation](
         * #chart.animation) and the animation parameter under the API methods.
         * The following properties are supported:
         *
         * - `duration`: The duration of the animation in milliseconds.
         *
         * - `easing`: Can be a string reference to an easing function set on
         *   the `Math` object or a function. See the _Custom easing function_
         *   demo below.
         *
         * Due to poor performance, animation is disabled in old IE browsers
         * for several chart types.
         *
         * @sample {highcharts} highcharts/plotoptions/series-animation-disabled/
         *         Animation disabled
         * @sample {highcharts} highcharts/plotoptions/series-animation-slower/
         *         Slower animation
         * @sample {highcharts} highcharts/plotoptions/series-animation-easing/
         *         Custom easing function
         * @sample {highstock} stock/plotoptions/animation-slower/
         *         Slower animation
         * @sample {highstock} stock/plotoptions/animation-easing/
         *         Custom easing function
         * @sample {highmaps} maps/plotoptions/series-animation-true/
         *         Animation enabled on map series
         * @sample {highmaps} maps/plotoptions/mapbubble-animation-false/
         *         Disabled on mapbubble series
         *
         * @type    {boolean|Highcharts.AnimationOptionsObject}
         * @default {highcharts} true
         * @default {highstock} true
         * @default {highmaps} false
         *
         * @private
         */
        animation: {
            /** @internal */
            duration: 1000
        },

        /**
         * An additional class name to apply to the series' graphical elements.
         * This option does not replace default class names of the graphical
         * element.
         *
         * @type      {string}
         * @since     5.0.0
         * @apioption plotOptions.series.className
         */

        /**
         * Disable this option to allow series rendering in the whole plotting
         * area.
         *
         * **Note:** Clipping should be always enabled when
         * [chart.zoomType](#chart.zoomType) is set
         *
         * @sample {highcharts} highcharts/plotoptions/series-clip/
         *         Disabled clipping
         *
         * @default   true
         * @type      {boolean}
         * @since     3.0.0
         * @apioption plotOptions.series.clip
         */

        /**
         * The main color of the series. In line type series it applies to the
         * line and the point markers unless otherwise specified. In bar type
         * series it applies to the bars unless a color is specified per point.
         * The default value is pulled from the `options.colors` array.
         *
         * In styled mode, the color can be defined by the
         * [colorIndex](#plotOptions.series.colorIndex) option. Also, the series
         * color can be set with the `.highcharts-series`,
         * `.highcharts-color-{n}`, `.highcharts-{type}-series` or
         * `.highcharts-series-{n}` class, or individual classes given by the
         * `className` option.
         *
         * @productdesc {highmaps}
         * In maps, the series color is rarely used, as most choropleth maps use
         * the color to denote the value of each point. The series color can
         * however be used in a map with multiple series holding categorized
         * data.
         *
         * @sample {highcharts} highcharts/plotoptions/series-color-general/
         *         General plot option
         * @sample {highcharts} highcharts/plotoptions/series-color-specific/
         *         One specific series
         * @sample {highcharts} highcharts/plotoptions/series-color-area/
         *         Area color
         * @sample {highcharts} highcharts/series/infographic/
         *         Pattern fill
         * @sample {highmaps} maps/demo/category-map/
         *         Category map by multiple series
         *
         * @type      {Highcharts.ColorString|Highcharts.GradientColorObject|Highcharts.PatternObject}
         * @apioption plotOptions.series.color
         */

        /**
         * Styled mode only. A specific color index to use for the series, so
         * its graphic representations are given the class name
         * `highcharts-color-{n}`.
         *
         * @type      {number}
         * @since     5.0.0
         * @apioption plotOptions.series.colorIndex
         */


        /**
         * Whether to connect a graph line across null points, or render a gap
         * between the two points on either side of the null.
         *
         * @sample {highcharts} highcharts/plotoptions/series-connectnulls-false/
         *         False by default
         * @sample {highcharts} highcharts/plotoptions/series-connectnulls-true/
         *         True
         *
         * @type      {boolean}
         * @default   false
         * @product   highcharts highstock
         * @apioption plotOptions.series.connectNulls
         */


        /**
         * You can set the cursor to "pointer" if you have click events attached
         * to the series, to signal to the user that the points and lines can
         * be clicked.
         *
         * In styled mode, the series cursor can be set with the same classes
         * as listed under [series.color](#plotOptions.series.color).
         *
         * @sample {highcharts} highcharts/plotoptions/series-cursor-line/
         *         On line graph
         * @sample {highcharts} highcharts/plotoptions/series-cursor-column/
         *         On columns
         * @sample {highcharts} highcharts/plotoptions/series-cursor-scatter/
         *         On scatter markers
         * @sample {highstock} stock/plotoptions/cursor/
         *         Pointer on a line graph
         * @sample {highmaps} maps/plotoptions/series-allowpointselect/
         *         Map area
         * @sample {highmaps} maps/plotoptions/mapbubble-allowpointselect/
         *         Map bubble
         *
         * @type      {string|Highcharts.CursorValue}
         * @apioption plotOptions.series.cursor
         */

        /**
         * A reserved subspace to store options and values for customized
         * functionality. Here you can add additional data for your own event
         * callbacks and formatter callbacks.
         *
         * @type      {Highcharts.Dictionary<*>}
         * @apioption plotOptions.series.custom
         */

        /**
         * A name for the dash style to use for the graph, or for some series
         * types the outline of each shape.
         *
         * In styled mode, the
         * [stroke dash-array](https://jsfiddle.net/gh/get/library/pure/highcharts/highcharts/tree/master/samples/highcharts/css/series-dashstyle/)
         * can be set with the same classes as listed under
         * [series.color](#plotOptions.series.color).
         *
         * @sample {highcharts} highcharts/plotoptions/series-dashstyle-all/
         *         Possible values demonstrated
         * @sample {highcharts} highcharts/plotoptions/series-dashstyle/
         *         Chart suitable for printing in black and white
         * @sample {highstock} highcharts/plotoptions/series-dashstyle-all/
         *         Possible values demonstrated
         * @sample {highmaps} highcharts/plotoptions/series-dashstyle-all/
         *         Possible values demonstrated
         * @sample {highmaps} maps/plotoptions/series-dashstyle/
         *         Dotted borders on a map
         *
         * @type      {Highcharts.DashStyleValue}
         * @default   Solid
         * @since     2.1
         * @apioption plotOptions.series.dashStyle
         */

        /**
         * A description of the series to add to the screen reader information
         * about the series.
         *
         * @type      {string}
         * @since     5.0.0
         * @requires  modules/accessibility
         * @apioption plotOptions.series.description
         */

        /**
         * Options for the series data sorting.
         *
         * @type      {Highcharts.DataSortingOptionsObject}
         * @since     8.0.0
         * @product   highcharts highstock
         * @apioption plotOptions.series.dataSorting
         */

        /**
         * Enable or disable data sorting for the series. Use [xAxis.reversed](
         * #xAxis.reversed) to change the sorting order.
         *
         * @sample {highcharts} highcharts/datasorting/animation/
         *         Data sorting in scatter-3d
         * @sample {highcharts} highcharts/datasorting/labels-animation/
         *         Axis labels animation
         * @sample {highcharts} highcharts/datasorting/dependent-sorting/
         *         Dependent series sorting
         * @sample {highcharts} highcharts/datasorting/independent-sorting/
         *         Independent series sorting
         *
         * @type      {boolean}
         * @since     8.0.0
         * @apioption plotOptions.series.dataSorting.enabled
         */

        /**
         * Whether to allow matching points by name in an update. If this option
         * is disabled, points will be matched by order.
         *
         * @sample {highcharts} highcharts/datasorting/match-by-name/
         *         Enabled match by name
         *
         * @type      {boolean}
         * @since     8.0.0
         * @apioption plotOptions.series.dataSorting.matchByName
         */

        /**
         * Determines what data value should be used to sort by.
         *
         * @sample {highcharts} highcharts/datasorting/sort-key/
         *         Sort key as `z` value
         *
         * @type      {string}
         * @since     8.0.0
         * @default   y
         * @apioption plotOptions.series.dataSorting.sortKey
         */

        /**
         * Enable or disable the mouse tracking for a specific series. This
         * includes point tooltips and click events on graphs and points. For
         * large datasets it improves performance.
         *
         * @sample {highcharts} highcharts/plotoptions/series-enablemousetracking-false/
         *         No mouse tracking
         * @sample {highmaps} maps/plotoptions/series-enablemousetracking-false/
         *         No mouse tracking
         *
         * @type      {boolean}
         * @default   true
         * @apioption plotOptions.series.enableMouseTracking
         */

        /**
         * Whether to use the Y extremes of the total chart width or only the
         * zoomed area when zooming in on parts of the X axis. By default, the
         * Y axis adjusts to the min and max of the visible data. Cartesian
         * series only.
         *
         * @type      {boolean}
         * @default   false
         * @since     4.1.6
         * @product   highcharts highstock gantt
         * @apioption plotOptions.series.getExtremesFromAll
         */

        /**
         * An array specifying which option maps to which key in the data point
         * array. This makes it convenient to work with unstructured data arrays
         * from different sources.
         *
         * @see [series.data](#series.line.data)
         *
         * @sample {highcharts|highstock} highcharts/series/data-keys/
         *         An extended data array with keys
         * @sample {highcharts|highstock} highcharts/series/data-nested-keys/
         *         Nested keys used to access object properties
         *
         * @type      {Array<string>}
         * @since     4.1.6
         * @apioption plotOptions.series.keys
         */

        /**
         * The line cap used for line ends and line joins on the graph.
         *
         * @type       {Highcharts.SeriesLinecapValue}
         * @default    round
         * @product    highcharts highstock
         * @apioption  plotOptions.series.linecap
         */

        /**
         * The [id](#series.id) of another series to link to. Additionally,
         * the value can be ":previous" to link to the previous series. When
         * two series are linked, only the first one appears in the legend.
         * Toggling the visibility of this also toggles the linked series.
         *
         * If master series uses data sorting and linked series does not have
         * its own sorting definition, the linked series will be sorted in the
         * same order as the master one.
         *
         * @sample {highcharts|highstock} highcharts/demo/arearange-line/
         *         Linked series
         *
         * @type      {string}
         * @since     3.0
         * @product   highcharts highstock gantt
         * @apioption plotOptions.series.linkedTo
         */

        /**
         * Options for the corresponding navigator series if `showInNavigator`
         * is `true` for this series. Available options are the same as any
         * series, documented at [plotOptions](#plotOptions.series) and
         * [series](#series).
         *
         * These options are merged with options in [navigator.series](
         * #navigator.series), and will take precedence if the same option is
         * defined both places.
         *
         * @see [navigator.series](#navigator.series)
         *
         * @type      {Highcharts.PlotSeriesOptions}
         * @since     5.0.0
         * @product   highstock
         * @apioption plotOptions.series.navigatorOptions
         */

        /**
         * The color for the parts of the graph or points that are below the
         * [threshold](#plotOptions.series.threshold). Note that `zones` takes
         * precedence over the negative color. Using `negativeColor` is
         * equivalent to applying a zone with value of 0.
         *
         * @see In styled mode, a negative color is applied by setting this option
         *      to `true` combined with the `.highcharts-negative` class name.
         *
         * @sample {highcharts} highcharts/plotoptions/series-negative-color/
         *         Spline, area and column
         * @sample {highcharts} highcharts/plotoptions/arearange-negativecolor/
         *         Arearange
         * @sample {highcharts} highcharts/css/series-negative-color/
         *         Styled mode
         * @sample {highstock} highcharts/plotoptions/series-negative-color/
         *         Spline, area and column
         * @sample {highstock} highcharts/plotoptions/arearange-negativecolor/
         *         Arearange
         * @sample {highmaps} highcharts/plotoptions/series-negative-color/
         *         Spline, area and column
         * @sample {highmaps} highcharts/plotoptions/arearange-negativecolor/
         *         Arearange
         *
         * @type      {Highcharts.ColorString|Highcharts.GradientColorObject|Highcharts.PatternObject}
         * @since     3.0
         * @apioption plotOptions.series.negativeColor
         */

        /**
         * Same as
         * [accessibility.pointDescriptionFormatter](#accessibility.pointDescriptionFormatter),
         * but for an individual series. Overrides the chart wide configuration.
         *
         * @type      {Function}
         * @since     5.0.12
         * @apioption plotOptions.series.pointDescriptionFormatter
         */

        /**
         * If no x values are given for the points in a series, `pointInterval`
         * defines the interval of the x values. For example, if a series
         * contains one value every decade starting from year 0, set
         * `pointInterval` to `10`. In true `datetime` axes, the `pointInterval`
         * is set in milliseconds.
         *
         * It can be also be combined with `pointIntervalUnit` to draw irregular
         * time intervals.
         *
         * Please note that this options applies to the _series data_, not the
         * interval of the axis ticks, which is independent.
         *
         * @sample {highcharts} highcharts/plotoptions/series-pointstart-datetime/
         *         Datetime X axis
         * @sample {highstock} stock/plotoptions/pointinterval-pointstart/
         *         Using pointStart and pointInterval
         *
         * @type      {number}
         * @default   1
         * @product   highcharts highstock gantt
         * @apioption plotOptions.series.pointInterval
         */

        /**
         * On datetime series, this allows for setting the
         * [pointInterval](#plotOptions.series.pointInterval) to irregular time
         * units, `day`, `month` and `year`. A day is usually the same as 24
         * hours, but `pointIntervalUnit` also takes the DST crossover into
         * consideration when dealing with local time. Combine this option with
         * `pointInterval` to draw weeks, quarters, 6 months, 10 years etc.
         *
         * Please note that this options applies to the _series data_, not the
         * interval of the axis ticks, which is independent.
         *
         * @sample {highcharts} highcharts/plotoptions/series-pointintervalunit/
         *         One point a month
         * @sample {highstock} highcharts/plotoptions/series-pointintervalunit/
         *         One point a month
         *
         * @type       {string}
         * @since      4.1.0
         * @product    highcharts highstock gantt
         * @validvalue ["day", "month", "year"]
         * @apioption  plotOptions.series.pointIntervalUnit
         */

        /**
         * Possible values: `"on"`, `"between"`, `number`.
         *
         * In a column chart, when pointPlacement is `"on"`, the point will not
         * create any padding of the X axis. In a polar column chart this means
         * that the first column points directly north. If the pointPlacement is
         * `"between"`, the columns will be laid out between ticks. This is
         * useful for example for visualising an amount between two points in
         * time or in a certain sector of a polar chart.
         *
         * Since Highcharts 3.0.2, the point placement can also be numeric,
         * where 0 is on the axis value, -0.5 is between this value and the
         * previous, and 0.5 is between this value and the next. Unlike the
         * textual options, numeric point placement options won't affect axis
         * padding.
         *
         * Note that pointPlacement needs a [pointRange](
         * #plotOptions.series.pointRange) to work. For column series this is
         * computed, but for line-type series it needs to be set.
         *
         * For the `xrange` series type and gantt charts, if the Y axis is a
         * category axis, the `pointPlacement` applies to the Y axis rather than
         * the (typically datetime) X axis.
         *
         * Defaults to `undefined` in cartesian charts, `"between"` in polar
         * charts.
         *
         * @see [xAxis.tickmarkPlacement](#xAxis.tickmarkPlacement)
         *
         * @sample {highcharts|highstock} highcharts/plotoptions/series-pointplacement-between/
         *         Between in a column chart
         * @sample {highcharts|highstock} highcharts/plotoptions/series-pointplacement-numeric/
         *         Numeric placement for custom layout
         * @sample {highcharts|highstock} maps/plotoptions/heatmap-pointplacement/
         *         Placement in heatmap
         *
         * @type      {string|number}
         * @since     2.3.0
         * @product   highcharts highstock gantt
         * @apioption plotOptions.series.pointPlacement
         */

        /**
         * If no x values are given for the points in a series, pointStart
         * defines on what value to start. For example, if a series contains one
         * yearly value starting from 1945, set pointStart to 1945.
         *
         * @sample {highcharts} highcharts/plotoptions/series-pointstart-linear/
         *         Linear
         * @sample {highcharts} highcharts/plotoptions/series-pointstart-datetime/
         *         Datetime
         * @sample {highstock} stock/plotoptions/pointinterval-pointstart/
         *         Using pointStart and pointInterval
         *
         * @type      {number}
         * @default   0
         * @product   highcharts highstock gantt
         * @apioption plotOptions.series.pointStart
         */

        /**
         * Whether to select the series initially. If `showCheckbox` is true,
         * the checkbox next to the series name in the legend will be checked
         * for a selected series.
         *
         * @sample {highcharts} highcharts/plotoptions/series-selected/
         *         One out of two series selected
         *
         * @type      {boolean}
         * @default   false
         * @since     1.2.0
         * @apioption plotOptions.series.selected
         */

        /**
         * Whether to apply a drop shadow to the graph line. Since 2.3 the
         * shadow can be an object configuration containing `color`, `offsetX`,
         * `offsetY`, `opacity` and `width`.
         *
         * @sample {highcharts} highcharts/plotoptions/series-shadow/
         *         Shadow enabled
         *
         * @type      {boolean|Highcharts.ShadowOptionsObject}
         * @default   false
         * @apioption plotOptions.series.shadow
         */

        /**
         * Whether to display this particular series or series type in the
         * legend. Standalone series are shown in legend by default, and linked
         * series are not. Since v7.2.0 it is possible to show series that use
         * colorAxis by setting this option to `true`.
         *
         * @sample {highcharts} highcharts/plotoptions/series-showinlegend/
         *         One series in the legend, one hidden
         *
         * @type      {boolean}
         * @apioption plotOptions.series.showInLegend
         */

        /**
         * Whether or not to show the series in the navigator. Takes precedence
         * over [navigator.baseSeries](#navigator.baseSeries) if defined.
         *
         * @type      {boolean}
         * @since     5.0.0
         * @product   highstock
         * @apioption plotOptions.series.showInNavigator
         */

        /**
         * If set to `true`, the accessibility module will skip past the points
         * in this series for keyboard navigation.
         *
         * @type      {boolean}
         * @since     5.0.12
         * @apioption plotOptions.series.skipKeyboardNavigation
         */

        /**
         * Whether to stack the values of each series on top of each other.
         * Possible values are `undefined` to disable, `"normal"` to stack by
         * value or `"percent"`. When stacking is enabled, data must be sorted
         * in ascending X order. A special stacking option is with the
         * streamgraph series type, where the stacking option is set to
         * `"stream"`. The second one is `"overlap"`, which only applies to
         * waterfall series.
         *
         * @see [yAxis.reversedStacks](#yAxis.reversedStacks)
         *
         * @sample {highcharts} highcharts/plotoptions/series-stacking-line/
         *         Line
         * @sample {highcharts} highcharts/plotoptions/series-stacking-column/
         *         Column
         * @sample {highcharts} highcharts/plotoptions/series-stacking-bar/
         *         Bar
         * @sample {highcharts} highcharts/plotoptions/series-stacking-area/
         *         Area
         * @sample {highcharts} highcharts/plotoptions/series-stacking-percent-line/
         *         Line
         * @sample {highcharts} highcharts/plotoptions/series-stacking-percent-column/
         *         Column
         * @sample {highcharts} highcharts/plotoptions/series-stacking-percent-bar/
         *         Bar
         * @sample {highcharts} highcharts/plotoptions/series-stacking-percent-area/
         *         Area
         * @sample {highcharts} highcharts/plotoptions/series-waterfall-with-normal-stacking
         *         Waterfall with normal stacking
         * @sample {highcharts} highcharts/plotoptions/series-waterfall-with-overlap-stacking
         *         Waterfall with overlap stacking
         * @sample {highstock} stock/plotoptions/stacking/
         *         Area
         *
         * @type       {string}
         * @product    highcharts highstock
         * @validvalue ["normal", "overlap", "percent", "stream"]
         * @apioption  plotOptions.series.stacking
         */

        /**
         * Whether to apply steps to the line. Possible values are `left`,
         * `center` and `right`.
         *
         * @sample {highcharts} highcharts/plotoptions/line-step/
         *         Different step line options
         * @sample {highcharts} highcharts/plotoptions/area-step/
         *         Stepped, stacked area
         * @sample {highstock} stock/plotoptions/line-step/
         *         Step line
         *
         * @type       {string}
         * @since      1.2.5
         * @product    highcharts highstock
         * @validvalue ["left", "center", "right"]
         * @apioption  plotOptions.series.step
         */

        /**
         * The threshold, also called zero level or base level. For line type
         * series this is only used in conjunction with
         * [negativeColor](#plotOptions.series.negativeColor).
         *
         * @see [softThreshold](#plotOptions.series.softThreshold).
         *
         * @type      {number}
         * @default   0
         * @since     3.0
         * @product   highcharts highstock
         * @apioption plotOptions.series.threshold
         */

        /**
         * Set the initial visibility of the series.
         *
         * @sample {highcharts} highcharts/plotoptions/series-visible/
         *         Two series, one hidden and one visible
         * @sample {highstock} stock/plotoptions/series-visibility/
         *         Hidden series
         *
         * @type      {boolean}
         * @default   true
         * @apioption plotOptions.series.visible
         */

        /**
         * Defines the Axis on which the zones are applied.
         *
         * @see [zones](#plotOptions.series.zones)
         *
         * @sample {highcharts} highcharts/series/color-zones-zoneaxis-x/
         *         Zones on the X-Axis
         * @sample {highstock} highcharts/series/color-zones-zoneaxis-x/
         *         Zones on the X-Axis
         *
         * @type      {string}
         * @default   y
         * @since     4.1.0
         * @product   highcharts highstock
         * @apioption plotOptions.series.zoneAxis
         */

        /**
         * General event handlers for the series items. These event hooks can
         * also be attached to the series at run time using the
         * `Highcharts.addEvent` function.
         *
         * @declare Highcharts.SeriesEventsOptionsObject
         *
         * @private
         */
        events: {},

        /**
         * Fires after the series has finished its initial animation, or in case
         * animation is disabled, immediately as the series is displayed.
         *
         * @sample {highcharts} highcharts/plotoptions/series-events-afteranimate/
         *         Show label after animate
         * @sample {highstock} highcharts/plotoptions/series-events-afteranimate/
         *         Show label after animate
         *
         * @type      {Highcharts.SeriesAfterAnimateCallbackFunction}
         * @since     4.0
         * @product   highcharts highstock gantt
         * @context   Highcharts.Series
         * @apioption plotOptions.series.events.afterAnimate
         */

        /**
         * Fires when the checkbox next to the series' name in the legend is
         * clicked. One parameter, `event`, is passed to the function. The state
         * of the checkbox is found by `event.checked`. The checked item is
         * found by `event.item`. Return `false` to prevent the default action
         * which is to toggle the select state of the series.
         *
         * @sample {highcharts} highcharts/plotoptions/series-events-checkboxclick/
         *         Alert checkbox status
         *
         * @type      {Highcharts.SeriesCheckboxClickCallbackFunction}
         * @since     1.2.0
         * @context   Highcharts.Series
         * @apioption plotOptions.series.events.checkboxClick
         */

        /**
         * Fires when the series is clicked. One parameter, `event`, is passed
         * to the function, containing common event information. Additionally,
         * `event.point` holds a pointer to the nearest point on the graph.
         *
         * @sample {highcharts} highcharts/plotoptions/series-events-click/
         *         Alert click info
         * @sample {highstock} stock/plotoptions/series-events-click/
         *         Alert click info
         * @sample {highmaps} maps/plotoptions/series-events-click/
         *         Display click info in subtitle
         *
         * @type      {Highcharts.SeriesClickCallbackFunction}
         * @context   Highcharts.Series
         * @apioption plotOptions.series.events.click
         */

        /**
         * Fires when the series is hidden after chart generation time, either
         * by clicking the legend item or by calling `.hide()`.
         *
         * @sample {highcharts} highcharts/plotoptions/series-events-hide/
         *         Alert when the series is hidden by clicking the legend item
         *
         * @type      {Highcharts.SeriesHideCallbackFunction}
         * @since     1.2.0
         * @context   Highcharts.Series
         * @apioption plotOptions.series.events.hide
         */

        /**
         * Fires when the legend item belonging to the series is clicked. One
         * parameter, `event`, is passed to the function. The default action
         * is to toggle the visibility of the series. This can be prevented
         * by returning `false` or calling `event.preventDefault()`.
         *
         * @sample {highcharts} highcharts/plotoptions/series-events-legenditemclick/
         *         Confirm hiding and showing
         *
         * @type      {Highcharts.SeriesLegendItemClickCallbackFunction}
         * @context   Highcharts.Series
         * @apioption plotOptions.series.events.legendItemClick
         */

        /**
         * Fires when the mouse leaves the graph. One parameter, `event`, is
         * passed to the function, containing common event information. If the
         * [stickyTracking](#plotOptions.series) option is true, `mouseOut`
         * doesn't happen before the mouse enters another graph or leaves the
         * plot area.
         *
         * @sample {highcharts} highcharts/plotoptions/series-events-mouseover-sticky/
         *         With sticky tracking by default
         * @sample {highcharts} highcharts/plotoptions/series-events-mouseover-no-sticky/
         *         Without sticky tracking
         *
         * @type      {Highcharts.SeriesMouseOutCallbackFunction}
         * @context   Highcharts.Series
         * @apioption plotOptions.series.events.mouseOut
         */

        /**
         * Fires when the mouse enters the graph. One parameter, `event`, is
         * passed to the function, containing common event information.
         *
         * @sample {highcharts} highcharts/plotoptions/series-events-mouseover-sticky/
         *         With sticky tracking by default
         * @sample {highcharts} highcharts/plotoptions/series-events-mouseover-no-sticky/
         *         Without sticky tracking
         *
         * @type      {Highcharts.SeriesMouseOverCallbackFunction}
         * @context   Highcharts.Series
         * @apioption plotOptions.series.events.mouseOver
         */

        /**
         * Fires when the series is shown after chart generation time, either
         * by clicking the legend item or by calling `.show()`.
         *
         * @sample {highcharts} highcharts/plotoptions/series-events-show/
         *         Alert when the series is shown by clicking the legend item.
         *
         * @type      {Highcharts.SeriesShowCallbackFunction}
         * @since     1.2.0
         * @context   Highcharts.Series
         * @apioption plotOptions.series.events.show
         */

        /**
         * Options for the point markers of line-like series. Properties like
         * `fillColor`, `lineColor` and `lineWidth` define the visual appearance
         * of the markers. Other series types, like column series, don't have
         * markers, but have visual options on the series level instead.
         *
         * In styled mode, the markers can be styled with the
         * `.highcharts-point`, `.highcharts-point-hover` and
         * `.highcharts-point-select` class names.
         *
         * @declare Highcharts.PointMarkerOptionsObject
         *
         * @private
         */
        marker: {

            /**
             * Enable or disable the point marker. If `undefined`, the markers
             * are hidden when the data is dense, and shown for more widespread
             * data points.
             *
             * @sample {highcharts} highcharts/plotoptions/series-marker-enabled/
             *         Disabled markers
             * @sample {highcharts} highcharts/plotoptions/series-marker-enabled-false/
             *         Disabled in normal state but enabled on hover
             * @sample {highstock} stock/plotoptions/series-marker/
             *         Enabled markers
             *
             * @type      {boolean}
             * @default   {highcharts} undefined
             * @default   {highstock} false
             * @apioption plotOptions.series.marker.enabled
             */

            /**
             * The threshold for how dense the point markers should be before
             * they are hidden, given that `enabled` is not defined. The number
             * indicates the horizontal distance between the two closest points
             * in the series, as multiples of the `marker.radius`. In other
             * words, the default value of 2 means points are hidden if
             * overlapping horizontally.
             *
             * @sample highcharts/plotoptions/series-marker-enabledthreshold
             *         A higher threshold
             *
             * @since 6.0.5
             */
            enabledThreshold: 2,

            /**
             * The fill color of the point marker. When `undefined`, the series'
             * or point's color is used.
             *
             * @sample {highcharts} highcharts/plotoptions/series-marker-fillcolor/
             *         White fill
             *
             * @type      {Highcharts.ColorString|Highcharts.GradientColorObject|Highcharts.PatternObject}
             * @apioption plotOptions.series.marker.fillColor
             */

            /**
             * Image markers only. Set the image width explicitly. When using
             * this option, a `width` must also be set.
             *
             * @sample {highcharts} highcharts/plotoptions/series-marker-width-height/
             *         Fixed width and height
             * @sample {highstock} highcharts/plotoptions/series-marker-width-height/
             *         Fixed width and height
             *
             * @type      {number}
             * @since     4.0.4
             * @apioption plotOptions.series.marker.height
             */

            /**
             * The color of the point marker's outline. When `undefined`, the
             * series' or point's color is used.
             *
             * @sample {highcharts} highcharts/plotoptions/series-marker-fillcolor/
             *         Inherit from series color (undefined)
             *
             * @type {Highcharts.ColorString|Highcharts.GradientColorObject|Highcharts.PatternObject}
             */
            lineColor: '${palette.backgroundColor}',

            /**
             * The width of the point marker's outline.
             *
             * @sample {highcharts} highcharts/plotoptions/series-marker-fillcolor/
             *         2px blue marker
             */
            lineWidth: 0,

            /**
             * The radius of the point marker.
             *
             * @sample {highcharts} highcharts/plotoptions/series-marker-radius/
             *         Bigger markers
             *
             * @default {highstock} 2
             */
            radius: 4,

            /**
             * A predefined shape or symbol for the marker. When undefined, the
             * symbol is pulled from options.symbols. Other possible values are
             * `'circle'`, `'square'`,`'diamond'`, `'triangle'` and
             * `'triangle-down'`.
             *
             * Additionally, the URL to a graphic can be given on this form:
             * `'url(graphic.png)'`. Note that for the image to be applied to
             * exported charts, its URL needs to be accessible by the export
             * server.
             *
             * Custom callbacks for symbol path generation can also be added to
             * `Highcharts.SVGRenderer.prototype.symbols`. The callback is then
             * used by its method name, as shown in the demo.
             *
             * @sample {highcharts} highcharts/plotoptions/series-marker-symbol/
             *         Predefined, graphic and custom markers
             * @sample {highstock} highcharts/plotoptions/series-marker-symbol/
             *         Predefined, graphic and custom markers
             *
             * @type      {string}
             * @apioption plotOptions.series.marker.symbol
             */

            /**
             * Image markers only. Set the image width explicitly. When using
             * this option, a `height` must also be set.
             *
             * @sample {highcharts} highcharts/plotoptions/series-marker-width-height/
             *         Fixed width and height
             * @sample {highstock} highcharts/plotoptions/series-marker-width-height/
             *         Fixed width and height
             *
             * @type      {number}
             * @since     4.0.4
             * @apioption plotOptions.series.marker.width
             */

            /**
             * States for a single point marker.
             *
             * @declare Highcharts.PointStatesOptionsObject
             */
            states: {

                /**
                 * The normal state of a single point marker. Currently only
                 * used for setting animation when returning to normal state
                 * from hover.
                 *
                 * @declare Highcharts.PointStatesNormalOptionsObject
                 */
                normal: {
                    /**
                     * Animation when returning to normal state after hovering.
                     *
                     * @type {boolean|Highcharts.AnimationOptionsObject}
                     */
                    animation: true
                },

                /**
                 * The hover state for a single point marker.
                 *
                 * @declare Highcharts.PointStatesHoverOptionsObject
                 */
                hover: {

                    /**
                     * Animation when hovering over the marker.
                     *
                     * @type {boolean|Highcharts.AnimationOptionsObject}
                     */
                    animation: {
                        /** @internal */
                        duration: 50
                    },

                    /**
                     * Enable or disable the point marker.
                     *
                     * @sample {highcharts} highcharts/plotoptions/series-marker-states-hover-enabled/
                     *         Disabled hover state
                     */
                    enabled: true,

                    /**
                     * The fill color of the marker in hover state. When
                     * `undefined`, the series' or point's fillColor for normal
                     * state is used.
                     *
                     * @type      {Highcharts.ColorString|Highcharts.GradientColorObject|Highcharts.PatternObject}
                     * @apioption plotOptions.series.marker.states.hover.fillColor
                     */

                    /**
                     * The color of the point marker's outline. When
                     * `undefined`, the series' or point's lineColor for normal
                     * state is used.
                     *
                     * @sample {highcharts} highcharts/plotoptions/series-marker-states-hover-linecolor/
                     *         White fill color, black line color
                     *
                     * @type      {Highcharts.ColorString|Highcharts.GradientColorObject|Highcharts.PatternObject}
                     * @apioption plotOptions.series.marker.states.hover.lineColor
                     */

                    /**
                     * The width of the point marker's outline. When
                     * `undefined`, the series' or point's lineWidth for normal
                     * state is used.
                     *
                     * @sample {highcharts} highcharts/plotoptions/series-marker-states-hover-linewidth/
                     *         3px line width
                     *
                     * @type      {number}
                     * @apioption plotOptions.series.marker.states.hover.lineWidth
                     */

                    /**
                     * The radius of the point marker. In hover state, it
                     * defaults to the normal state's radius + 2 as per the
                     * [radiusPlus](#plotOptions.series.marker.states.hover.radiusPlus)
                     * option.
                     *
                     * @sample {highcharts} highcharts/plotoptions/series-marker-states-hover-radius/
                     *         10px radius
                     *
                     * @type      {number}
                     * @apioption plotOptions.series.marker.states.hover.radius
                     */

                    /**
                     * The number of pixels to increase the radius of the
                     * hovered point.
                     *
                     * @sample {highcharts} highcharts/plotoptions/series-states-hover-linewidthplus/
                     *         5 pixels greater radius on hover
                     * @sample {highstock} highcharts/plotoptions/series-states-hover-linewidthplus/
                     *         5 pixels greater radius on hover
                     *
                     * @since 4.0.3
                     */
                    radiusPlus: 2,

                    /**
                     * The additional line width for a hovered point.
                     *
                     * @sample {highcharts} highcharts/plotoptions/series-states-hover-linewidthplus/
                     *         2 pixels wider on hover
                     * @sample {highstock} highcharts/plotoptions/series-states-hover-linewidthplus/
                     *         2 pixels wider on hover
                     *
                     * @since 4.0.3
                     */
                    lineWidthPlus: 1
                },

                /**
                 * The appearance of the point marker when selected. In order to
                 * allow a point to be selected, set the
                 * `series.allowPointSelect` option to true.
                 *
                 * @declare Highcharts.PointStatesSelectOptionsObject
                 */
                select: {

                    /**
                     * Enable or disable visible feedback for selection.
                     *
                     * @sample {highcharts} highcharts/plotoptions/series-marker-states-select-enabled/
                     *         Disabled select state
                     *
                     * @type      {boolean}
                     * @default   true
                     * @apioption plotOptions.series.marker.states.select.enabled
                     */

                    /**
                     * The radius of the point marker. In hover state, it
                     * defaults to the normal state's radius + 2.
                     *
                     * @sample {highcharts} highcharts/plotoptions/series-marker-states-select-radius/
                     *         10px radius for selected points
                     *
                     * @type      {number}
                     * @apioption plotOptions.series.marker.states.select.radius
                     */

                    /**
                     * The fill color of the point marker.
                     *
                     * @sample {highcharts} highcharts/plotoptions/series-marker-states-select-fillcolor/
                     *         Solid red discs for selected points
                     *
                     * @type {Highcharts.ColorString|Highcharts.GradientColorObject|Highcharts.PatternObject}
                     */
                    fillColor: '${palette.neutralColor20}',

                    /**
                     * The color of the point marker's outline. When
                     * `undefined`, the series' or point's color is used.
                     *
                     * @sample {highcharts} highcharts/plotoptions/series-marker-states-select-linecolor/
                     *         Red line color for selected points
                     *
                     * @type {Highcharts.ColorString|Highcharts.GradientColorObject|Highcharts.PatternObject}
                     */
                    lineColor: '${palette.neutralColor100}',

                    /**
                     * The width of the point marker's outline.
                     *
                     * @sample {highcharts} highcharts/plotoptions/series-marker-states-select-linewidth/
                     *         3px line width for selected points
                     */
                    lineWidth: 2
                }
            }
        },

        /**
         * Properties for each single point.
         *
         * @declare Highcharts.PlotSeriesPointOptions
         *
         * @private
         */
        point: {

            /**
             * Fires when a point is clicked. One parameter, `event`, is passed
             * to the function, containing common event information.
             *
             * If the `series.allowPointSelect` option is true, the default
             * action for the point's click event is to toggle the point's
             * select state. Returning `false` cancels this action.
             *
             * @sample {highcharts} highcharts/plotoptions/series-point-events-click/
             *         Click marker to alert values
             * @sample {highcharts} highcharts/plotoptions/series-point-events-click-column/
             *         Click column
             * @sample {highcharts} highcharts/plotoptions/series-point-events-click-url/
             *         Go to URL
             * @sample {highmaps} maps/plotoptions/series-point-events-click/
             *         Click marker to display values
             * @sample {highmaps} maps/plotoptions/series-point-events-click-url/
             *         Go to URL
             *
             * @type      {Highcharts.PointClickCallbackFunction}
             * @context   Highcharts.Point
             * @apioption plotOptions.series.point.events.click
             */

            /**
             * Fires when the mouse leaves the area close to the point. One
             * parameter, `event`, is passed to the function, containing common
             * event information.
             *
             * @sample {highcharts} highcharts/plotoptions/series-point-events-mouseover/
             *         Show values in the chart's corner on mouse over
             *
             * @type      {Highcharts.PointMouseOutCallbackFunction}
             * @context   Highcharts.Point
             * @apioption plotOptions.series.point.events.mouseOut
             */

            /**
             * Fires when the mouse enters the area close to the point. One
             * parameter, `event`, is passed to the function, containing common
             * event information.
             *
             * @sample {highcharts} highcharts/plotoptions/series-point-events-mouseover/
             *         Show values in the chart's corner on mouse over
             *
             * @type      {Highcharts.PointMouseOverCallbackFunction}
             * @context   Highcharts.Point
             * @apioption plotOptions.series.point.events.mouseOver
             */

            /**
             * Fires when the point is removed using the `.remove()` method. One
             * parameter, `event`, is passed to the function. Returning `false`
             * cancels the operation.
             *
             * @sample {highcharts} highcharts/plotoptions/series-point-events-remove/
             *         Remove point and confirm
             *
             * @type      {Highcharts.PointRemoveCallbackFunction}
             * @since     1.2.0
             * @context   Highcharts.Point
             * @apioption plotOptions.series.point.events.remove
             */

            /**
             * Fires when the point is selected either programmatically or
             * following a click on the point. One parameter, `event`, is passed
             * to the function. Returning `false` cancels the operation.
             *
             * @sample {highcharts} highcharts/plotoptions/series-point-events-select/
             *         Report the last selected point
             * @sample {highmaps} maps/plotoptions/series-allowpointselect/
             *         Report select and unselect
             *
             * @type      {Highcharts.PointSelectCallbackFunction}
             * @since     1.2.0
             * @context   Highcharts.Point
             * @apioption plotOptions.series.point.events.select
             */

            /**
             * Fires when the point is unselected either programmatically or
             * following a click on the point. One parameter, `event`, is passed
             * to the function.
             *  Returning `false` cancels the operation.
             *
             * @sample {highcharts} highcharts/plotoptions/series-point-events-unselect/
             *         Report the last unselected point
             * @sample {highmaps} maps/plotoptions/series-allowpointselect/
             *         Report select and unselect
             *
             * @type      {Highcharts.PointUnselectCallbackFunction}
             * @since     1.2.0
             * @context   Highcharts.Point
             * @apioption plotOptions.series.point.events.unselect
             */

            /**
             * Fires when the point is updated programmatically through the
             * `.update()` method. One parameter, `event`, is passed to the
             * function. The new point options can be accessed through
             * `event.options`. Returning `false` cancels the operation.
             *
             * @sample {highcharts} highcharts/plotoptions/series-point-events-update/
             *         Confirm point updating
             *
             * @type      {Highcharts.PointUpdateCallbackFunction}
             * @since     1.2.0
             * @context   Highcharts.Point
             * @apioption plotOptions.series.point.events.update
             */

            /**
             * Events for each single point.
             *
             * @declare Highcharts.PointEventsOptionsObject
             */
            events: {}
        },

        /**
         * Options for the series data labels, appearing next to each data
         * point.
         *
         * Since v6.2.0, multiple data labels can be applied to each single
         * point by defining them as an array of configs.
         *
         * In styled mode, the data labels can be styled with the
         * `.highcharts-data-label-box` and `.highcharts-data-label` class names
         * ([see example](https://www.highcharts.com/samples/highcharts/css/series-datalabels)).
         *
         * @sample {highcharts} highcharts/plotoptions/series-datalabels-enabled
         *         Data labels enabled
         * @sample {highcharts} highcharts/plotoptions/series-datalabels-multiple
         *         Multiple data labels on a bar series
         * @sample {highcharts} highcharts/css/series-datalabels
         *         Style mode example
         *
         * @declare Highcharts.DataLabelsOptionsObject
         * @type    {*|Array<*>}
         * @product highcharts highstock highmaps gantt
         *
         * @private
         */
        dataLabels: {

            /**
             * The alignment of the data label compared to the point. If
             * `right`, the right side of the label should be touching the
             * point. For points with an extent, like columns, the alignments
             * also dictates how to align it inside the box, as given with the
             * [inside](#plotOptions.column.dataLabels.inside)
             * option. Can be one of `left`, `center` or `right`.
             *
             * @sample {highcharts} highcharts/plotoptions/series-datalabels-align-left/
             *         Left aligned
             * @sample {highcharts} highcharts/plotoptions/bar-datalabels-align-inside-bar/
             *         Data labels inside the bar
             *
             * @type {Highcharts.AlignValue|null}
             */
            align: 'center',

            /**
             * Whether to allow data labels to overlap. To make the labels less
             * sensitive for overlapping, the
             * [dataLabels.padding](#plotOptions.series.dataLabels.padding)
             * can be set to 0.
             *
             * @sample {highcharts} highcharts/plotoptions/series-datalabels-allowoverlap-false/
             *         Don't allow overlap
             *
             * @type      {boolean}
             * @default   false
             * @since     4.1.0
             * @apioption plotOptions.series.dataLabels.allowOverlap
             */

            /**
             * The background color or gradient for the data label.
             *
             * @sample {highcharts} highcharts/plotoptions/series-datalabels-box/
             *         Data labels box options
             * @sample {highmaps} maps/plotoptions/series-datalabels-box/
             *         Data labels box options
             *
             * @type      {Highcharts.ColorString|Highcharts.GradientColorObject|Highcharts.PatternObject}
             * @since     2.2.1
             * @apioption plotOptions.series.dataLabels.backgroundColor
             */

            /**
             * The border color for the data label. Defaults to `undefined`.
             *
             * @sample {highcharts} highcharts/plotoptions/series-datalabels-box/
             *         Data labels box options
             *
             * @type      {Highcharts.ColorString|Highcharts.GradientColorObject|Highcharts.PatternObject}
             * @since     2.2.1
             * @apioption plotOptions.series.dataLabels.borderColor
             */

            /**
             * The border radius in pixels for the data label.
             *
             * @sample {highcharts} highcharts/plotoptions/series-datalabels-box/
             *         Data labels box options
             * @sample {highmaps} maps/plotoptions/series-datalabels-box/
             *         Data labels box options
             *
             * @type      {number}
             * @default   0
             * @since     2.2.1
             * @apioption plotOptions.series.dataLabels.borderRadius
             */

            /**
             * The border width in pixels for the data label.
             *
             * @sample {highcharts} highcharts/plotoptions/series-datalabels-box/
             *         Data labels box options
             *
             * @type      {number}
             * @default   0
             * @since     2.2.1
             * @apioption plotOptions.series.dataLabels.borderWidth
             */

            /**
             * A class name for the data label. Particularly in styled mode,
             * this can be used to give each series' or point's data label
             * unique styling. In addition to this option, a default color class
             * name is added so that we can give the labels a contrast text
             * shadow.
             *
             * @sample {highcharts} highcharts/css/data-label-contrast/
             *         Contrast text shadow
             * @sample {highcharts} highcharts/css/series-datalabels/
             *         Styling by CSS
             *
             * @type      {string}
             * @since     5.0.0
             * @apioption plotOptions.series.dataLabels.className
             */

            /**
             * The text color for the data labels. Defaults to `undefined`. For
             * certain series types, like column or map, the data labels can be
             * drawn inside the points. In this case the data label will be
             * drawn with maximum contrast by default. Additionally, it will be
             * given a `text-outline` style with the opposite color, to further
             * increase the contrast. This can be overridden by setting the
             * `text-outline` style to `none` in the `dataLabels.style` option.
             *
             * @sample {highcharts} highcharts/plotoptions/series-datalabels-color/
             *         Red data labels
             * @sample {highmaps} maps/demo/color-axis/
             *         White data labels
             *
             * @type      {Highcharts.ColorString|Highcharts.GradientColorObject|Highcharts.PatternObject}
             * @apioption plotOptions.series.dataLabels.color
             */

            /**
             * Whether to hide data labels that are outside the plot area. By
             * default, the data label is moved inside the plot area according
             * to the
             * [overflow](#plotOptions.series.dataLabels.overflow)
             * option.
             *
             * @type      {boolean}
             * @default   true
             * @since     2.3.3
             * @apioption plotOptions.series.dataLabels.crop
             */

            /**
             * Whether to defer displaying the data labels until the initial
             * series animation has finished.
             *
             * @type      {boolean}
             * @default   true
             * @since     4.0.0
             * @product   highcharts highstock gantt
             * @apioption plotOptions.series.dataLabels.defer
             */

            /**
             * Enable or disable the data labels.
             *
             * @sample {highcharts} highcharts/plotoptions/series-datalabels-enabled/
             *         Data labels enabled
             * @sample {highmaps} maps/demo/color-axis/
             *         Data labels enabled
             *
             * @type      {boolean}
             * @default   false
             * @apioption plotOptions.series.dataLabels.enabled
             */

            /**
             * A declarative filter to control of which data labels to display.
             * The declarative filter is designed for use when callback
             * functions are not available, like when the chart options require
             * a pure JSON structure or for use with graphical editors. For
             * programmatic control, use the `formatter` instead, and return
             * `undefined` to disable a single data label.
             *
             * @example
             * filter: {
             *     property: 'percentage',
             *     operator: '>',
             *     value: 4
             * }
             *
             * @sample {highcharts} highcharts/demo/pie-monochrome
             *         Data labels filtered by percentage
             *
             * @declare   Highcharts.DataLabelsFilterOptionsObject
             * @since     6.0.3
             * @apioption plotOptions.series.dataLabels.filter
             */

            /**
             * The operator to compare by. Can be one of `>`, `<`, `>=`, `<=`,
             * `==`, and `===`.
             *
             * @type       {string}
             * @validvalue [">", "<", ">=", "<=", "==", "==="]
             * @apioption  plotOptions.series.dataLabels.filter.operator
             */

            /**
             * The point property to filter by. Point options are passed
             * directly to properties, additionally there are `y` value,
             * `percentage` and others listed under {@link Highcharts.Point}
             * members.
             *
             * @type      {string}
             * @apioption plotOptions.series.dataLabels.filter.property
             */

            /**
             * The value to compare against.
             *
             * @type      {number}
             * @apioption plotOptions.series.dataLabels.filter.value
             */

            /**
             * A
             * [format string](https://www.highcharts.com/docs/chart-concepts/labels-and-string-formatting)
             * for the data label. Available variables are the same as for
             * `formatter`.
             *
             * @sample {highcharts} highcharts/plotoptions/series-datalabels-format/
             *         Add a unit
             * @sample {highmaps} maps/plotoptions/series-datalabels-format/
             *         Formatted value in the data label
             *
             * @type      {string}
             * @default   y
             * @default   point.value
             * @since     3.0
             * @apioption plotOptions.series.dataLabels.format
             */

            // eslint-disable-next-line valid-jsdoc
            /**
             * Callback JavaScript function to format the data label. Note that
             * if a `format` is defined, the format takes precedence and the
             * formatter is ignored.
             *
             * @sample {highmaps} maps/plotoptions/series-datalabels-format/
             *         Formatted value
             *
             * @type {Highcharts.DataLabelsFormatterCallbackFunction}
             */
            formatter: function (
                this: Highcharts.DataLabelsFormatterContextObject
            ): string {
                const { numberFormatter } = this.series.chart;
                return this.y === null ? '' : numberFormatter(this.y, -1);
            },

            /**
             * For points with an extent, like columns or map areas, whether to
             * align the data label inside the box or to the actual value point.
             * Defaults to `false` in most cases, `true` in stacked columns.
             *
             * @type      {boolean}
             * @since     3.0
             * @apioption plotOptions.series.dataLabels.inside
             */

            /**
             * Format for points with the value of null. Works analogously to
             * [format](#plotOptions.series.dataLabels.format). `nullFormat` can
             * be applied only to series which support displaying null points.
             *
             * @sample {highcharts} highcharts/plotoptions/series-datalabels-format/
             *         Format data label and tooltip for null point.
             *
             * @type      {boolean|string}
             * @since     7.1.0
             * @apioption plotOptions.series.dataLabels.nullFormat
             */

            /**
             * Callback JavaScript function that defines formatting for points
             * with the value of null. Works analogously to
             * [formatter](#plotOptions.series.dataLabels.formatter).
             * `nullPointFormatter` can be applied only to series which support
             * displaying null points.
             *
             * @sample {highcharts} highcharts/plotoptions/series-datalabels-format/
             *         Format data label and tooltip for null point.
             *
             * @type      {Highcharts.DataLabelsFormatterCallbackFunction}
             * @since     7.1.0
             * @apioption plotOptions.series.dataLabels.nullFormatter
             */

            /**
             * How to handle data labels that flow outside the plot area. The
             * default is `"justify"`, which aligns them inside the plot area.
             * For columns and bars, this means it will be moved inside the bar.
             * To display data labels outside the plot area, set `crop` to
             * `false` and `overflow` to `"allow"`.
             *
             * @type       {Highcharts.DataLabelsOverflowValue}
             * @default    justify
             * @since      3.0.6
             * @apioption  plotOptions.series.dataLabels.overflow
             */

            /**
             * When either the `borderWidth` or the `backgroundColor` is set,
             * this is the padding within the box.
             *
             * @sample {highcharts} highcharts/plotoptions/series-datalabels-box/
             *         Data labels box options
             * @sample {highmaps} maps/plotoptions/series-datalabels-box/
             *         Data labels box options
             *
             * @since 2.2.1
             */
            padding: 5,

            /**
             * Aligns data labels relative to points. If `center` alignment is
             * not possible, it defaults to `right`.
             *
             * @type      {Highcharts.AlignValue}
             * @default   center
             * @apioption plotOptions.series.dataLabels.position
             */

            /**
             * Text rotation in degrees. Note that due to a more complex
             * structure, backgrounds, borders and padding will be lost on a
             * rotated data label.
             *
             * @sample {highcharts} highcharts/plotoptions/series-datalabels-rotation/
             *         Vertical labels
             *
             * @type      {number}
             * @default   0
             * @apioption plotOptions.series.dataLabels.rotation
             */

            /**
             * The shadow of the box. Works best with `borderWidth` or
             * `backgroundColor`. Since 2.3 the shadow can be an object
             * configuration containing `color`, `offsetX`, `offsetY`, `opacity`
             * and `width`.
             *
             * @sample {highcharts} highcharts/plotoptions/series-datalabels-box/
             *         Data labels box options
             *
             * @type      {boolean|Highcharts.ShadowOptionsObject}
             * @default   false
             * @since     2.2.1
             * @apioption plotOptions.series.dataLabels.shadow
             */

            /**
             * The name of a symbol to use for the border around the label.
             * Symbols are predefined functions on the Renderer object.
             *
             * @sample {highcharts} highcharts/plotoptions/series-datalabels-shape/
             *         A callout for annotations
             *
             * @type      {string}
             * @default   square
             * @since     4.1.2
             * @apioption plotOptions.series.dataLabels.shape
             */

            /**
             * Styles for the label. The default `color` setting is
             * `"contrast"`, which is a pseudo color that Highcharts picks up
             * and applies the maximum contrast to the underlying point item,
             * for example the bar in a bar chart.
             *
             * The `textOutline` is a pseudo property that applies an outline of
             * the given width with the given color, which by default is the
             * maximum contrast to the text. So a bright text color will result
             * in a black text outline for maximum readability on a mixed
             * background. In some cases, especially with grayscale text, the
             * text outline doesn't work well, in which cases it can be disabled
             * by setting it to `"none"`. When `useHTML` is true, the
             * `textOutline` will not be picked up. In this, case, the same
             * effect can be acheived through the `text-shadow` CSS property.
             *
             * For some series types, where each point has an extent, like for
             * example tree maps, the data label may overflow the point. There
             * are two strategies for handling overflow. By default, the text
             * will wrap to multiple lines. The other strategy is to set
             * `style.textOverflow` to `ellipsis`, which will keep the text on
             * one line plus it will break inside long words.
             *
             * @sample {highcharts} highcharts/plotoptions/series-datalabels-style/
             *         Bold labels
             * @sample {highcharts} highcharts/plotoptions/pie-datalabels-overflow/
             *         Long labels truncated with an ellipsis in a pie
             * @sample {highcharts} highcharts/plotoptions/pie-datalabels-overflow-wrap/
             *         Long labels are wrapped in a pie
             * @sample {highmaps} maps/demo/color-axis/
             *         Bold labels
             *
             * @type      {Highcharts.CSSObject}
             * @since     4.1.0
             * @apioption plotOptions.series.dataLabels.style
             */
            style: {
                /** @internal */
                fontSize: '11px',
                /** @internal */
                fontWeight: 'bold',
                /** @internal */
                color: 'contrast',
                /** @internal */
                textOutline: '1px contrast'
            },

            /**
             * Options for a label text which should follow marker's shape.
             * Border and background are disabled for a label that follows a
             * path.
             *
             * **Note:** Only SVG-based renderer supports this option. Setting
             * `useHTML` to true will disable this option.
             *
             * @declare   Highcharts.DataLabelsTextPathOptionsObject
             * @since     7.1.0
             * @apioption plotOptions.series.dataLabels.textPath
             */

            /**
             * Presentation attributes for the text path.
             *
             * @type      {Highcharts.SVGAttributes}
             * @since     7.1.0
             * @apioption plotOptions.series.dataLabels.textPath.attributes
             */

            /**
             * Enable or disable `textPath` option for link's or marker's data
             * labels.
             *
             * @type      {boolean}
             * @since     7.1.0
             * @apioption plotOptions.series.dataLabels.textPath.enabled
             */

            /**
             * Whether to
             * [use HTML](https://www.highcharts.com/docs/chart-concepts/labels-and-string-formatting#html)
             * to render the labels.
             *
             * @type      {boolean}
             * @default   false
             * @apioption plotOptions.series.dataLabels.useHTML
             */

            /**
             * The vertical alignment of a data label. Can be one of `top`,
             * `middle` or `bottom`. The default value depends on the data, for
             * instance in a column chart, the label is above positive values
             * and below negative values.
             *
             * @type  {Highcharts.VerticalAlignValue|null}
             * @since 2.3.3
             */
            verticalAlign: 'bottom',

            /**
             * The x position offset of the label relative to the point in
             * pixels.
             *
             * @sample {highcharts} highcharts/plotoptions/series-datalabels-rotation/
             *         Vertical and positioned
             * @sample {highcharts} highcharts/plotoptions/bar-datalabels-align-inside-bar/
             *         Data labels inside the bar
             */
            x: 0,

            /**
             * The Z index of the data labels. The default Z index puts it above
             * the series. Use a Z index of 2 to display it behind the series.
             *
             * @type      {number}
             * @default   6
             * @since     2.3.5
             * @apioption plotOptions.series.dataLabels.z
             */

            /**
             * The y position offset of the label relative to the point in
             * pixels.
             *
             * @sample {highcharts} highcharts/plotoptions/series-datalabels-rotation/
             *         Vertical and positioned
             */
            y: 0

        } as Highcharts.DataLabelsOptionsObject,

        /**
         * When the series contains less points than the crop threshold, all
         * points are drawn, even if the points fall outside the visible plot
         * area at the current zoom. The advantage of drawing all points
         * (including markers and columns), is that animation is performed on
         * updates. On the other hand, when the series contains more points than
         * the crop threshold, the series data is cropped to only contain points
         * that fall within the plot area. The advantage of cropping away
         * invisible points is to increase performance on large series.
         *
         * @since   2.2
         * @product highcharts highstock
         *
         * @private
         */
        cropThreshold: 300,

        /**
         * Opacity of a series parts: line, fill (e.g. area) and dataLabels.
         *
         * @see [states.inactive.opacity](#plotOptions.series.states.inactive.opacity)
         *
         * @since 7.1.0
         *
         * @private
         */
        opacity: 1,

        /**
         * The width of each point on the x axis. For example in a column chart
         * with one value each day, the pointRange would be 1 day (= 24 * 3600
         * * 1000 milliseconds). This is normally computed automatically, but
         * this option can be used to override the automatic value.
         *
         * @product highstock
         *
         * @private
         */
        pointRange: 0,

        /**
         * When this is true, the series will not cause the Y axis to cross
         * the zero plane (or [threshold](#plotOptions.series.threshold) option)
         * unless the data actually crosses the plane.
         *
         * For example, if `softThreshold` is `false`, a series of 0, 1, 2,
         * 3 will make the Y axis show negative values according to the
         * `minPadding` option. If `softThreshold` is `true`, the Y axis starts
         * at 0.
         *
         * @since   4.1.9
         * @product highcharts highstock
         *
         * @private
         */
        softThreshold: true,

        /**
         * @declare Highcharts.SeriesStatesOptionsObject
         *
         * @private
         */
        states: {

            /**
             * The normal state of a series, or for point items in column, pie
             * and similar series. Currently only used for setting animation
             * when returning to normal state from hover.
             *
             * @declare Highcharts.SeriesStatesNormalOptionsObject
             */
            normal: {
                /**
                 * Animation when returning to normal state after hovering.
                 *
                 * @type {boolean|Highcharts.AnimationOptionsObject}
                 */
                animation: true
            },

            /**
             * Options for the hovered series. These settings override the
             * normal state options when a series is moused over or touched.
             *
             * @declare Highcharts.SeriesStatesHoverOptionsObject
             */
            hover: {

                /**
                 * Enable separate styles for the hovered series to visualize
                 * that the user hovers either the series itself or the legend.
                 *
                 * @sample {highcharts} highcharts/plotoptions/series-states-hover-enabled/
                 *         Line
                 * @sample {highcharts} highcharts/plotoptions/series-states-hover-enabled-column/
                 *         Column
                 * @sample {highcharts} highcharts/plotoptions/series-states-hover-enabled-pie/
                 *         Pie
                 *
                 * @type      {boolean}
                 * @default   true
                 * @since     1.2
                 * @apioption plotOptions.series.states.hover.enabled
                 */


                /**
                 * Animation setting for hovering the graph in line-type series.
                 *
                 * @type    {boolean|Highcharts.AnimationOptionsObject}
                 * @since   5.0.8
                 * @product highcharts highstock
                 */
                animation: {

                    /**
                     * The duration of the hover animation in milliseconds. By
                     * default the hover state animates quickly in, and slowly
                     * back to normal.
                     *
                     * @internal
                     */
                    duration: 50
                },

                /**
                 * Pixel width of the graph line. By default this property is
                 * undefined, and the `lineWidthPlus` property dictates how much
                 * to increase the linewidth from normal state.
                 *
                 * @sample {highcharts} highcharts/plotoptions/series-states-hover-linewidth/
                 *         5px line on hover
                 *
                 * @type      {number}
                 * @product   highcharts highstock
                 * @apioption plotOptions.series.states.hover.lineWidth
                 */

                /**
                 * The additional line width for the graph of a hovered series.
                 *
                 * @sample {highcharts} highcharts/plotoptions/series-states-hover-linewidthplus/
                 *         5 pixels wider
                 * @sample {highstock} highcharts/plotoptions/series-states-hover-linewidthplus/
                 *         5 pixels wider
                 *
                 * @since   4.0.3
                 * @product highcharts highstock
                 */
                lineWidthPlus: 1,

                /**
                 * In Highcharts 1.0, the appearance of all markers belonging
                 * to the hovered series. For settings on the hover state of the
                 * individual point, see
                 * [marker.states.hover](#plotOptions.series.marker.states.hover).
                 *
                 * @deprecated
                 *
                 * @extends   plotOptions.series.marker
                 * @excluding states
                 * @product   highcharts highstock
                 */
                marker: {
                    // lineWidth: base + 1,
                    // radius: base + 1
                },

                /**
                 * Options for the halo appearing around the hovered point in
                 * line-type series as well as outside the hovered slice in pie
                 * charts. By default the halo is filled by the current point or
                 * series color with an opacity of 0.25\. The halo can be
                 * disabled by setting the `halo` option to `null`.
                 *
                 * In styled mode, the halo is styled with the
                 * `.highcharts-halo` class, with colors inherited from
                 * `.highcharts-color-{n}`.
                 *
                 * @sample {highcharts} highcharts/plotoptions/halo/
                 *         Halo options
                 * @sample {highstock} highcharts/plotoptions/halo/
                 *         Halo options
                 *
                 * @declare Highcharts.SeriesStatesHoverHaloOptionsObject
                 * @type    {null|*}
                 * @since   4.0
                 * @product highcharts highstock
                 */
                halo: {

                    /**
                     * A collection of SVG attributes to override the appearance
                     * of the halo, for example `fill`, `stroke` and
                     * `stroke-width`.
                     *
                     * @type      {Highcharts.SVGAttributes}
                     * @since     4.0
                     * @product   highcharts highstock
                     * @apioption plotOptions.series.states.hover.halo.attributes
                     */


                    /**
                     * The pixel size of the halo. For point markers this is the
                     * radius of the halo. For pie slices it is the width of the
                     * halo outside the slice. For bubbles it defaults to 5 and
                     * is the width of the halo outside the bubble.
                     *
                     * @since   4.0
                     * @product highcharts highstock
                     */
                    size: 10,

                    /**
                     * Opacity for the halo unless a specific fill is overridden
                     * using the `attributes` setting. Note that Highcharts is
                     * only able to apply opacity to colors of hex or rgb(a)
                     * formats.
                     *
                     * @since   4.0
                     * @product highcharts highstock
                     */
                    opacity: 0.25
                }
            },


            /**
             * Specific options for point in selected states, after being
             * selected by
             * [allowPointSelect](#plotOptions.series.allowPointSelect)
             * or programmatically.
             *
             * @sample maps/plotoptions/series-allowpointselect/
             *         Allow point select demo
             *
             * @declare   Highcharts.SeriesStatesSelectOptionsObject
             * @extends   plotOptions.series.states.hover
             * @excluding brightness
             */
            select: {
                animation: {
                    /** @internal */
                    duration: 0
                }
            },

            /**
             * The opposite state of a hover for series.
             *
             * @sample highcharts/plotoptions/series-states-inactive-disabled
             *         Disabled inactive state
             *
             * @declare Highcharts.SeriesStatesInactiveOptionsObject
             */
            inactive: {
                /**
                 * Enable or disable the inactive state for a series
                 *
                 * @sample highcharts/plotoptions/series-states-inactive-disabled
                 *         Disabled inactive state
                 *
                 * @type {boolean}
                 * @default true
                 * @apioption plotOptions.series.states.inactive.enabled
                 */

                /**
                 * The animation for entering the inactive state.
                 *
                 * @type {boolean|Highcharts.AnimationOptionsObject}
                 */
                animation: {
                    /** @internal */
                    duration: 50
                },
                /**
                 * Opacity of series elements (dataLabels, line, area).
                 *
                 * @type {number}
                 */
                opacity: 0.2
            }
        },

        /**
         * Sticky tracking of mouse events. When true, the `mouseOut` event on a
         * series isn't triggered until the mouse moves over another series, or
         * out of the plot area. When false, the `mouseOut` event on a series is
         * triggered when the mouse leaves the area around the series' graph or
         * markers. This also implies the tooltip when not shared. When
         * `stickyTracking` is false and `tooltip.shared` is false, the tooltip
         * will be hidden when moving the mouse between series. Defaults to true
         * for line and area type series, but to false for columns, pies etc.
         *
         * **Note:** The boost module will force this option because of
         * technical limitations.
         *
         * @sample {highcharts} highcharts/plotoptions/series-stickytracking-true/
         *         True by default
         * @sample {highcharts} highcharts/plotoptions/series-stickytracking-false/
         *         False
         *
         * @default {highcharts} true
         * @default {highstock} true
         * @default {highmaps} false
         * @since   2.0
         *
         * @private
         */
        stickyTracking: true,

        /**
         * A configuration object for the tooltip rendering of each single
         * series. Properties are inherited from [tooltip](#tooltip), but only
         * the following properties can be defined on a series level.
         *
         * @declare   Highcharts.SeriesTooltipOptionsObject
         * @since     2.3
         * @extends   tooltip
         * @excluding animation, backgroundColor, borderColor, borderRadius,
         *            borderWidth, className, crosshairs, enabled, formatter,
         *            headerShape, hideDelay, outside, padding, positioner,
         *            shadow, shape, shared, snap, split, style, useHTML
         * @apioption plotOptions.series.tooltip
         */

        /**
         * When a series contains a data array that is longer than this, only
         * one dimensional arrays of numbers, or two dimensional arrays with
         * x and y values are allowed. Also, only the first point is tested,
         * and the rest are assumed to be the same format. This saves expensive
         * data checking and indexing in long series. Set it to `0` disable.
         *
         * Note:
         * In boost mode turbo threshold is forced. Only array of numbers or
         * two dimensional arrays are allowed.
         *
         * @since   2.2
         * @product highcharts highstock gantt
         *
         * @private
         */
        turboThreshold: 1000,

        /**
         * An array defining zones within a series. Zones can be applied to the
         * X axis, Y axis or Z axis for bubbles, according to the `zoneAxis`
         * option. The zone definitions have to be in ascending order regarding
         * to the value.
         *
         * In styled mode, the color zones are styled with the
         * `.highcharts-zone-{n}` class, or custom classed from the `className`
         * option
         * ([view live demo](https://jsfiddle.net/gh/get/library/pure/highcharts/highcharts/tree/master/samples/highcharts/css/color-zones/)).
         *
         * @see [zoneAxis](#plotOptions.series.zoneAxis)
         *
         * @sample {highcharts} highcharts/series/color-zones-simple/
         *         Color zones
         * @sample {highstock} highcharts/series/color-zones-simple/
         *         Color zones
         *
         * @declare   Highcharts.SeriesZonesOptionsObject
         * @type      {Array<*>}
         * @since     4.1.0
         * @product   highcharts highstock
         * @apioption plotOptions.series.zones
         */

        /**
         * Styled mode only. A custom class name for the zone.
         *
         * @sample highcharts/css/color-zones/
         *         Zones styled by class name
         *
         * @type      {string}
         * @since     5.0.0
         * @apioption plotOptions.series.zones.className
         */

        /**
         * Defines the color of the series.
         *
         * @see [series color](#plotOptions.series.color)
         *
         * @type      {Highcharts.ColorString|Highcharts.GradientColorObject|Highcharts.PatternObject}
         * @since     4.1.0
         * @product   highcharts highstock
         * @apioption plotOptions.series.zones.color
         */

        /**
         * A name for the dash style to use for the graph.
         *
         * @see [plotOptions.series.dashStyle](#plotOptions.series.dashStyle)
         *
         * @sample {highcharts|highstock} highcharts/series/color-zones-dashstyle-dot/
         *         Dashed line indicates prognosis
         *
         * @type      {Highcharts.DashStyleValue}
         * @since     4.1.0
         * @product   highcharts highstock
         * @apioption plotOptions.series.zones.dashStyle
         */

        /**
         * Defines the fill color for the series (in area type series)
         *
         * @see [fillColor](#plotOptions.area.fillColor)
         *
         * @type      {Highcharts.ColorString|Highcharts.GradientColorObject|Highcharts.PatternObject}
         * @since     4.1.0
         * @product   highcharts highstock
         * @apioption plotOptions.series.zones.fillColor
         */

        /**
         * The value up to where the zone extends, if undefined the zones
         * stretches to the last value in the series.
         *
         * @type      {number}
         * @since     4.1.0
         * @product   highcharts highstock
         * @apioption plotOptions.series.zones.value
         */

        /**
         * When using dual or multiple color axes, this number defines which
         * colorAxis the particular series is connected to. It refers to
         * either the
         * {@link #colorAxis.id|axis id}
         * or the index of the axis in the colorAxis array, with 0 being the
         * first. Set this option to false to prevent a series from connecting
         * to the default color axis.
         *
         * Since v7.2.0 the option can also be an axis id or an axis index
         * instead of a boolean flag.
         *
         * @sample highcharts/coloraxis/coloraxis-with-pie/
         *         Color axis with pie series
         * @sample highcharts/coloraxis/multiple-coloraxis/
         *         Multiple color axis
         *
         * @type      {number|string|boolean}
         * @default   0
         * @product   highcharts highstock highmaps
         * @apioption plotOptions.series.colorAxis
         */

        /**
         * Determines what data value should be used to calculate point color
         * if `colorAxis` is used. Requires to set `min` and `max` if some
         * custom point property is used or if approximation for data grouping
         * is set to `'sum'`.
         *
         * @sample highcharts/coloraxis/custom-color-key/
         *         Custom color key
         * @sample highcharts/coloraxis/changed-default-color-key/
         *         Changed default color key
         *
         * @type      {string}
         * @default   y
         * @since     7.2.0
         * @product   highcharts highstock highmaps
         * @apioption plotOptions.series.colorKey
         */

        /**
         * Determines whether the series should look for the nearest point
         * in both dimensions or just the x-dimension when hovering the series.
         * Defaults to `'xy'` for scatter series and `'x'` for most other
         * series. If the data has duplicate x-values, it is recommended to
         * set this to `'xy'` to allow hovering over all points.
         *
         * Applies only to series types using nearest neighbor search (not
         * direct hover) for tooltip.
         *
         * @sample {highcharts} highcharts/series/findnearestpointby/
         *         Different hover behaviors
         * @sample {highstock} highcharts/series/findnearestpointby/
         *         Different hover behaviors
         * @sample {highmaps} highcharts/series/findnearestpointby/
         *         Different hover behaviors
         *
         * @since      5.0.10
         * @validvalue ["x", "xy"]
         *
         * @private
         */
        findNearestPointBy: 'x'

    } as Highcharts.SeriesOptionsType,

    /* eslint-disable no-invalid-this, valid-jsdoc */

    /** @lends Highcharts.Series.prototype */
    {
        axisTypes: ['xAxis', 'yAxis'],
        coll: 'series',
        colorCounter: 0,
        cropShoulder: 1,
        directTouch: false,
        eventsToUnbind: [],
        isCartesian: true,
        // each point's x and y values are stored in this.xData and this.yData
        parallelArrays: ['x', 'y'],
        pointClass: Point as any,
        requireSorting: true,
        sorted: true, // requires the data to be sorted
        init: function (
            this: Highcharts.Series,
            chart: Highcharts.Chart,
            options: Highcharts.SeriesOptionsType
        ): void {

            fireEvent(this, 'init', { options: options });

            var series = this,
                events,
                chartSeries = chart.series,
                lastSeries;

            // A lookup over those events that are added by _options_ (not
            // programmatically). These are updated through Series.update()
            // (#10861).
            this.eventOptions = this.eventOptions || {};

            /**
             * Read only. The chart that the series belongs to.
             *
             * @name Highcharts.Series#chart
             * @type {Highcharts.Chart}
             */
            series.chart = chart;

            /**
             * Read only. The series' type, like "line", "area", "column" etc.
             * The type in the series options anc can be altered using
             * {@link Series#update}.
             *
             * @name Highcharts.Series#type
             * @type {string}
             */

            /**
             * Read only. The series' current options. To update, use
             * {@link Series#update}.
             *
             * @name Highcharts.Series#options
             * @type {Highcharts.SeriesOptionsType}
             */
            series.options = options = series.setOptions(options);
            series.linkedSeries = [];
            // bind the axes
            series.bindAxes();

            // set some variables
            extend(series, {
                /**
                 * The series name as given in the options. Defaults to
                 * "Series {n}".
                 *
                 * @name Highcharts.Series#name
                 * @type {string}
                 */
                name: options.name,
                state: '',
                /**
                 * Read only. The series' visibility state as set by {@link
                 * Series#show}, {@link Series#hide}, or in the initial
                 * configuration.
                 *
                 * @name Highcharts.Series#visible
                 * @type {boolean}
                 */
                visible: options.visible !== false, // true by default
                /**
                 * Read only. The series' selected state as set by {@link
                 * Highcharts.Series#select}.
                 *
                 * @name Highcharts.Series#selected
                 * @type {boolean}
                 */
                selected: options.selected === true // false by default
            });

            // Register event listeners
            events = options.events;

            objectEach(events, function (event: any, eventType: string): void {
                if (H.isFunction(event)) {

                    // If event does not exist, or is changed by Series.update
                    if (series.eventOptions[eventType] !== event) {

                        // Remove existing if set by option
                        if (H.isFunction(series.eventOptions[eventType])) {
                            removeEvent(
                                series,
                                eventType,
                                series.eventOptions[eventType]
                            );
                        }

                        series.eventOptions[eventType] = event;
                        addEvent(series, eventType, event);
                    }
                }
            });
            if (
                (events && events.click) ||
                (
                    options.point &&
                    options.point.events &&
                    options.point.events.click
                ) ||
                options.allowPointSelect
            ) {
                chart.runTrackerClick = true;
            }

            series.getColor();
            series.getSymbol();

            // Initialize the parallel data arrays
            series.parallelArrays.forEach(function (key: string): void {
                if (!(series as any)[key + 'Data']) {
                    (series as any)[key + 'Data'] = [];
                }
            });

            // Mark cartesian
            if (series.isCartesian) {
                chart.hasCartesianSeries = true;
            }

            // Get the index and register the series in the chart. The index is
            // one more than the current latest series index (#5960).
            if (chartSeries.length) {
                lastSeries = chartSeries[chartSeries.length - 1];
            }
            series._i = pick(lastSeries && lastSeries._i, -1) + 1;

            // Insert the series and re-order all series above the insertion
            // point.
            chart.orderSeries(this.insert(chartSeries));

            // Set options for series with sorting and set data later.
            if (options.dataSorting && options.dataSorting.enabled) {
                series.setDataSortingOptions();

            } else if (!series.points && !series.data) {
                series.setData(options.data as any, false);
            }

            fireEvent(this, 'afterInit');
        },

        /**
         * Chech whether the series item is itself or inherits from a certain
         * series type.
         *
         * @function Highcharts.Series#is
         * @param {string} type The type of series to check for, can be either
         *        featured or custom series types. For example `column`, `pie`,
         *        `ohlc` etc.
         *
         * @return {boolean}
         *        True if this item is or inherits from the given type.
         */
        is: function (
            this: Highcharts.Series,
            type: string
        ): boolean {
            return seriesTypes[type] && this instanceof seriesTypes[type];
        },

        /**
         * Insert the series in a collection with other series, either the chart
         * series or yAxis series, in the correct order according to the index
         * option. Used internally when adding series.
         *
         * @private
         * @function Highcharts.Series#insert
         * @param {Array<Highcharts.Series>} collection
         *        A collection of series, like `chart.series` or `xAxis.series`.
         * @return {number}
         *         The index of the series in the collection.
         */
        insert: function (
            this: Highcharts.Series,
            collection: Array<Highcharts.Series>
        ): number {
            var indexOption = this.options.index,
                i: any;

            // Insert by index option
            if (isNumber(indexOption)) {
                i = collection.length;
                while (i--) {
                    // Loop down until the interted element has higher index
                    if ((indexOption as any) >=
                            pick(collection[i].options.index, collection[i]._i)
                    ) {
                        collection.splice(i + 1, 0, this);
                        break;
                    }
                }
                if (i === -1) {
                    collection.unshift(this);
                }
                i = i + 1;


            // Or just push it to the end
            } else {
                collection.push(this);
            }
            return pick(i, collection.length - 1);
        },

        /**
         * Set the xAxis and yAxis properties of cartesian series, and register
         * the series in the `axis.series` array.
         *
         * @private
         * @function Highcharts.Series#bindAxes
         * @return {void}
         * @exception 18
         */
        bindAxes: function (this: Highcharts.Series): void {
            var series = this,
                seriesOptions = series.options,
                chart = series.chart,
                axisOptions;

            fireEvent(this, 'bindAxes', null as any, function (
                this: Highcharts.Series
            ): void {

                // repeat for xAxis and yAxis
                (series.axisTypes || []).forEach(function (AXIS: string): void {

                    // loop through the chart's axis objects
                    (chart as any)[AXIS].forEach(function (
                        axis: Highcharts.Axis
                    ): void {
                        axisOptions = axis.options;

                        // apply if the series xAxis or yAxis option mathches
                        // the number of the axis, or if undefined, use the
                        // first axis
                        if (
                            (seriesOptions as any)[AXIS] ===
                            axisOptions.index ||
                            (
                                typeof (seriesOptions as any)[AXIS] !==
                                'undefined' &&
                                (seriesOptions as any)[AXIS] === axisOptions.id
                            ) ||
                            (
                                typeof (seriesOptions as any)[AXIS] ===
                                'undefined' &&
                                axisOptions.index === 0
                            )
                        ) {

                            // register this series in the axis.series lookup
                            series.insert(axis.series);

                            // set this series.xAxis or series.yAxis reference
                            /**
                             * Read only. The unique xAxis object associated
                             * with the series.
                             *
                             * @name Highcharts.Series#xAxis
                             * @type {Highcharts.Axis}
                             */
                            /**
                             * Read only. The unique yAxis object associated
                             * with the series.
                             *
                             * @name Highcharts.Series#yAxis
                             * @type {Highcharts.Axis}
                             */
                            (series as any)[AXIS] = axis;

                            // mark dirty for redraw
                            axis.isDirty = true;
                        }
                    });

                    // The series needs an X and an Y axis
                    if (!(series as any)[AXIS] &&
                        series.optionalAxis !== AXIS
                    ) {
                        H.error(18, true, chart);
                    }

                });
            });

            fireEvent(this, 'afterBindAxes');
        },

        /**
         * For simple series types like line and column, the data values are
         * held in arrays like xData and yData for quick lookup to find extremes
         * and more. For multidimensional series like bubble and map, this can
         * be extended with arrays like zData and valueData by adding to the
         * `series.parallelArrays` array.
         *
         * @private
         * @function Highcharts.Series#updateParallelArrays
         * @param {Highcharts.Point} point
         * @param {number|string} i
         * @return {void}
         */
        updateParallelArrays: function (
            this: Highcharts.Series,
            point: Highcharts.Point,
            i: (number|string)
        ): void {
            var series = point.series,
                args = arguments,
                fn = isNumber(i) ?
                    // Insert the value in the given position
                    function (key: string): void {
                        var val = key === 'y' && series.toYData ?
                            series.toYData(point) :
                            (point as any)[key];

                        (series as any)[key + 'Data'][i] = val;
                    } :
                    // Apply the method specified in i with the following
                    // arguments as arguments
                    function (key: string): void {
                        (Array.prototype as any)[i].apply(
                            (series as any)[key + 'Data'],
                            Array.prototype.slice.call(args, 2)
                        );
                    };

            series.parallelArrays.forEach(fn);
        },
        /**
         * Define hasData functions for series. These return true if there
         * are data points on this series within the plot area.
         *
         * @private
         * @function Highcharts.Series#hasData
         * @return {boolean}
         */
        hasData: function (this: Highcharts.Series): boolean {
            return ((
                this.visible &&
                typeof this.dataMax !== 'undefined' &&
                typeof this.dataMin !== 'undefined'
            ) || ( // #3703
                this.visible &&
                (this.yData as any) &&
                (this.yData as any).length > 0) // #9758
            );
        },

        /**
         * Return an auto incremented x value based on the pointStart and
         * pointInterval options. This is only used if an x value is not given
         * for the point that calls autoIncrement.
         *
         * @private
         * @function Highcharts.Series#autoIncrement
         * @return {number}
         */
        autoIncrement: function (this: Highcharts.Series): number {

            var options = this.options,
                xIncrement = this.xIncrement as number,
                date,
                pointInterval,
                pointIntervalUnit = options.pointIntervalUnit,
                time = this.chart.time;

            xIncrement = pick(xIncrement, options.pointStart, 0);

            this.pointInterval = pointInterval = pick(
                this.pointInterval,
                options.pointInterval,
                1
            );

            // Added code for pointInterval strings
            if (pointIntervalUnit) {
                date = new time.Date(xIncrement);

                if (pointIntervalUnit === 'day') {
                    (time.set as any)(
                        'Date',
                        date,
                        (time.get as any)('Date', date) + pointInterval
                    );
                } else if (pointIntervalUnit === 'month') {
                    (time.set as any)(
                        'Month',
                        date,
                        (time.get as any)('Month', date) + pointInterval
                    );
                } else if (pointIntervalUnit === 'year') {
                    (time.set as any)(
                        'FullYear',
                        date,
                        (time.get as any)('FullYear', date) + pointInterval
                    );
                }

                pointInterval = date.getTime() - xIncrement;

            }

            this.xIncrement = xIncrement + pointInterval;
            return xIncrement;
        },

        /**
         * Internal function to set properties for series if data sorting is
         * enabled.
         *
         * @private
         * @function Highcharts.Series#setDataSortingOptions
         * @return {void}
         */
        setDataSortingOptions: function (this: Highcharts.Series): void {
            var options = this.options;

            extend(this, {
                requireSorting: false,
                sorted: false,
                enabledDataSorting: true,
                allowDG: false
            });

            // To allow unsorted data for column series.
            if (!defined(options.pointRange)) {
                options.pointRange = 1;
            }
        },

        /**
         * Set the series options by merging from the options tree. Called
         * internally on initializing and updating series. This function will
         * not redraw the series. For API usage, use {@link Series#update}.
         * @private
         * @function Highcharts.Series#setOptions
         * @param {Highcharts.SeriesOptionsType} itemOptions
         *        The series options.
         * @return {Highcharts.SeriesOptionsType}
         * @fires Highcharts.Series#event:afterSetOptions
         */
        setOptions: function <TSeries extends Highcharts.Series> (
            this: TSeries,
            itemOptions: Highcharts.SeriesOptionsType
        ): TSeries['options'] {
            var chart = this.chart,
                chartOptions = chart.options,
                plotOptions = chartOptions.plotOptions,
                userOptions = chart.userOptions || {},
                seriesUserOptions = merge(itemOptions),
                options: Highcharts.SeriesOptionsType,
                zones,
                zone,
                styledMode = chart.styledMode,
                e = {
                    plotOptions: plotOptions,
                    userOptions: seriesUserOptions
                };

            fireEvent(this, 'setOptions', e);

            // These may be modified by the event
            var typeOptions = (e.plotOptions as any)[this.type],
                userPlotOptions = (
                    userOptions.plotOptions || {} as Highcharts.PlotOptions
                );

            // use copy to prevent undetected changes (#9762)
            this.userOptions = e.userOptions;

            options = merge(
                typeOptions,
                (plotOptions as any).series,
                // #3881, chart instance plotOptions[type] should trump
                // plotOptions.series
                userOptions.plotOptions &&
                (userOptions.plotOptions as any)[this.type],
                seriesUserOptions
            );

            // The tooltip options are merged between global and series specific
            // options. Importance order asscendingly:
            // globals: (1)tooltip, (2)plotOptions.series,
            // (3)plotOptions[this.type]
            // init userOptions with possible later updates: 4-6 like 1-3 and
            // (7)this series options
            this.tooltipOptions = merge(
                defaultOptions.tooltip, // 1
                (defaultOptions.plotOptions as any).series &&
                    (defaultOptions.plotOptions as any).series.tooltip, // 2
                (defaultOptions.plotOptions as any)[this.type].tooltip, // 3
                (chartOptions.tooltip as any).userOptions, // 4
                (plotOptions as any).series &&
                (plotOptions as any).series.tooltip, // 5
                (plotOptions as any)[this.type].tooltip, // 6
                (seriesUserOptions.tooltip as any) // 7
            ) as any;

            // When shared tooltip, stickyTracking is true by default,
            // unless user says otherwise.
            this.stickyTracking = pick(
                seriesUserOptions.stickyTracking,
                (userPlotOptions as any)[this.type] &&
                (userPlotOptions as any)[this.type].stickyTracking,
                userPlotOptions.series && userPlotOptions.series.stickyTracking,
                (
                    this.tooltipOptions.shared && !this.noSharedTooltip ?
                        true :
                        options.stickyTracking
                )
            );

            // Delete marker object if not allowed (#1125)
            if (typeOptions.marker === null) {
                delete options.marker;
            }

            // Handle color zones
            this.zoneAxis = options.zoneAxis;
            zones = this.zones = (options.zones || []).slice();
            if (
                (options.negativeColor || options.negativeFillColor) &&
                !options.zones
            ) {
                zone = {
                    value:
                        (options as any)[this.zoneAxis + 'Threshold'] ||
                        options.threshold ||
                        0,
                    className: 'highcharts-negative'
                } as Highcharts.SeriesZonesOptions;
                if (!styledMode) {
                    zone.color = options.negativeColor;
                    zone.fillColor = options.negativeFillColor;
                }
                zones.push(zone);
            }
            if (zones.length) { // Push one extra zone for the rest
                if (defined(zones[zones.length - 1].value)) {
                    zones.push(styledMode ? {} : {
                        color: this.color,
                        fillColor: this.fillColor
                    });
                }
            }

            fireEvent(this, 'afterSetOptions', { options: options });

            return options;
        },

        /**
         * Return series name in "Series {Number}" format or the one defined by
         * a user. This method can be simply overridden as series name format
         * can vary (e.g. technical indicators).
         *
         * @function Highcharts.Series#getName
         * @return {string}
         *         The series name.
         */
        getName: function (this: Highcharts.Series): string {
            // #4119
            return pick(
                this.options.name,
                'Series ' + ((this.index as any) + 1)
            );
        },

        /**
         * @private
         * @function Highcharts.Series#getCyclic
         * @param {string} prop
         * @param {*} [value]
         * @param {Highcharts.Dictionary<any>} [defaults]
         * @return {void}
         */
        getCyclic: function (
            this: Highcharts.Series,
            prop: string,
            value?: any,
            defaults?: Highcharts.Dictionary<any>
        ): void {
            var i,
                chart = this.chart,
                userOptions = this.userOptions,
                indexName = prop + 'Index',
                counterName = prop + 'Counter',
                len = defaults ? defaults.length : pick(
                    (chart.options.chart as any)[prop + 'Count'],
                    (chart as any)[prop + 'Count']
                ),
                setting;

            if (!value) {
                // Pick up either the colorIndex option, or the _colorIndex
                // after Series.update()
                setting = pick(
                    (userOptions as any)[indexName],
                    (userOptions as any)['_' + indexName]
                );
                if (defined(setting)) { // after Series.update()
                    i = setting;
                } else {
                    // #6138
                    if (!chart.series.length) {
                        (chart as any)[counterName] = 0;
                    }
                    (userOptions as any)['_' + indexName] = i =
                        (chart as any)[counterName] % len;
                    (chart as any)[counterName] += 1;
                }
                if (defaults) {
                    value = defaults[i];
                }
            }
            // Set the colorIndex
            if (typeof i !== 'undefined') {
                (this as any)[indexName] = i;
            }
            (this as any)[prop] = value;
        },

        /**
         * Get the series' color based on either the options or pulled from
         * global options.
         *
         * @private
         * @function Highcharts.Series#getColor
         * @return {void}
         */
        getColor: function (this: Highcharts.Series): void {
            if (this.chart.styledMode) {
                this.getCyclic('color');

            } else if (this.options.colorByPoint) {
                // #4359, selected slice got series.color even when colorByPoint
                // was set.
                this.options.color = null as any;
            } else {
                this.getCyclic(
                    'color',
                    this.options.color ||
                    (defaultPlotOptions as any)[this.type].color,
                    this.chart.options.colors
                );
            }
        },

        /**
         * Get all points' instances created for this series.
         *
         * @private
         * @function Highcharts.Series#getPointsCollection
         * @return {Array<Highcharts.Point>}
         */
        getPointsCollection: function (
            this: Highcharts.Series
        ): Array<Highcharts.Point> {
            return (this.hasGroupedData ? this.points : this.data) || [];
        },

        /**
         * Get the series' symbol based on either the options or pulled from
         * global options.
         *
         * @private
         * @function Highcharts.Series#getSymbol
         * @return {void}
         */
        getSymbol: function (this: Highcharts.Series): void {
            var seriesMarkerOption = this.options.marker;

            this.getCyclic(
                'symbol',
                (seriesMarkerOption as any).symbol,
                this.chart.options.symbols
            );
        },

        /**
         * Finds the index of an existing point that matches the given point
         * options.
         *
         * @private
         * @function Highcharts.Series#findPointIndex
         * @param    {Highcharts.PointOptionsObject} optionsObject
         *           The options of the point.
         * @param    {number} fromIndex
         *           The index to start searching from, used for optimizing
         *           series with required sorting.
         * @returns  {number|undefined}
         *           Returns the index of a matching point, or undefined if no
         *           match is found.
         */
        findPointIndex: function (
            this: Highcharts.Series,
            optionsObject: Highcharts.PointOptionsObject,
            fromIndex: number
        ): (number|undefined) {
            var id = optionsObject.id,
                x = optionsObject.x,
                oldData = this.points,
                matchingPoint,
                matchedById,
                pointIndex,
                matchKey: string,
                dataSorting = this.options.dataSorting;

            if (id) {
                matchingPoint = this.chart.get(id);

            } else if (this.linkedParent || this.enabledDataSorting) {
                matchKey = (dataSorting && dataSorting.matchByName) ?
                    'name' : 'index';

                matchingPoint = H.find(oldData, function (
                    oldPoint: Highcharts.Point
                ): boolean {
                    return !oldPoint.touched && (oldPoint as any)[matchKey] ===
                        (optionsObject as any)[matchKey];
                });
                // Add unmatched point as a new point
                if (!matchingPoint) {
                    return void 0;

                }
            }

            if (matchingPoint) {
                pointIndex = matchingPoint && matchingPoint.index;
                if (typeof pointIndex !== 'undefined') {
                    matchedById = true;
                }
            }

            // Search for the same X in the existing data set
            if (typeof pointIndex === 'undefined' && isNumber(x)) {
                pointIndex = (this.xData as any).indexOf(x as any, fromIndex);
            }

            // Reduce pointIndex if data is cropped
            if (pointIndex !== -1 &&
                typeof pointIndex !== 'undefined' &&
                this.cropped
            ) {
                pointIndex = (pointIndex >= (this.cropStart as any)) ?
                    pointIndex - (this.cropStart as any) : pointIndex;
            }

            if (!matchedById &&
                oldData[pointIndex] && oldData[pointIndex].touched
            ) {
                pointIndex = void 0;
            }
            return pointIndex;
        },

        /**
         * @private
         * @borrows LegendSymbolMixin.drawLineMarker as Highcharts.Series#drawLegendSymbol
         */
        drawLegendSymbol: LegendSymbolMixin.drawLineMarker,

        /**
         * Internal function called from setData. If the point count is the same
         * as is was, or if there are overlapping X values, just run
         * Point.update which is cheaper, allows animation, and keeps references
         * to points. This also allows adding or removing points if the X-es
         * don't match.
         *
         * @private
         * @function Highcharts.Series#updateData
         *
         * @param {Array<Highcharts.PointOptionsType>} data
         *
         * @return {boolean}
         */
        updateData: function (
            this: Highcharts.Series,
            data: Array<Highcharts.PointOptionsType>,
            animation?: (boolean|Highcharts.AnimationOptionsObject)
        ): boolean {
            var options = this.options,
                dataSorting = options.dataSorting,
                oldData = this.points,
                pointsToAdd = [] as Array<Highcharts.PointOptionsType>,
                hasUpdatedByKey,
                i,
                point,
                lastIndex: number,
                requireSorting = this.requireSorting,
                equalLength = data.length === oldData.length,
                succeeded = true;

            this.xIncrement = null;

            // Iterate the new data
            data.forEach(function (
                pointOptions: Highcharts.PointOptionsType,
                i: number
            ): void {
                var id,
                    x,
                    pointIndex,
                    optionsObject = (
                        defined(pointOptions) &&
                        this.pointClass.prototype.optionsToObject.call(
                            { series: this },
                            pointOptions
                        )
                    ) || {};

                // Get the x of the new data point
                x = optionsObject.x;
                id = optionsObject.id;

                if (id || isNumber(x)) {
                    pointIndex = this.findPointIndex(
                        optionsObject,
                        lastIndex
                    );

                    // Matching X not found
                    // or used already due to ununique x values (#8995),
                    // add point (but later)
                    if (
                        pointIndex === -1 ||
                        typeof pointIndex === 'undefined'
                    ) {
                        pointsToAdd.push(pointOptions);

                    // Matching X found, update
                    } else if (
                        oldData[pointIndex] &&
                        pointOptions !== (options.data as any)[pointIndex]
                    ) {
                        oldData[pointIndex].update(
                            pointOptions,
                            false,
                            null as any,
                            false
                        );

                        // Mark it touched, below we will remove all points that
                        // are not touched.
                        oldData[pointIndex].touched = true;

                        // Speed optimize by only searching after last known
                        // index. Performs ~20% bettor on large data sets.
                        if (requireSorting) {
                            lastIndex = pointIndex + 1;
                        }
                    // Point exists, no changes, don't remove it
                    } else if (oldData[pointIndex]) {
                        oldData[pointIndex].touched = true;
                    }

                    // If the length is equal and some of the nodes had a
                    // match in the same position, we don't want to remove
                    // non-matches.
                    if (
                        !equalLength ||
                        i !== pointIndex ||
                        (dataSorting && dataSorting.enabled) ||
                        this.hasDerivedData
                    ) {
                        hasUpdatedByKey = true;
                    }
                } else {
                    // Gather all points that are not matched
                    pointsToAdd.push(pointOptions);
                }
            }, this);

            // Remove points that don't exist in the updated data set
            if (hasUpdatedByKey) {
                i = oldData.length;
                while (i--) {
                    point = oldData[i];
                    if (point && !point.touched && point.remove) {
                        point.remove(false, animation);
                    }
                }

            // If we did not find keys (ids or x-values), and the length is the
            // same, update one-to-one
            } else if (equalLength && (!dataSorting || !dataSorting.enabled)) {
                data.forEach(function (
                    point: Highcharts.PointOptionsType,
                    i: number
                ): void {
                    // .update doesn't exist on a linked, hidden series (#3709)
                    // (#10187)
                    if (oldData[i].update && point !== oldData[i].y) {
                        oldData[i].update(point, false, null as any, false);
                    }
                });
                // Don't add new points since those configs are used above
                pointsToAdd.length = 0;

            // Did not succeed in updating data
            } else {
                succeeded = false;
            }

            oldData.forEach(function (point: Highcharts.Point): void {
                if (point) {
                    point.touched = false;
                }
            });

            if (!succeeded) {
                return false;
            }

            // Add new points
            pointsToAdd.forEach(function (point): void {
                this.addPoint(point, false, null as any, null as any, false);
            }, this);

            if (
                this.xIncrement === null &&
                this.xData &&
                this.xData.length
            ) {
                this.xIncrement = arrayMax(this.xData);
                this.autoIncrement();
            }

            return true;
        },

        /**
         * Apply a new set of data to the series and optionally redraw it. The
         * new data array is passed by reference (except in case of
         * `updatePoints`), and may later be mutated when updating the chart
         * data.
         *
         * Note the difference in behaviour when setting the same amount of
         * points, or a different amount of points, as handled by the
         * `updatePoints` parameter.
         *
         * @sample highcharts/members/series-setdata/
         *         Set new data from a button
         * @sample highcharts/members/series-setdata-pie/
         *         Set data in a pie
         * @sample stock/members/series-setdata/
         *         Set new data in Highstock
         * @sample maps/members/series-setdata/
         *         Set new data in Highmaps
         *
         * @function Highcharts.Series#setData
         *
         * @param {Array<Highcharts.PointOptionsType>} data
         *        Takes an array of data in the same format as described under
         *        `series.{type}.data` for the given series type, for example a
         *        line series would take data in the form described under
         *        [series.line.data](https://api.highcharts.com/highcharts/series.line.data).
         *
         * @param {boolean} [redraw=true]
         *        Whether to redraw the chart after the series is altered. If
         *        doing more operations on the chart, it is a good idea to set
         *        redraw to false and call {@link Chart#redraw} after.
         *
         * @param {boolean|Highcharts.AnimationOptionsObject} [animation]
         *        When the updated data is the same length as the existing data,
         *        points will be updated by default, and animation visualizes
         *        how the points are changed. Set false to disable animation, or
         *        a configuration object to set duration or easing.
         *
         * @param {boolean} [updatePoints=true]
         *        When this is true, points will be updated instead of replaced
         *        whenever possible. This occurs a) when the updated data is the
         *        same length as the existing data, b) when points are matched
         *        by their id's, or c) when points can be matched by X values.
         *        This allows updating with animation and performs better. In
         *        this case, the original array is not passed by reference. Set
         *        `false` to prevent.
         *
         * @return {void}
         */
        setData: function (
            this: Highcharts.Series,
            data: Array<Highcharts.PointOptionsType>,
            redraw?: boolean,
            animation?: (boolean|Highcharts.AnimationOptionsObject),
            updatePoints?: boolean
        ): void {
            var series = this,
                oldData = series.points,
                oldDataLength = (oldData && oldData.length) || 0,
                dataLength,
                options = series.options,
                chart = series.chart,
                dataSorting = options.dataSorting,
                firstPoint = null,
                xAxis = series.xAxis,
                i,
                turboThreshold = options.turboThreshold,
                pt,
                xData = this.xData,
                yData = this.yData,
                pointArrayMap = series.pointArrayMap,
                valueCount = pointArrayMap && pointArrayMap.length,
                keys = options.keys,
                indexOfX = 0,
                indexOfY = 1,
                updatedData;

            data = data || [];
            dataLength = data.length;
            redraw = pick(redraw, true);

            if (dataSorting && dataSorting.enabled) {
                data = this.sortData(data);
            }

            // First try to run Point.update which is cheaper, allows animation,
            // and keeps references to points.
            if (
                updatePoints !== false &&
                dataLength &&
                oldDataLength &&
                !series.cropped &&
                !series.hasGroupedData &&
                series.visible &&
                // Soft updating has no benefit in boost, and causes JS error
                // (#8355)
                !series.isSeriesBoosting
            ) {
                updatedData = this.updateData(data, animation);
            }

            if (!updatedData) {

                // Reset properties
                series.xIncrement = null;

                series.colorCounter = 0; // for series with colorByPoint (#1547)

                // Update parallel arrays
                this.parallelArrays.forEach(function (key: string): void {
                    (series as any)[key + 'Data'].length = 0;
                });

                // In turbo mode, only one- or twodimensional arrays of numbers
                // are allowed. The first value is tested, and we assume that
                // all the rest are defined the same way. Although the 'for'
                // loops are similar, they are repeated inside each if-else
                // conditional for max performance.
                if (turboThreshold && dataLength > turboThreshold) {

                    firstPoint = series.getFirstValidPoint(data);

                    if (isNumber(firstPoint)) { // assume all points are numbers
                        for (i = 0; i < dataLength; i++) {
                            (xData as any)[i] = this.autoIncrement();
                            (yData as any)[i] = data[i];
                        }

                    // Assume all points are arrays when first point is
                    } else if (isArray(firstPoint)) {
                        if (valueCount) { // [x, low, high] or [x, o, h, l, c]
                            for (i = 0; i < dataLength; i++) {
                                pt = data[i];
                                (xData as any)[i] = (pt as any)[0];
                                (yData as any)[i] =
                                    (pt as any).slice(1, valueCount + 1);
                            }
                        } else { // [x, y]
                            if (keys) {
                                indexOfX = keys.indexOf('x');
                                indexOfY = keys.indexOf('y');

                                indexOfX = indexOfX >= 0 ? indexOfX : 0;
                                indexOfY = indexOfY >= 0 ? indexOfY : 1;
                            }

                            for (i = 0; i < dataLength; i++) {
                                pt = data[i];
                                (xData as any)[i] = (pt as any)[indexOfX];
                                (yData as any)[i] = (pt as any)[indexOfY];
                            }
                        }
                    } else {
                        // Highcharts expects configs to be numbers or arrays in
                        // turbo mode
                        H.error(12, false, chart);
                    }
                } else {
                    for (i = 0; i < dataLength; i++) {
                        // stray commas in oldIE:
                        if (typeof data[i] !== 'undefined') {
                            pt = { series: series };
                            series.pointClass.prototype.applyOptions.apply(
                                pt,
                                [data[i]]
                            );
                            series.updateParallelArrays(pt as any, i);
                        }
                    }
                }

                // Forgetting to cast strings to numbers is a common caveat when
                // handling CSV or JSON
                if (yData && isString(yData[0])) {
                    H.error(14, true, chart);
                }

                series.data = [];
                series.options.data = series.userOptions.data = data;

                // destroy old points
                i = oldDataLength;
                while (i--) {
                    if (oldData[i] && oldData[i].destroy) {
                        oldData[i].destroy();
                    }
                }

                // reset minRange (#878)
                if (xAxis) {
                    xAxis.minRange = xAxis.userMinRange;
                }

                // redraw
                series.isDirty = chart.isDirtyBox = true;
                series.isDirtyData = !!oldData;
                animation = false;
            }

            // Typically for pie series, points need to be processed and
            // generated prior to rendering the legend
            if (options.legendType === 'point') {
                this.processData();
                this.generatePoints();
            }

            if (redraw) {
                chart.redraw(animation);
            }
        },

        /**
         * Internal function to sort series data
         *
         * @private
         * @function Highcharts.Series#sortData
         * @param {Array<Highcharts.PointOptionsType>} data
         *        Force data grouping.
         * @return {Array<Highcharts.PointOptionsObject>}
         */
        sortData: function (
            this: Highcharts.Series,
            data: Array<Highcharts.PointOptionsObject>
        ): Array<Highcharts.PointOptionsObject> {
            var series = this,
                options = series.options,
                dataSorting = options.dataSorting as
                    Highcharts.DataSortingOptionsObject,
                sortKey = dataSorting.sortKey || 'y',
                sortedData,
                getPointOptionsObject = function (
                    series: Highcharts.Series,
                    pointOptions: Highcharts.PointOptionsType
                ): Highcharts.PointOptionsObject {
                    return (defined(pointOptions) &&
                        series.pointClass.prototype.optionsToObject.call({
                            series: series
                        }, pointOptions)) || {};
                };

            data.forEach(function (
                pointOptions,
                i: number
            ): void {
                data[i] = getPointOptionsObject(series, pointOptions);
                data[i].index = i;
            }, this);

            // Sorting
            sortedData = data.concat().sort((
                a: Highcharts.PointOptionsObject,
                b: Highcharts.PointOptionsObject
            ): number => {
                const aValue = getPropertyValue(sortKey, a) as (boolean|number|string);
                const bValue = getPropertyValue(sortKey, b) as (boolean|number|string);
                return bValue < aValue ? -1 : bValue > aValue ? 1 : 0;
            });
            // Set x value depending on the position in the array
            sortedData.forEach(function (
                point: Highcharts.PointOptionsObject,
                i: number
            ): void {
                point.x = i;
            }, this);

            // Set the same x for linked series points if they don't have their
            // own sorting
            if (series.linkedSeries) {
                series.linkedSeries.forEach(function (
                    linkedSeries: Highcharts.Series
                ): void {
                    var options = linkedSeries.options,
                        seriesData = options.data as
                            Array<Highcharts.PointOptionsObject>;

                    if (
                        (!options.dataSorting ||
                        !options.dataSorting.enabled) &&
                        seriesData
                    ) {
                        seriesData.forEach(function (
                            pointOptions: Highcharts.PointOptionsType,
                            i: number
                        ): void {
                            seriesData[i] = getPointOptionsObject(
                                linkedSeries,
                                pointOptions
                            );

                            if (data[i]) {
                                seriesData[i].x = (data[i] as any).x;
                                seriesData[i].index = i;
                            }
                        });

                        linkedSeries.setData(seriesData, false);
                    }
                });
            }

            return data;
        },

        /**
         * Internal function to process the data by cropping away unused data
         * points if the series is longer than the crop threshold. This saves
         * computing time for large series. In Highstock, this function is
         * extended to provide data grouping.
         *
         * @private
         * @function Highcharts.Series#processData
         * @param {boolean} [force]
         *        Force data grouping.
         * @return {boolean|undefined}
         */
        processData: function (
            this: Highcharts.Series,
            force?: boolean
        ): (boolean|undefined) {
            var series = this,
                // copied during slice operation:
                processedXData: Array<number> = series.xData as any,
                processedYData: (
                    Array<number>|Array<Array<number>>
                ) = (series.yData as any),
                dataLength = (processedXData as any).length,
                croppedData: Highcharts.SeriesCropDataObject,
                cropStart = 0,
                cropped,
                distance,
                closestPointRange,
                xAxis = series.xAxis,
                i, // loop variable
                options = series.options,
                cropThreshold = options.cropThreshold,
                getExtremesFromAll =
                    series.getExtremesFromAll ||
                    options.getExtremesFromAll, // #4599
                isCartesian = series.isCartesian,
                xExtremes,
                val2lin = xAxis && xAxis.val2lin,
                isLog = xAxis && xAxis.isLog,
                throwOnUnsorted = series.requireSorting,
                min,
                max;

            // If the series data or axes haven't changed, don't go through
            // this. Return false to pass the message on to override methods
            // like in data grouping.
            if (isCartesian &&
                !series.isDirty &&
                !xAxis.isDirty &&
                !series.yAxis.isDirty &&
                !force
            ) {
                return false;
            }

            if (xAxis) {
                // corrected for log axis (#3053)
                xExtremes = xAxis.getExtremes();
                min = xExtremes.min;
                max = xExtremes.max;
            }

            // optionally filter out points outside the plot area
            if (isCartesian &&
                series.sorted &&
                !getExtremesFromAll &&
                (
                    !cropThreshold ||
                    dataLength > cropThreshold ||
                    series.forceCrop
                )
            ) {

                // it's outside current extremes
                if ((processedXData as any)[dataLength - 1] < (min as any) ||
                    (processedXData as any)[0] > (max as any)
                ) {
                    processedXData = [];
                    processedYData = [];

                // only crop if it's actually spilling out
                } else if (
                    series.yData && (
                        (processedXData as any)[0] < (min as any) ||
                        (processedXData as any)[dataLength - 1] > (max as any)
                    )
                ) {
                    croppedData = this.cropData(
                        series.xData as any,
                        series.yData as any,
                        min as any,
                        max as any
                    );
                    processedXData = croppedData.xData;
                    processedYData = croppedData.yData;
                    cropStart = croppedData.start;
                    cropped = true;
                }
            }


            // Find the closest distance between processed points
            i = (processedXData as any).length || 1;
            while (--i) {
                distance = (
                    isLog ?
                        (val2lin((processedXData as any)[i]) -
                        val2lin((processedXData as any)[i - 1])) :
                        ((processedXData as any)[i] -
                        (processedXData as any)[i - 1])
                );

                if (distance > 0 &&
                    (
                        typeof closestPointRange === 'undefined' ||
                        distance < closestPointRange
                    )
                ) {
                    closestPointRange = distance;

                // Unsorted data is not supported by the line tooltip, as well
                // as data grouping and navigation in Stock charts (#725) and
                // width calculation of columns (#1900)
                } else if (distance < 0 && throwOnUnsorted) {
                    H.error(15, false, series.chart);
                    throwOnUnsorted = false; // Only once
                }
            }

            // Record the properties
            series.cropped = cropped; // undefined or true
            series.cropStart = cropStart;
            series.processedXData = processedXData;
            series.processedYData = processedYData;

            series.closestPointRange =
                series.basePointRange = closestPointRange;

        },

        /**
         * Iterate over xData and crop values between min and max. Returns
         * object containing crop start/end cropped xData with corresponding
         * part of yData, dataMin and dataMax within the cropped range.
         *
         * @private
         * @function Highcharts.Series#cropData
         * @param {Array<number>} xData
         * @param {Array<number>} yData
         * @param {number} min
         * @param {number} max
         * @param {number} [cropShoulder]
         * @return {Highcharts.SeriesCropDataObject}
         */
        cropData: function (
            this: Highcharts.Series,
            xData: Array<number>,
            yData: Array<number>,
            min: number,
            max: number,
            cropShoulder?: number
        ): Highcharts.SeriesCropDataObject {
            var dataLength = xData.length,
                cropStart = 0,
                cropEnd = dataLength,
                i,
                j;

            // line-type series need one point outside
            cropShoulder = pick(cropShoulder, this.cropShoulder);

            // iterate up to find slice start
            for (i = 0; i < dataLength; i++) {
                if (xData[i] >= min) {
                    cropStart = Math.max(0, i - (cropShoulder as any));
                    break;
                }
            }

            // proceed to find slice end
            for (j = i; j < dataLength; j++) {
                if (xData[j] > max) {
                    cropEnd = j + (cropShoulder as any);
                    break;
                }
            }

            return {
                xData: xData.slice(cropStart, cropEnd),
                yData: yData.slice(cropStart, cropEnd),
                start: cropStart,
                end: cropEnd
            };
        },


        /**
         * Generate the data point after the data has been processed by cropping
         * away unused points and optionally grouped in Highcharts Stock.
         *
         * @private
         * @function Highcharts.Series#generatePoints
         * @return {void}
         */
        generatePoints: function (this: Highcharts.Series): void {
            var series = this,
                options = series.options,
                dataOptions = options.data,
                data = series.data,
                dataLength,
                processedXData = series.processedXData,
                processedYData = series.processedYData,
                PointClass = series.pointClass,
                processedDataLength = (processedXData as any).length,
                cropStart = series.cropStart || 0,
                cursor,
                hasGroupedData = series.hasGroupedData,
                keys = options.keys,
                point,
                points = [],
                i;

            if (!data && !hasGroupedData) {
                var arr = [] as Array<Highcharts.Point>;

                arr.length = (dataOptions as any).length;
                data = series.data = arr;
            }

            if (keys && hasGroupedData) {
                // grouped data has already applied keys (#6590)
                series.options.keys = false as any;
            }

            for (i = 0; i < processedDataLength; i++) {
                cursor = cropStart + i;
                if (!hasGroupedData) {
                    point = data[cursor];
                    // #970:
                    if (
                        !point &&
                        typeof (dataOptions as any)[cursor] !== 'undefined'
                    ) {
                        data[cursor] = point = (new PointClass()).init(
                            series,
                            (dataOptions as any)[cursor],
                            (processedXData as any)[i]
                        );
                    }
                } else {
                    // splat the y data in case of ohlc data array
                    point = (new PointClass()).init(
                        series,
                        [(processedXData as any)[i]].concat(
                            splat((processedYData as any)[i])
                        )
                    );

                    /**
                     * Highstock only. If a point object is created by data
                     * grouping, it doesn't reflect actual points in the raw
                     * data. In this case, the `dataGroup` property holds
                     * information that points back to the raw data.
                     *
                     * - `dataGroup.start` is the index of the first raw data
                     *   point in the group.
                     *
                     * - `dataGroup.length` is the amount of points in the
                     *   group.
                     *
                     * @product highstock
                     *
                     * @name Highcharts.Point#dataGroup
                     * @type {Highcharts.DataGroupingInfoObject|undefined}
                     */
                    point.dataGroup = (series.groupMap as any)[i];
                    if ((point.dataGroup as any).options) {
                        point.options = (point.dataGroup as any).options;
                        extend(point, (point.dataGroup as any).options);
                        // Collision of props and options (#9770)
                        delete point.dataLabels;
                    }
                }
                if (point) { // #6279
                    /**
                     * Contains the point's index in the `Series.points` array.
                     *
                     * @name Highcharts.Point#index
                     * @type {number}
                     * @readonly
                     */
                    point.index = cursor; // For faster access in Point.update
                    points[i] = point;
                }
            }

            // restore keys options (#6590)
            series.options.keys = keys;

            // Hide cropped-away points - this only runs when the number of
            // points is above cropThreshold, or when swithching view from
            // non-grouped data to grouped data (#637)
            if (
                data &&
                (
                    processedDataLength !== (dataLength = data.length) ||
                    hasGroupedData
                )
            ) {
                for (i = 0; i < dataLength; i++) {
                    // when has grouped data, clear all points
                    if (i === cropStart && !hasGroupedData) {
                        i += processedDataLength;
                    }
                    if (data[i]) {
                        data[i].destroyElements();
                        data[i].plotX = void 0; // #1003
                    }
                }
            }

            /**
             * Read only. An array containing those values converted to points.
             * In case the series data length exceeds the `cropThreshold`, or if
             * the data is grouped, `series.data` doesn't contain all the
             * points. Also, in case a series is hidden, the `data` array may be
             * empty. To access raw values, `series.options.data` will always be
             * up to date. `Series.data` only contains the points that have been
             * created on demand. To modify the data, use
             * {@link Highcharts.Series#setData} or
             * {@link Highcharts.Point#update}.
             *
             * @see Series.points
             *
             * @name Highcharts.Series#data
             * @type {Array<Highcharts.Point>}
             */
            series.data = data;

            /**
             * An array containing all currently visible point objects. In case
             * of cropping, the cropped-away points are not part of this array.
             * The `series.points` array starts at `series.cropStart` compared
             * to `series.data` and `series.options.data`. If however the series
             * data is grouped, these can't be correlated one to one. To modify
             * the data, use {@link Highcharts.Series#setData} or
             * {@link Highcharts.Point#update}.
             *
             * @name Highcharts.Series#points
             * @type {Array<Highcharts.Point>}
             */
            series.points = points;

            fireEvent(this, 'afterGeneratePoints');
        },

        /**
         * Get current X extremes for the visible data.
         *
         * @private
         * @function Highcharts.Series#getXExtremes
         *
         * @param {Array<number>} xData
         *        The data to inspect. Defaults to the current data within the
         *        visible range.
         * @return {Highcharts.RangeObject}
         */
        getXExtremes: function (
            this: Highcharts.Series,
            xData: Array<number>
        ): Highcharts.RangeObject {
            return {
                min: arrayMin(xData),
                max: arrayMax(xData)
            };
        },

        /**
         * Calculate Y extremes for the visible data. The result is set as
         * `dataMin` and `dataMax` on the Series item.
         *
         * @private
         * @function Highcharts.Series#getExtremes
         * @param {Array<number>} [yData]
         *        The data to inspect. Defaults to the current data within the
         *        visible range.
         * @return {void}
         */
        getExtremes: function (
            this: Highcharts.Series,
            yData?: (Array<number>|Array<Array<number>>)
        ): void {
            var xAxis = this.xAxis,
                yAxis = this.yAxis,
                xData = this.processedXData || this.xData,
                yDataLength,
                activeYData = [],
                activeCounter = 0,
                // #2117, need to compensate for log X axis
                xExtremes,
                xMin = 0,
                xMax = 0,
                validValue,
                withinRange,
                // Handle X outside the viewed area. This does not work with
                // non-sorted data like scatter (#7639).
                shoulder = this.requireSorting ? this.cropShoulder : 0,
                positiveValuesOnly = yAxis ? yAxis.positiveValuesOnly : false,
                x,
                y: (number|Array<number>),
                i,
                j;

            yData = yData || this.stackedYData || this.processedYData || [];
            yDataLength = yData.length;

            if (xAxis) {
                xExtremes = xAxis.getExtremes();
                xMin = xExtremes.min;
                xMax = xExtremes.max;
            }

            for (i = 0; i < yDataLength; i++) {

                x = (xData as any)[i];
                y = yData[i];

                // For points within the visible range, including the first
                // point outside the visible range (#7061), consider y extremes.
                validValue = (
                    (isNumber(y) || isArray(y)) &&
                    (((y as any).length || y > 0) || !positiveValuesOnly)
                );
                withinRange = (
                    this.getExtremesFromAll ||
                    this.options.getExtremesFromAll ||
                    this.cropped ||
                    !xAxis || // for colorAxis support
                    (
                        ((xData as any)[i + shoulder] || x) >= xMin &&
                        ((xData as any)[i - shoulder] || x) <= xMax
                    )
                );

                if (validValue && withinRange) {

                    j = (y as any).length;
                    if (j) { // array, like ohlc or range data
                        while (j--) {
                            if (isNumber((y as any)[j])) { // #7380, #11513
                                activeYData[activeCounter++] = (y as any)[j];
                            }
                        }
                    } else {
                        activeYData[activeCounter++] = y;
                    }
                }
            }

            /**
             * Contains the minimum value of the series' data point.
             * @name Highcharts.Series#dataMin
             * @type {number}
             * @readonly
             */
            this.dataMin = arrayMin(activeYData);

            /**
             * Contains the maximum value of the series' data point.
             * @name Highcharts.Series#dataMax
             * @type {number}
             * @readonly
             */
            this.dataMax = arrayMax(activeYData);

            fireEvent(this, 'afterGetExtremes');
        },

        /**
         * Find and return the first non null point in the data
         *
         * @private
         * @function Highcharts.Series.getFirstValidPoint
         * @param {Array<Highcharts.PointOptionsType>} data
         *        Array of options for points
         *
         * @return {Highcharts.PointOptionsType}
         */
        getFirstValidPoint: function (
            this: Highcharts.Series,
            data: Array<Highcharts.PointOptionsType>
        ): Highcharts.PointOptionsType {
            var firstPoint = null,
                dataLength = data.length,
                i = 0;

            while (firstPoint === null && i < dataLength) {
                firstPoint = data[i];
                i++;
            }

            return firstPoint;
        },

        /**
         * Translate data points from raw data values to chart specific
         * positioning data needed later in the `drawPoints` and `drawGraph`
         * functions. This function can be overridden in plugins and custom
         * series type implementations.
         *
         * @function Highcharts.Series#translate
         * @return {void}
         * @fires Highcharts.Series#events:translate
         */
        translate: function (this: Highcharts.Series): void {
            if (!this.processedXData) { // hidden series
                this.processData();
            }
            this.generatePoints();
            var series = this,
                options = series.options,
                stacking = options.stacking,
                xAxis = series.xAxis,
                categories = xAxis.categories,
                enabledDataSorting = series.enabledDataSorting,
                yAxis = series.yAxis,
                points = series.points,
                dataLength = points.length,
                hasModifyValue = !!series.modifyValue,
                i,
                pointPlacement = series.pointPlacementToXValue(), // #7860
                dynamicallyPlaced = Boolean(pointPlacement),
                threshold = options.threshold,
                stackThreshold = options.startFromThreshold ? threshold : 0,
                plotX,
                plotY,
                lastPlotX,
                stackIndicator,
                zoneAxis = this.zoneAxis || 'y',
                closestPointRangePx = Number.MAX_VALUE;

            /**
             * Plotted coordinates need to be within a limited range. Drawing
             * too far outside the viewport causes various rendering issues
             * (#3201, #3923, #7555).
             * @private
             */
            function limitedRange(val: number): number {
                return clamp(val, -1e5, 1e5);
            }

            // Translate each point
            for (i = 0; i < dataLength; i++) {
                var point = points[i],
                    xValue = point.x,
                    yValue = point.y,
                    yBottom = point.low,
                    stack = stacking && yAxis.stacks[(
                        series.negStacks &&
                        (yValue as any) <
                        (stackThreshold ? 0 : (threshold as any)) ?
                            '-' :
                            ''
                    ) + series.stackKey],
                    pointStack,
                    stackValues;

                // Discard disallowed y values for log axes (#3434)
                if (yAxis.positiveValuesOnly &&
                    yValue !== null &&
                    (yValue as any) <= 0
                ) {
                    point.isNull = true;
                }

                // Get the plotX translation
                point.plotX = plotX = correctFloat( // #5236
                    limitedRange((xAxis.translate as any)( // #3923
                        xValue,
                        0,
                        0,
                        0,
                        1,
                        pointPlacement,
                        this.type === 'flags'
                    )) // #3923
                );

                // Calculate the bottom y value for stacked series
                if (stacking &&
                    series.visible &&
                    stack &&
                    stack[xValue as any]
                ) {
                    stackIndicator = series.getStackIndicator(
                        stackIndicator,
                        xValue as any,
                        series.index as any
                    );

                    if (!point.isNull) {
                        pointStack = stack[xValue as any];
                        stackValues =
                            pointStack.points[stackIndicator.key as any];
                    }
                }

                if (isArray(stackValues)) {
                    yBottom = stackValues[0];
                    yValue = stackValues[1];

                    if (yBottom === stackThreshold &&
                        (stackIndicator as any).key ===
                            (stack as any)[xValue as any].base
                    ) {
                        yBottom = pick<number|undefined, number>(
                            (isNumber(threshold) && threshold) as any,
                            yAxis.min as any
                        );
                    }

                    // #1200, #1232
                    if (yAxis.positiveValuesOnly && yBottom <= 0) {
                        yBottom = null as any;
                    }

                    point.total = point.stackTotal = (pointStack as any).total;
                    point.percentage =
                        (pointStack as any).total &&
                        ((point.y as any) / (pointStack as any).total * 100);
                    point.stackY = yValue;

                    // Place the stack label

                    // in case of variwide series (where widths of points are
                    // different in most cases), stack labels are positioned
                    // wrongly, so the call of the setOffset is omited here and
                    // labels are correctly positioned later, at the end of the
                    // variwide's translate function (#10962)
                    if (!(series as any).irregularWidths) {
                        (pointStack as any).setOffset(
                            series.pointXOffset || 0,
                            series.barW || 0
                        );
                    }

                }

                // Set translated yBottom or remove it
                point.yBottom = defined(yBottom) ?
                    limitedRange(yAxis.translate(
                        (yBottom as any), 0 as any, 1 as any, 0 as any, 1 as any
                    ) as any) :
                    null as any;

                // general hook, used for Highstock compare mode
                if (hasModifyValue) {
                    yValue = (series.modifyValue as any)(yValue, point);
                }

                // Set the the plotY value, reset it for redraws
                // #3201
                point.plotY = plotY = (
                    (typeof yValue === 'number' && yValue !== Infinity) ?
                        limitedRange(yAxis.translate(
                            yValue, 0 as any, 1 as any, 0 as any, 1 as any
                        ) as any) :
                        void 0
                );

                point.isInside =
                    typeof plotY !== 'undefined' &&
                    plotY >= 0 &&
                    plotY <= yAxis.len && // #3519
                    plotX >= 0 &&
                    plotX <= xAxis.len;


                // Set client related positions for mouse tracking
                point.clientX = dynamicallyPlaced ?
                    correctFloat(xAxis.translate(
                        xValue as any,
                        0 as any,
                        0 as any,
                        0 as any,
                        1 as any,
                        pointPlacement
                    ) as any) :
                    plotX; // #1514, #5383, #5518

                // Negative points. For bubble charts, this means negative z
                // values (#9728)
                point.negative = (point as any)[zoneAxis] < (
                    (options as any)[zoneAxis + 'Threshold'] ||
                    threshold ||
                    0
                );

                // some API data
                point.category = (
                    categories &&
                    typeof (categories as any)[point.x as any] !== 'undefined' ?
                        (categories as any)[point.x as any] :
                        point.x
                );

                // Determine auto enabling of markers (#3635, #5099)
                if (!point.isNull && point.visible !== false) {
                    if (typeof lastPlotX !== 'undefined') {
                        closestPointRangePx = Math.min(
                            closestPointRangePx,
                            Math.abs(plotX - lastPlotX)
                        );
                    }
                    lastPlotX = plotX;
                }

                // Find point zone
                point.zone = (this.zones.length && point.getZone() as any);

                // Animate new points with data sorting
                if (!point.graphic && series.group && enabledDataSorting) {
                    point.isNew = true;
                }
            }
            series.closestPointRangePx = closestPointRangePx;

            fireEvent(this, 'afterTranslate');
        },

        /**
         * Return the series points with null points filtered out.
         *
         * @function Highcharts.Series#getValidPoints
         *
         * @param {Array<Highcharts.Point>} [points]
         *        The points to inspect, defaults to {@link Series.points}.
         *
         * @param {boolean} [insideOnly=false]
         *        Whether to inspect only the points that are inside the visible
         *        view.
         *
         * @param {boolean} [allowNull=false]
         *        Whether to allow null points to pass as valid points.
         *
         * @return {Array<Highcharts.Point>}
         *         The valid points.
         */
        getValidPoints: function (
            this: Highcharts.Series,
            points?: Array<Highcharts.Point>,
            insideOnly?: boolean,
            allowNull?: boolean
        ): Array<Highcharts.Point> {
            var chart = this.chart;

            // #3916, #5029, #5085
            return (points || this.points || []).filter(
                function isValidPoint(point: Highcharts.Point): boolean {
                    if (insideOnly && !chart.isInsidePlot(
                        point.plotX as any,
                        point.plotY as any,
                        chart.inverted
                    )) {
                        return false;
                    }
                    return point.visible !== false &&
                        (allowNull || !point.isNull);
                }
            );
        },

        /**
         * Get the clipping for the series. Could be called for a series to
         * initiate animating the clip or to set the final clip (only width
         * and x).
         *
         * @private
         * @function Highcharts.Series#getClip
         * @param  {boolean|Highcharts.AnimationOptionsObject} [animation]
         *         Initialize the animation.
         * @param  {boolean} [finalBox]
         *         Final size for the clip - end state for the animation.
         * @return {Highcharts.Dictionary<number>}
         */
        getClipBox: function (
            this: Highcharts.Series,
            animation?: (boolean|Highcharts.AnimationOptionsObject),
            finalBox?: boolean
        ): Highcharts.Dictionary<number> {
            var series = this,
                options = series.options,
                chart = series.chart,
                inverted = chart.inverted,
                xAxis = series.xAxis,
                yAxis = xAxis && series.yAxis,
                clipBox;

            if (animation && options.clip === false && yAxis) {
                // support for not clipped series animation (#10450)
                clipBox = inverted ? {
                    y: -chart.chartWidth + yAxis.len + (yAxis.pos as any),
                    height: chart.chartWidth,
                    width: chart.chartHeight,
                    x: -chart.chartHeight + xAxis.len + (xAxis.pos as any)
                } : {
                    y: -(yAxis.pos as any),
                    height: chart.chartHeight,
                    width: chart.chartWidth,
                    x: -(xAxis.pos as any)
                };
                // x and width will be changed later when setting for animation
                // initial state in Series.setClip
            } else {
                clipBox = series.clipBox || chart.clipBox;

                if (finalBox) {
                    clipBox.width = chart.plotSizeX as any;
                    clipBox.x = 0;
                }
            }

            return !finalBox ? clipBox : {
                width: clipBox.width,
                x: clipBox.x
            };
        },

        /**
         * Set the clipping for the series. For animated series it is called
         * twice, first to initiate animating the clip then the second time
         * without the animation to set the final clip.
         *
         * @private
         * @function Highcharts.Series#setClip
         * @param {boolean|Highcharts.AnimationOptionsObject} [animation]
         * @return {void}
         */
        setClip: function (
            this: Highcharts.Series,
            animation?: (boolean|Highcharts.AnimationOptionsObject)
        ): void {
            var chart = this.chart,
                options = this.options,
                renderer = chart.renderer,
                inverted = chart.inverted,
                seriesClipBox = this.clipBox,
                clipBox = this.getClipBox(animation),
                sharedClipKey =
                    this.sharedClipKey ||
                    [
                        '_sharedClip',
                        animation && (animation as any).duration,
                        animation && (animation as any).easing,
                        clipBox.height,
                        options.xAxis,
                        options.yAxis
                    ].join(','), // #4526
                clipRect = (chart as any)[sharedClipKey],
                markerClipRect = (chart as any)[sharedClipKey + 'm'];

            // If a clipping rectangle with the same properties is currently
            // present in the chart, use that.
            if (!clipRect) {

                // When animation is set, prepare the initial positions
                if (animation) {
                    clipBox.width = 0;
                    if (inverted) {
                        clipBox.x = (chart.plotSizeX as any) +
                            (options.clip !== false ? 0 : chart.plotTop);
                    }

                    (chart as any)[sharedClipKey + 'm'] = markerClipRect =
                        renderer.clipRect(
                            // include the width of the first marker
                            inverted ? (chart.plotSizeX as any) + 99 : -99,
                            inverted ? -chart.plotLeft : -chart.plotTop,
                            99,
                            inverted ? chart.chartWidth : chart.chartHeight
                        );
                }
                (chart as any)[sharedClipKey] = clipRect =
                    (renderer.clipRect as any)(clipBox);
                // Create hashmap for series indexes
                clipRect.count = { length: 0 };

            }
            if (animation) {
                if (!clipRect.count[this.index as any]) {
                    clipRect.count[this.index as any] = true;
                    clipRect.count.length += 1;
                }
            }

            if (options.clip !== false || animation) {
                (this.group as any).clip(
                    animation || seriesClipBox ? clipRect : chart.clipRect
                );
                (this.markerGroup as any).clip(markerClipRect);
                this.sharedClipKey = sharedClipKey;
            }

            // Remove the shared clipping rectangle when all series are shown
            if (!animation) {
                if (clipRect.count[this.index as any]) {
                    delete clipRect.count[this.index as any];
                    clipRect.count.length -= 1;
                }

                if (
                    clipRect.count.length === 0 &&
                    sharedClipKey &&
                    (chart as any)[sharedClipKey]
                ) {
                    if (!seriesClipBox) {
                        (chart as any)[sharedClipKey] =
                            (chart as any)[sharedClipKey].destroy();
                    }
                    if ((chart as any)[sharedClipKey + 'm']) {
                        (chart as any)[sharedClipKey + 'm'] =
                            (chart as any)[sharedClipKey + 'm'].destroy();
                    }
                }
            }
        },

        /**
         * Animate in the series. Called internally twice. First with the `init`
         * parameter set to true, which sets up the initial state of the
         * animation. Then when ready, it is called with the `init` parameter
         * undefined, in order to perform the actual animation. After the
         * second run, the function is removed.
         *
         * @function Highcharts.Series#animate
         *
         * @param {boolean} [init]
         *        Initialize the animation.
         *
         * @return {void}
         */
        animate: function (this: Highcharts.Series, init?: boolean): void {
            var series = this,
                chart = series.chart,
                animation = animObject(series.options.animation),
                clipRect,
                sharedClipKey,
                finalBox;

            // Initialize the animation. Set up the clipping rectangle.
            if (init) {

                series.setClip(animation);

            // Run the animation
            } else {
                sharedClipKey = this.sharedClipKey;
                clipRect = (chart as any)[sharedClipKey as any];

                finalBox = series.getClipBox(animation, true);

                if (clipRect) {
                    clipRect.animate(finalBox, animation);
                }
                if ((chart as any)[sharedClipKey + 'm']) {
                    (chart as any)[sharedClipKey + 'm'].animate({
                        width: finalBox.width + 99,
                        x: finalBox.x - (chart.inverted ? 0 : 99)
                    }, animation);
                }

                // Delete this function to allow it only once
                series.animate = null as any;
            }
        },

        /**
         * This runs after animation to land on the final plot clipping.
         *
         * @private
         * @function Highcharts.Series#afterAnimate
         * @return {void}
         * @fires Highcharts.Series#event:afterAnimate
         */
        afterAnimate: function (this: Highcharts.Series): void {
            this.setClip();
            fireEvent(this, 'afterAnimate');
            this.finishedAnimating = true;
        },

        /**
         * Draw the markers for line-like series types, and columns or other
         * graphical representation for {@link Point} objects for other series
         * types. The resulting element is typically stored as
         * {@link Point.graphic}, and is created on the first call and updated
         * and moved on subsequent calls.
         *
         * @function Highcharts.Series#drawPoints
         */
        drawPoints: function (this: Highcharts.Series): void {
            var series = this,
                points = series.points,
                chart = series.chart,
                i,
                point,
                graphic,
                verb,
                options = series.options,
                seriesMarkerOptions = options.marker,
                pointMarkerOptions,
                hasPointMarker,
                markerGroup = (
                    (series as any)[series.specialGroup as any] ||
                    series.markerGroup
                ),
                xAxis = series.xAxis,
                markerAttribs,
                globallyEnabled = pick(
                    (seriesMarkerOptions as any).enabled,
                    !xAxis || xAxis.isRadial ? true : null,
                    // Use larger or equal as radius is null in bubbles (#6321)
                    (series.closestPointRangePx as any) >= (
                        (seriesMarkerOptions as any).enabledThreshold *
                        (seriesMarkerOptions as any).radius
                    )
                );

            if ((seriesMarkerOptions as any).enabled !== false ||
                series._hasPointMarkers
            ) {

                for (i = 0; i < points.length; i++) {
                    point = points[i];
                    graphic = point.graphic;
                    verb = graphic ? 'animate' : 'attr';
                    pointMarkerOptions = point.marker || {};
                    hasPointMarker = !!point.marker;
                    const shouldDrawMarker = (
                        (
                            globallyEnabled &&
                            typeof pointMarkerOptions.enabled === 'undefined'
                        ) || pointMarkerOptions.enabled
                    ) && !point.isNull && point.visible !== false;

                    // only draw the point if y is defined
                    if (shouldDrawMarker) {
                        // Shortcuts
                        const symbol = pick<string|undefined, string>(
                            pointMarkerOptions.symbol, series.symbol as any
                        );

                        markerAttribs = series.markerAttribs(
                            point,
                            (point.selected && 'select') as any
                        );

                        // Set starting position for point sliding animation.
                        if (series.enabledDataSorting) {
                            point.startXPos = xAxis.reversed ?
                                -markerAttribs.width :
                                xAxis.width;
                        }

                        const isInside = point.isInside !== false;
                        if (graphic) { // update
                            // Since the marker group isn't clipped, each
                            // individual marker must be toggled
                            graphic[isInside ? 'show' : 'hide'](isInside)
                                .animate(markerAttribs);

                        } else if (
                            isInside &&
                            (markerAttribs.width > 0 || point.hasImage)
                        ) {

                            /**
                             * The graphic representation of the point.
                             * Typically this is a simple shape, like a `rect`
                             * for column charts or `path` for line markers, but
                             * for some complex series types like boxplot or 3D
                             * charts, the graphic may be a `g` element
                             * containing other shapes. The graphic is generated
                             * the first time {@link Series#drawPoints} runs,
                             * and updated and moved on subsequent runs.
                             *
                             * @name Point#graphic
                             * @type {SVGElement}
                             */
                            point.graphic = graphic = chart.renderer
                                .symbol(
                                    symbol,
                                    markerAttribs.x,
                                    markerAttribs.y,
                                    markerAttribs.width,
                                    markerAttribs.height,
                                    hasPointMarker ?
                                        pointMarkerOptions :
                                        seriesMarkerOptions
                                )
                                .add(markerGroup);
                            // Sliding animation for new points
                            if (
                                series.enabledDataSorting &&
                                chart.hasRendered
                            ) {
                                graphic.attr({
                                    x: point.startXPos
                                });
                                verb = 'animate';
                            }
                        }

                        if (graphic && verb === 'animate') { // update
                            // Since the marker group isn't clipped, each
                            // individual marker must be toggled
                            graphic[isInside ? 'show' : 'hide'](isInside)
                                .animate(markerAttribs);

                        }

                        // Presentational attributes
                        if (graphic && !chart.styledMode) {
                            graphic[verb](
                                series.pointAttribs(
                                    point,
                                    (point.selected && 'select') as any
                                )
                            );
                        }

                        if (graphic) {
                            graphic.addClass(point.getClassName(), true);
                        }

                    } else if (graphic) {
                        point.graphic = graphic.destroy(); // #1269
                    }
                }
            }

        },

        /**
         * Get non-presentational attributes for a point. Used internally for
         * both styled mode and classic. Can be overridden for different series
         * types.
         *
         * @see Series#pointAttribs
         *
         * @function Highcharts.Series#markerAttribs
         *
         * @param {Highcharts.Point} point
         *        The Point to inspect.
         *
         * @param {string} [state]
         *        The state, can be either `hover`, `select` or undefined.
         *
         * @return {Highcharts.SVGAttributes}
         *         A hash containing those attributes that are not settable from
         *         CSS.
         */
        markerAttribs: function (
            this: Highcharts.Series,
            point: Highcharts.Point,
            state?: string
        ): Highcharts.SVGAttributes {
            var seriesMarkerOptions = this.options.marker,
                seriesStateOptions: Highcharts.PointStatesHoverOptionsObject,
                pointMarkerOptions = point.marker || {},
                symbol = (
                    pointMarkerOptions.symbol ||
                    (seriesMarkerOptions as any).symbol
                ),
                pointStateOptions: Highcharts.PointStatesHoverOptionsObject,
                radius = pick(
                    pointMarkerOptions.radius,
                    (seriesMarkerOptions as any).radius
                ),
                attribs: Highcharts.SVGAttributes;

            // Handle hover and select states
            if (state) {
                seriesStateOptions = (seriesMarkerOptions as any).states[state];
                pointStateOptions = pointMarkerOptions.states &&
                    (pointMarkerOptions.states as any)[state];

                radius = pick(
                    pointStateOptions && pointStateOptions.radius,
                    seriesStateOptions && seriesStateOptions.radius,
                    radius + (
                        seriesStateOptions && seriesStateOptions.radiusPlus ||
                        0
                    )
                );
            }

            point.hasImage = symbol && symbol.indexOf('url') === 0;

            if (point.hasImage) {
                radius = 0; // and subsequently width and height is not set
            }

            attribs = {
                // Math.floor for #1843:
                x: Math.floor(point.plotX as any) - radius,
                y: (point.plotY as any) - radius
            };

            if (radius) {
                attribs.width = attribs.height = 2 * radius;
            }

            return attribs;

        },

        /**
         * Internal function to get presentational attributes for each point.
         * Unlike {@link Series#markerAttribs}, this function should return
         * those attributes that can also be set in CSS. In styled mode,
         * `pointAttribs` won't be called.
         *
         * @private
         * @function Highcharts.Series#pointAttribs
         *
         * @param {Highcharts.Point} [point]
         *        The point instance to inspect.
         *
         * @param {string} [state]
         *        The point state, can be either `hover`, `select` or 'normal'.
         *        If undefined, normal state is assumed.
         *
         * @return {Highcharts.SVGAttributes}
         *         The presentational attributes to be set on the point.
         */
        pointAttribs: function (
            this: Highcharts.Series,
            point?: Highcharts.Point,
            state?: string
        ): Highcharts.SVGAttributes {
            var seriesMarkerOptions = this.options.marker,
                seriesStateOptions,
                pointOptions = point && point.options,
                pointMarkerOptions = (
                    (pointOptions && pointOptions.marker) || {}
                ),
                pointStateOptions,
                color: (
                    Highcharts.ColorString|
                    Highcharts.GradientColorObject|
                    Highcharts.PatternObject|
                    undefined
                ) = this.color,
                pointColorOption = pointOptions && pointOptions.color,
                pointColor = point && point.color,
                strokeWidth = pick(
                    pointMarkerOptions.lineWidth,
                    (seriesMarkerOptions as any).lineWidth
                ),
                zoneColor = point && point.zone && point.zone.color,
                fill,
                stroke,
                opacity = 1;

            color = (
                pointColorOption ||
                zoneColor ||
                pointColor ||
                color
            );

            fill = (
                pointMarkerOptions.fillColor ||
                (seriesMarkerOptions as any).fillColor ||
                color
            );
            stroke = (
                pointMarkerOptions.lineColor ||
                (seriesMarkerOptions as any).lineColor ||
                color
            );

            // Handle hover and select states
            state = state || 'normal';
            if (state) {
                seriesStateOptions = (seriesMarkerOptions as any).states[state];
                pointStateOptions = (
                    pointMarkerOptions.states &&
                    (pointMarkerOptions.states as any)[state]
                ) || {};
                strokeWidth = pick(
                    pointStateOptions.lineWidth,
                    seriesStateOptions.lineWidth,
                    strokeWidth + pick(
                        pointStateOptions.lineWidthPlus,
                        seriesStateOptions.lineWidthPlus,
                        0
                    )
                );
                fill = (
                    pointStateOptions.fillColor ||
                    seriesStateOptions.fillColor ||
                    fill
                );
                stroke = (
                    pointStateOptions.lineColor ||
                    seriesStateOptions.lineColor ||
                    stroke
                );

                opacity = pick(
                    pointStateOptions.opacity,
                    seriesStateOptions.opacity,
                    opacity
                );
            }

            return {
                'stroke': stroke,
                'stroke-width': strokeWidth,
                'fill': fill,
                'opacity': opacity
            };
        },

        /**
         * Clear DOM objects and free up memory.
         *
         * @private
         * @function Highcharts.Series#destroy
         * @param {boolean} [keepEventsForUpdate]
         * @return {void}
         * @fires Highcharts.Series#event:destroy
         */
        destroy: function (
            this: Highcharts.Series,
            keepEventsForUpdate?: boolean
        ): void {

            var series = this,
                chart = series.chart,
                issue134 = /AppleWebKit\/533/.test(win.navigator.userAgent),
                destroy,
                i,
                data = series.data || [],
                point,
                axis;

            // add event hook
            fireEvent(series, 'destroy');

            // remove events
            this.removeEvents(keepEventsForUpdate);

            // erase from axes
            (series.axisTypes || []).forEach(function (AXIS: string): void {
                axis = (series as any)[AXIS];
                if (axis && axis.series) {
                    erase(axis.series, series);
                    axis.isDirty = axis.forceRedraw = true;
                }
            });

            // remove legend items
            if (series.legendItem) {
                series.chart.legend.destroyItem(series);
            }

            // destroy all points with their elements
            i = data.length;
            while (i--) {
                point = data[i];
                if (point && point.destroy) {
                    point.destroy();
                }
            }
            series.points = null as any;

            // Clear the animation timeout if we are destroying the series
            // during initial animation
            H.clearTimeout(series.animationTimeout as any);

            // Destroy all SVGElements associated to the series
            objectEach(series, function (val: any, prop: string): void {
                // Survive provides a hook for not destroying
                if (val instanceof SVGElement && !val.survive) {

                    // issue 134 workaround
                    destroy = issue134 && prop === 'group' ?
                        'hide' :
                        'destroy';

                    val[destroy]();
                }
            });

            // remove from hoverSeries
            if (chart.hoverSeries === series) {
                chart.hoverSeries = null as any;
            }
            erase(chart.series, series);
            chart.orderSeries();

            // clear all members
            objectEach(series, function (val: any, prop: string): void {
                if (!keepEventsForUpdate || prop !== 'hcEvents') {
                    delete (series as any)[prop];
                }
            });
        },

        /**
         * Get the graph path.
         *
         * @private
         * @function Highcharts.Series#getGraphPath
         * @param {Array<Highcharts.Point>} points
         * @param {boolean} [nullsAsZeroes]
         * @param {boolean} [connectCliffs]
         * @return {Highcharts.SVGPathArray}
         */
        getGraphPath: function (
            this: Highcharts.Series,
            points: Array<Highcharts.Point>,
            nullsAsZeroes?: boolean,
            connectCliffs?: boolean
        ): Highcharts.SVGPathArray {
            var series = this,
                options = series.options,
                step = options.step as any,
                reversed,
                graphPath = [] as Highcharts.SVGPathArray,
                xMap = [] as Array<(number|null)>,
                gap: boolean;

            points = points || series.points;

            // Bottom of a stack is reversed
            reversed = (points as any).reversed;
            if (reversed) {
                points.reverse();
            }
            // Reverse the steps (#5004)
            step = ({
                right: 1,
                center: 2
            } as Highcharts.Dictionary<number>)[step as any] || (step && 3);
            if (step && reversed) {
                step = 4 - step;
            }

            // Remove invalid points, especially in spline (#5015)
            points = this.getValidPoints(
                points,
                false,
                !(options.connectNulls && !nullsAsZeroes && !connectCliffs)
            );

            // Build the line
            points.forEach(function (point, i: number): void {

                var plotX = point.plotX,
                    plotY = point.plotY,
                    lastPoint = points[i - 1],
                    // the path to this point from the previous
                    pathToPoint: Highcharts.SVGPathArray;

                if (
                    (point.leftCliff || (lastPoint && lastPoint.rightCliff)) &&
                    !connectCliffs
                ) {
                    gap = true; // ... and continue
                }

                // Line series, nullsAsZeroes is not handled
                if (point.isNull && !defined(nullsAsZeroes) && i > 0) {
                    gap = !options.connectNulls;

                // Area series, nullsAsZeroes is set
                } else if (point.isNull && !nullsAsZeroes) {
                    gap = true;

                } else {

                    if (i === 0 || gap) {
                        pathToPoint = [
                            'M',
                            point.plotX as any,
                            point.plotY as any
                        ];

                    // Generate the spline as defined in the SplineSeries object
                    } else if (
                        (series as Highcharts.SplineSeries).getPointSpline
                    ) {

                        pathToPoint = (
                            series as Highcharts.SplineSeries
                        ).getPointSpline(
                            points as Array<Highcharts.SplinePoint>,
                            point as Highcharts.SplinePoint,
                            i
                        );

                    } else if (step) {

                        if (step === 1) { // right
                            pathToPoint = [
                                'L',
                                lastPoint.plotX as any,
                                plotY as any
                            ];

                        } else if (step === 2) { // center
                            pathToPoint = [
                                'L',
                                ((lastPoint.plotX as any) + plotX) / 2,
                                lastPoint.plotY as any,
                                'L',
                                ((lastPoint.plotX as any) + plotX) / 2,
                                plotY as any
                            ];

                        } else {
                            pathToPoint = [
                                'L',
                                plotX as any,
                                lastPoint.plotY as any
                            ];
                        }
                        pathToPoint.push(
                            'L',
                            plotX as any,
                            plotY as any
                        );

                    } else {
                        // normal line to next point
                        pathToPoint = [
                            'L',
                            plotX as any,
                            plotY as any
                        ];
                    }

                    // Prepare for animation. When step is enabled, there are
                    // two path nodes for each x value.
                    xMap.push(point.x);
                    if (step) {
                        xMap.push(point.x);
                        if (step === 2) { // step = center (#8073)
                            xMap.push(point.x);
                        }
                    }

                    graphPath.push.apply(graphPath, pathToPoint);
                    gap = false;
                }
            });

            (graphPath as any).xMap = xMap;
            series.graphPath = graphPath;

            return graphPath;

        },

        /**
         * Draw the graph. Called internally when rendering line-like series
         * types. The first time it generates the `series.graph` item and
         * optionally other series-wide items like `series.area` for area
         * charts. On subsequent calls these items are updated with new
         * positions and attributes.
         *
         * @function Highcharts.Series#drawGraph
         *
         * @return {void}
         */
        drawGraph: function (this: Highcharts.Series): void {
            var series = this,
                options = this.options,
                graphPath = (this.gappedPath || this.getGraphPath).call(this),
                styledMode = this.chart.styledMode,
                props = [[
                    'graph',
                    'highcharts-graph'
                ]];

            // Presentational properties
            if (!styledMode) {
                props[0].push(
                    (
                        options.lineColor ||
                        this.color ||
                        '${palette.neutralColor20}' // when colorByPoint = true
                    ) as any,
                    options.dashStyle as any
                );
            }

            props = series.getZonesGraphs(props);

            // Draw the graph
            props.forEach(function (prop: Array<string>, i: number): void {
                var graphKey = prop[0],
                    graph = (series as any)[graphKey],
                    verb = graph ? 'animate' : 'attr',
                    attribs: Highcharts.SVGAttributes;

                if (graph) {
                    graph.endX = series.preventGraphAnimation ?
                        null :
                        graphPath.xMap;
                    graph.animate({ d: graphPath });

                } else if (graphPath.length) { // #1487

                    /**
                     * SVG element of area-based charts. Can be used for styling
                     * purposes. If zones are configured, this element will be
                     * hidden and replaced by multiple zone areas, accessible
                     * via `series['zone-area-x']` (where x is a number,
                     * starting with 0).
                     *
                     * @name Highcharts.Series#area
                     * @type {Highcharts.SVGElement|undefined}
                     */
                    /**
                     * SVG element of line-based charts. Can be used for styling
                     * purposes. If zones are configured, this element will be
                     * hidden and replaced by multiple zone lines, accessible
                     * via `series['zone-graph-x']` (where x is a number,
                     * starting with 0).
                     *
                     * @name Highcharts.Series#graph
                     * @type {Highcharts.SVGElement|undefined}
                     */
                    (series as any)[graphKey] = graph = series.chart.renderer
                        .path(graphPath)
                        .addClass(prop[1])
                        .attr({ zIndex: 1 }) // #1069
                        .add(series.group);
                }

                if (graph && !styledMode) {

                    attribs = {
                        'stroke': prop[2],
                        'stroke-width': options.lineWidth,
                        // Polygon series use filled graph
                        'fill': (series.fillGraph && series.color) || 'none'
                    };

                    if (prop[3]) {
                        attribs.dashstyle = prop[3];
                    } else if (options.linecap !== 'square') {
                        attribs['stroke-linecap'] =
                            attribs['stroke-linejoin'] = 'round';
                    }
                    graph[verb](attribs)
                        // Add shadow to normal series (0) or to first
                        // zone (1) #3932
                        .shadow((i < 2) && options.shadow);
                }

                // Helpers for animation
                if (graph) {
                    graph.startX = graphPath.xMap;
                    graph.isArea = graphPath.isArea; // For arearange animation
                }
            });
        },

        /**
         * Get zones properties for building graphs. Extendable by series with
         * multiple lines within one series.
         *
         * @private
         * @function Highcharts.Series#getZonesGraphs
         *
         * @param {Array<Array<string>>} props
         *
         * @return {Array<Array<string>>}
         */
        getZonesGraphs: function (
            this: Highcharts.Series,
            props: Array<Array<string>>
        ): Array<Array<string>> {
            // Add the zone properties if any
            this.zones.forEach(function (
                zone: Highcharts.SeriesZonesOptions,
                i: number
            ): void {
                var propset = [
                    'zone-graph-' + i,
                    'highcharts-graph highcharts-zone-graph-' + i + ' ' +
                        (zone.className || '')
                ];

                if (!this.chart.styledMode) {
                    propset.push(
                        (zone.color || this.color) as any,
                        (zone.dashStyle || this.options.dashStyle) as any
                    );
                }
                props.push(propset);
            }, this);

            return props;
        },

        /**
         * Clip the graphs into zones for colors and styling.
         *
         * @private
         * @function Highcharts.Series#applyZones
         * @return {void}
         */
        applyZones: function (this: Highcharts.Series): void {
            var series = this,
                chart = this.chart,
                renderer = chart.renderer,
                zones = this.zones,
                translatedFrom,
                translatedTo: (number|undefined),
                clips = (this.clips || []) as Array<Highcharts.SVGElement>,
                clipAttr: Highcharts.Dictionary<number>,
                graph = this.graph,
                area = this.area,
                chartSizeMax = Math.max(chart.chartWidth, chart.chartHeight),
                axis = (this as any)[
                    (this.zoneAxis || 'y') + 'Axis'
                ] as Highcharts.Axis,
                extremes: Highcharts.RangeObject,
                reversed: (boolean|undefined),
                inverted = chart.inverted,
                horiz: (boolean|undefined),
                pxRange: number,
                pxPosMin: number,
                pxPosMax: number,
                ignoreZones = false;

            if (
                zones.length &&
                (graph || area) &&
                axis &&
                typeof axis.min !== 'undefined'
            ) {
                reversed = axis.reversed;
                horiz = axis.horiz;
                // The use of the Color Threshold assumes there are no gaps
                // so it is safe to hide the original graph and area
                // unless it is not waterfall series, then use showLine property
                // to set lines between columns to be visible (#7862)
                if (graph && !this.showLine) {
                    graph.hide();
                }
                if (area) {
                    area.hide();
                }

                // Create the clips
                extremes = axis.getExtremes();
                zones.forEach(function (
                    threshold: Highcharts.SeriesZonesOptions,
                    i: number
                ): void {

                    translatedFrom = reversed ?
                        (horiz ? chart.plotWidth : 0) :
                        (horiz ? 0 : (axis.toPixels(extremes.min) || 0));

                    translatedFrom = clamp(
                        pick(translatedTo, translatedFrom),
                        0,
                        chartSizeMax
                    );
                    translatedTo = clamp(
                        Math.round(
                            axis.toPixels(
                                pick(threshold.value, extremes.max),
                                true
                            ) || 0
                        ),
                        0,
                        chartSizeMax
                    );

                    if (ignoreZones) {
                        translatedFrom = translatedTo =
                            axis.toPixels(extremes.max);
                    }

                    pxRange = Math.abs(translatedFrom - translatedTo);
                    pxPosMin = Math.min(translatedFrom, translatedTo);
                    pxPosMax = Math.max(translatedFrom, translatedTo);
                    if (axis.isXAxis) {
                        clipAttr = {
                            x: inverted ? pxPosMax : pxPosMin,
                            y: 0,
                            width: pxRange,
                            height: chartSizeMax
                        };
                        if (!horiz) {
                            clipAttr.x = chart.plotHeight - clipAttr.x;
                        }
                    } else {
                        clipAttr = {
                            x: 0,
                            y: inverted ? pxPosMax : pxPosMin,
                            width: chartSizeMax,
                            height: pxRange
                        };
                        if (horiz) {
                            clipAttr.y = chart.plotWidth - clipAttr.y;
                        }
                    }

                    // VML SUPPPORT
                    if (inverted && renderer.isVML) {
                        if (axis.isXAxis) {
                            clipAttr = {
                                x: 0,
                                y: reversed ? pxPosMin : pxPosMax,
                                height: clipAttr.width,
                                width: chart.chartWidth
                            };
                        } else {
                            clipAttr = {
                                x: (
                                    clipAttr.y -
                                    chart.plotLeft -
                                    chart.spacingBox.x
                                ),
                                y: 0,
                                width: clipAttr.height,
                                height: chart.chartHeight
                            };
                        }
                    }
                    // END OF VML SUPPORT

                    if (clips[i]) {
                        clips[i].animate(clipAttr);
                    } else {
                        clips[i] = (renderer.clipRect as any)(clipAttr);
                    }

                    // when no data, graph zone is not applied and after setData
                    // clip was ignored. As a result, it should be applied each
                    // time.
                    if (graph) {
                        (series as any)['zone-graph-' + i].clip(clips[i]);
                    }

                    if (area) {
                        (series as any)['zone-area-' + i].clip(clips[i]);
                    }

                    // if this zone extends out of the axis, ignore the others
                    ignoreZones = (threshold.value as any) > extremes.max;

                    // Clear translatedTo for indicators
                    if (series.resetZones && translatedTo === 0) {
                        translatedTo = void 0;
                    }
                });
                this.clips = clips;
            } else if (series.visible) {
                // If zones were removed, restore graph and area
                if (graph) {
                    graph.show(true);
                }
                if (area) {
                    area.show(true);
                }
            }
        },

        /**
         * Initialize and perform group inversion on series.group and
         * series.markerGroup.
         *
         * @private
         * @function Highcharts.Series#invertGroups
         * @param {boolean} [inverted]
         * @return {void}
         */
        invertGroups: function (
            this: Highcharts.Series,
            inverted?: boolean
        ): void {
            var series = this,
                chart = series.chart;

            /**
             * @private
             */
            function setInvert(): void {
                ['group', 'markerGroup'].forEach(function (
                    groupName: string
                ): void {
                    if ((series as any)[groupName]) {

                        // VML/HTML needs explicit attributes for flipping
                        if (chart.renderer.isVML) {
                            (series as any)[groupName].attr({
                                width: series.yAxis.len,
                                height: series.xAxis.len
                            });
                        }

                        (series as any)[groupName].width = series.yAxis.len;
                        (series as any)[groupName].height = series.xAxis.len;
                        // If inverted polar, don't invert series group
                        (series as any)[groupName].invert(
                            series.isRadialSeries ? false : inverted
                        );
                    }
                });
            }

            // Pie, go away (#1736)
            if (!series.xAxis) {
                return;
            }

            // A fixed size is needed for inversion to work
            series.eventsToUnbind.push(addEvent(chart, 'resize', setInvert));

            // Do it now
            (setInvert as any)();

            // On subsequent render and redraw, just do setInvert without
            // setting up events again
            series.invertGroups = setInvert;
        },

        /**
         * General abstraction for creating plot groups like series.group,
         * series.dataLabelsGroup and series.markerGroup. On subsequent calls,
         * the group will only be adjusted to the updated plot size.
         *
         * @private
         * @function Highcharts.Series#plotGroup
         * @param {string} prop
         * @param {string} name
         * @param {string} visibility
         * @param {number} [zIndex]
         * @param {Highcharts.SVGElement} [parent]
         * @return {Highcharts.SVGElement}
         */
        plotGroup: function (
            this: Highcharts.Series,
            prop: string,
            name: string,
            visibility: string,
            zIndex?: number,
            parent?: Highcharts.SVGElement
        ): Highcharts.SVGElement {
            var group = (this as any)[prop],
                isNew = !group;

            // Generate it on first call
            if (isNew) {
                (this as any)[prop] = group = this.chart.renderer
                    .g()
                    .attr({
                        zIndex: zIndex || 0.1 // IE8 and pointer logic use this
                    })
                    .add(parent);

            }

            // Add the class names, and replace existing ones as response to
            // Series.update (#6660)
            group.addClass(
                (
                    'highcharts-' + name +
                    ' highcharts-series-' + this.index +
                    ' highcharts-' + this.type + '-series ' +
                    (
                        defined(this.colorIndex) ?
                            'highcharts-color-' + this.colorIndex + ' ' :
                            ''
                    ) +
                    (this.options.className || '') +
                    (
                        group.hasClass('highcharts-tracker') ?
                            ' highcharts-tracker' :
                            ''
                    )
                ),
                true
            );

            // Place it on first and subsequent (redraw) calls
            group.attr({ visibility: visibility })[isNew ? 'attr' : 'animate'](
                this.getPlotBox()
            );
            return group;
        },


        /**
         * Get the translation and scale for the plot area of this series.
         *
         * @function Highcharts.Series#getPlotBox
         *
         * @return {Highcharts.SeriesPlotBoxObject}
         */
        getPlotBox: function (
            this: Highcharts.Series
        ): Highcharts.SeriesPlotBoxObject {
            var chart = this.chart,
                xAxis = this.xAxis,
                yAxis = this.yAxis;

            // Swap axes for inverted (#2339)
            if (chart.inverted) {
                xAxis = yAxis;
                yAxis = this.xAxis;
            }
            return {
                translateX: xAxis ? xAxis.left : chart.plotLeft,
                translateY: yAxis ? yAxis.top : chart.plotTop,
                scaleX: 1, // #1623
                scaleY: 1
            };
        },

        /**
         * Removes the event handlers attached previously with addEvents.
         *
         * @private
         * @function Highcharts.Series#removeEvents
         * @param {boolean} [keepEventsForUpdate]
         * @return {void}
         */
        removeEvents: function (
            this: Highcharts.Series,
            keepEventsForUpdate?: boolean
        ): void {
            const series = this;

            if (!keepEventsForUpdate) {
                // remove all events
                removeEvent(series);
            } else if (series.eventsToUnbind.length) {
                // remove only internal events for proper update
                // #12355 - solves problem with multiple destroy events
                series.eventsToUnbind.forEach(function (
                    unbind: Function
                ): void {
                    unbind();
                });
                series.eventsToUnbind.length = 0;
            }
        },

        /**
         * Render the graph and markers. Called internally when first rendering
         * and later when redrawing the chart. This function can be extended in
         * plugins, but normally shouldn't be called directly.
         *
         * @function Highcharts.Series#render
         *
         * @return {void}
         *
         * @fires Highcharts.Series#event:afterRender
         */
        render: function (this: Highcharts.Series): void {
            var series = this,
                chart = series.chart,
                group,
                options = series.options,
                // Animation doesn't work in IE8 quirks when the group div is
                // hidden, and looks bad in other oldIE
                animDuration = (
                    !!series.animate &&
                    chart.renderer.isSVG &&
                    animObject(options.animation).duration
                ),
                visibility = series.visible ? 'inherit' : 'hidden', // #2597
                zIndex = options.zIndex,
                hasRendered = series.hasRendered,
                chartSeriesGroup = chart.seriesGroup,
                inverted = chart.inverted;

            fireEvent(this, 'render');

            // the group
            group = series.plotGroup(
                'group',
                'series',
                visibility,
                zIndex as any,
                chartSeriesGroup as any
            );

            series.markerGroup = series.plotGroup(
                'markerGroup',
                'markers',
                visibility,
                zIndex as any,
                chartSeriesGroup as any
            );

            // initiate the animation
            if (animDuration) {
                (series.animate as any)(true);
            }

            // SVGRenderer needs to know this before drawing elements (#1089,
            // #1795)
            group.inverted = series.isCartesian || series.invertable ?
                inverted : false;

            // Draw the graph if any
            if (series.drawGraph) {
                series.drawGraph();
                series.applyZones();
            }

            // Draw the points
            if (series.visible) {
                series.drawPoints();
            }

            /* series.points.forEach(function (point) {
                if (point.redraw) {
                    point.redraw();
                }
            }); */

            // Draw the data labels
            if (series.drawDataLabels) {
                series.drawDataLabels();
            }

            // In pie charts, slices are added to the DOM, but actual rendering
            // is postponed until labels reserved their space
            if (series.redrawPoints) {
                series.redrawPoints();
            }

            // draw the mouse tracking area
            if (
                series.drawTracker &&
                series.options.enableMouseTracking !== false
            ) {
                series.drawTracker();
            }

            // Handle inverted series and tracker groups
            series.invertGroups(inverted);

            // Initial clipping, must be defined after inverting groups for VML.
            // Applies to columns etc. (#3839).
            if (
                options.clip !== false &&
                !series.sharedClipKey &&
                !hasRendered
            ) {
                group.clip(chart.clipRect);
            }

            // Run the animation
            if (animDuration) {
                series.animate();
            }

            // Call the afterAnimate function on animation complete (but don't
            // overwrite the animation.complete option which should be available
            // to the user).
            if (!hasRendered) {
                series.animationTimeout = syncTimeout(function (): void {
                    series.afterAnimate();
                }, animDuration || 0);
            }

            // Means data is in accordance with what you see
            series.isDirty = false;

            // (See #322) series.isDirty = series.isDirtyData = false; // means
            // data is in accordance with what you see
            series.hasRendered = true;

            fireEvent(series, 'afterRender');
        },

        /**
         * Redraw the series. This function is called internally from
         * `chart.redraw` and normally shouldn't be called directly.
         *
         * @private
         * @function Highcharts.Series#redraw
         * @return {void}
         */
        redraw: function (this: Highcharts.Series): void {
            var series = this,
                chart = series.chart,
                // cache it here as it is set to false in render, but used after
                wasDirty = series.isDirty || series.isDirtyData,
                group = series.group,
                xAxis = series.xAxis,
                yAxis = series.yAxis;

            // reposition on resize
            if (group) {
                if (chart.inverted) {
                    group.attr({
                        width: chart.plotWidth,
                        height: chart.plotHeight
                    });
                }

                group.animate({
                    translateX: pick(xAxis && xAxis.left, chart.plotLeft),
                    translateY: pick(yAxis && yAxis.top, chart.plotTop)
                });
            }

            series.translate();
            series.render();
            if (wasDirty) { // #3868, #3945
                delete this.kdTree;
            }
        },

        kdAxisArray: ['clientX', 'plotY'],

        /**
         * @private
         * @function Highcharts.Series#searchPoint
         * @param {Highcharts.PointerEventObject} e
         * @param {boolean} [compareX]
         * @return {Highcharts.Point}
         */
        searchPoint: function (
            this: Highcharts.Series,
            e: Highcharts.PointerEventObject,
            compareX?: boolean
        ): (Highcharts.Point|undefined) {
            var series = this,
                xAxis = series.xAxis,
                yAxis = series.yAxis,
                inverted = series.chart.inverted;

            return this.searchKDTree({
                clientX: inverted ?
                    xAxis.len - e.chartY + (xAxis.pos as any) :
                    e.chartX - (xAxis.pos as any),
                plotY: inverted ?
                    yAxis.len - e.chartX + (yAxis.pos as any) :
                    e.chartY - (yAxis.pos as any)
            }, compareX, e);
        },

        /**
         * Build the k-d-tree that is used by mouse and touch interaction to get
         * the closest point. Line-like series typically have a one-dimensional
         * tree where points are searched along the X axis, while scatter-like
         * series typically search in two dimensions, X and Y.
         *
         * @private
         * @function Highcharts.Series#buildKDTree
         * @param {Highcharts.PointerEventObject} [e]
         * @return {void}
         */
        buildKDTree: function (
            this: Highcharts.Series,
            e?: Highcharts.PointerEventObject
        ): void {

            // Prevent multiple k-d-trees from being built simultaneously
            // (#6235)
            this.buildingKdTree = true;

            var series = this,
                dimensions = (series.options.findNearestPointBy as any)
                    .indexOf('y') > -1 ? 2 : 1;

            /**
             * Internal function
             * @private
             */
            function _kdtree(
                points: Array<Highcharts.Point>,
                depth: number,
                dimensions: number
            ): (Highcharts.KDNode|undefined) {
                var axis: string,
                    median,
                    length = points && points.length;

                if (length) {

                    // alternate between the axis
                    axis = series.kdAxisArray[depth % dimensions];

                    // sort point array
                    points.sort(function (
                        a: Highcharts.Point,
                        b: Highcharts.Point
                    ): number {
                        return (a as any)[axis] - (b as any)[axis];
                    });

                    median = Math.floor(length / 2);

                    // build and return nod
                    return {
                        point: points[median],
                        left: _kdtree(
                            points.slice(0, median), depth + 1, dimensions
                        ),
                        right: _kdtree(
                            points.slice(median + 1), depth + 1, dimensions
                        )
                    };

                }
            }

            /**
             * Start the recursive build process with a clone of the points
             * array and null points filtered out. (#3873)
             * @private
             */
            function startRecursive(): void {
                series.kdTree = _kdtree(
                    series.getValidPoints(
                        null as any,
                        // For line-type series restrict to plot area, but
                        // column-type series not (#3916, #4511)
                        !series.directTouch
                    ),
                    dimensions,
                    dimensions
                );
                series.buildingKdTree = false;
            }
            delete series.kdTree;

            // For testing tooltips, don't build async. Also if touchstart, we
            // may be dealing with click events on mobile, so don't delay
            // (#6817).
            syncTimeout(
                startRecursive,
                series.options.kdNow || (e && e.type === 'touchstart') ? 0 : 1
            );
        },

        /**
         * @private
         * @function Highcharts.Series#searchKDTree
         * @param {Highcharts.KDPointSearchObject} point
         * @param {boolean} [compareX]
         * @param {Highcharts.PointerEventObject} [e]
         * @return {Highcharts.Point|undefined}
         */
        searchKDTree: function (
            this: Highcharts.Series,
            point: Highcharts.KDPointSearchObject,
            compareX?: boolean,
            e?: Highcharts.PointerEventObject
        ): (Highcharts.Point|undefined) {
            var series = this,
                kdX = this.kdAxisArray[0],
                kdY = this.kdAxisArray[1],
                kdComparer = compareX ? 'distX' : 'dist',
                kdDimensions = (series.options.findNearestPointBy as any)
                    .indexOf('y') > -1 ? 2 : 1;

            /**
             * Set the one and two dimensional distance on the point object.
             * @private
             */
            function setDistance(
                p1: Highcharts.KDPointSearchObject,
                p2: Highcharts.Point
            ): void {
                var x = (defined((p1 as any)[kdX]) &&
                        defined((p2 as any)[kdX])) ?
                        Math.pow((p1 as any)[kdX] - (p2 as any)[kdX], 2) :
                        null,
                    y = (defined((p1 as any)[kdY]) &&
                        defined((p2 as any)[kdY])) ?
                        Math.pow((p1 as any)[kdY] - (p2 as any)[kdY], 2) :
                        null,
                    r = (x || 0) + (y || 0);

                p2.dist = defined(r) ? Math.sqrt(r) : Number.MAX_VALUE;
                p2.distX = defined(x) ? Math.sqrt(x as any) : Number.MAX_VALUE;
            }

            /**
             * @private
             */
            function _search(
                search: Highcharts.KDPointSearchObject,
                tree: Highcharts.KDNode,
                depth: number,
                dimensions: number
            ): Highcharts.Point {
                var point = tree.point,
                    axis = series.kdAxisArray[depth % dimensions],
                    tdist,
                    sideA,
                    sideB,
                    ret = point,
                    nPoint1,
                    nPoint2;

                setDistance(search, point);

                // Pick side based on distance to splitting point
                tdist = (search as any)[axis] - (point as any)[axis];
                sideA = tdist < 0 ? 'left' : 'right';
                sideB = tdist < 0 ? 'right' : 'left';

                // End of tree
                if (tree[sideA]) {
                    nPoint1 = _search(
                        search, tree[sideA] as any, depth + 1, dimensions
                    );

                    ret = (
                        (nPoint1 as any)[kdComparer] <
                        (ret as any)[kdComparer] ?
                            nPoint1 :
                            point
                    );
                }
                if (tree[sideB]) {
                    // compare distance to current best to splitting point to
                    // decide wether to check side B or not
                    if (Math.sqrt(tdist * tdist) < (ret as any)[kdComparer]) {
                        nPoint2 = _search(
                            search,
                            tree[sideB] as any,
                            depth + 1,
                            dimensions
                        );
                        ret = (
                            (nPoint2 as any)[kdComparer] <
                            (ret as any)[kdComparer] ?
                                nPoint2 :
                                ret
                        );
                    }
                }

                return ret;
            }

            if (!this.kdTree && !this.buildingKdTree) {
                this.buildKDTree(e);
            }

            if (this.kdTree) {
                return _search(point, this.kdTree, kdDimensions, kdDimensions);
            }
        },

        /**
         * @private
         * @function Highcharts.Series#pointPlacementToXValue
         * @return {number}
         */
        pointPlacementToXValue: function (this: Highcharts.Series): number {
            const {
                options: {
                    pointPlacement,
                    pointRange
                },
                xAxis: axis
            } = this;

            let factor = pointPlacement;
            // Point placement is relative to each series pointRange (#5889)
            if (factor === 'between') {
                factor = axis.reversed ? -0.5 : 0.5; // #11955
            }

            return isNumber(factor) ?
                factor * pick(pointRange, axis.pointRange) :
                0;
        }
    }
) as any; // end Series prototype

/**
 * A line series displays information as a series of data points connected by
 * straight line segments.
 *
 * @sample {highcharts} highcharts/demo/line-basic/
 *         Line chart
 * @sample {highstock} stock/demo/basic-line/
 *         Line chart
 *
 * @extends   plotOptions.series
 * @product   highcharts highstock
 * @apioption plotOptions.line
 */

/**
 * The SVG value used for the `stroke-linecap` and `stroke-linejoin`
 * of a line graph. Round means that lines are rounded in the ends and
 * bends.
 *
 * @type       {Highcharts.SeriesLinecapValue}
 * @default    round
 * @since      3.0.7
 * @apioption  plotOptions.line.linecap
 */

/**
 * A `line` series. If the [type](#series.line.type) option is not
 * specified, it is inherited from [chart.type](#chart.type).
 *
 * @extends   series,plotOptions.line
 * @excluding dataParser,dataURL
 * @product   highcharts highstock
 * @apioption series.line
 */

/**
 * An array of data points for the series. For the `line` series type,
 * points can be given in the following ways:
 *
 * 1. An array of numerical values. In this case, the numerical values will be
 *    interpreted as `y` options. The `x` values will be automatically
 *    calculated, either starting at 0 and incremented by 1, or from
 *    `pointStart` and `pointInterval` given in the series options. If the axis
 *    has categories, these will be used. Example:
 *    ```js
 *    data: [0, 5, 3, 5]
 *    ```
 *
 * 2. An array of arrays with 2 values. In this case, the values correspond to
 *    `x,y`. If the first value is a string, it is applied as the name of the
 *    point, and the `x` value is inferred.
 *    ```js
 *    data: [
 *        [0, 1],
 *        [1, 2],
 *        [2, 8]
 *    ]
 *    ```
 *
 * 3. An array of objects with named values. The following snippet shows only a
 *    few settings, see the complete options set below. If the total number of
 *    data points exceeds the series'
 *    [turboThreshold](#series.line.turboThreshold),
 *    this option is not available.
 *    ```js
 *    data: [{
 *        x: 1,
 *        y: 9,
 *        name: "Point2",
 *        color: "#00FF00"
 *    }, {
 *        x: 1,
 *        y: 6,
 *        name: "Point1",
 *        color: "#FF00FF"
 *    }]
 *    ```
 *
 * **Note:** In TypeScript you have to extend `PointOptionsObject` with an
 * additional declaration to allow custom data options:
 * ```ts
 * declare module `highcharts` {
 *   interface PointOptionsObject {
 *     customProperty: string;
 *   }
 * }
 * ```
 *
 * @sample {highcharts} highcharts/chart/reflow-true/
 *         Numerical values
 * @sample {highcharts} highcharts/series/data-array-of-arrays/
 *         Arrays of numeric x and y
 * @sample {highcharts} highcharts/series/data-array-of-arrays-datetime/
 *         Arrays of datetime x and y
 * @sample {highcharts} highcharts/series/data-array-of-name-value/
 *         Arrays of point.name and y
 * @sample {highcharts} highcharts/series/data-array-of-objects/
 *         Config objects
 *
 * @declare   Highcharts.PointOptionsObject
 * @type      {Array<number|Array<(number|string),(number|null)>|null|*>}
 * @apioption series.line.data
 */

/**
 * An additional, individual class name for the data point's graphic
 * representation.
 *
 * @type      {string}
 * @since     5.0.0
 * @product   highcharts gantt
 * @apioption series.line.data.className
 */

/**
 * Individual color for the point. By default the color is pulled from
 * the global `colors` array.
 *
 * In styled mode, the `color` option doesn't take effect. Instead, use
 * `colorIndex`.
 *
 * @sample {highcharts} highcharts/point/color/
 *         Mark the highest point
 *
 * @type      {Highcharts.ColorString|Highcharts.GradientColorObject|Highcharts.PatternObject}
 * @product   highcharts highstock gantt
 * @apioption series.line.data.color
 */

/**
 * A specific color index to use for the point, so its graphic representations
 * are given the class name `highcharts-color-{n}`. In styled mode this will
 * change the color of the graphic. In non-styled mode, the color by is set by
 * the `fill` attribute, so the change in class name won't have a visual effect
 * by default.
 *
 * @type      {number}
 * @since     5.0.0
 * @product   highcharts gantt
 * @apioption series.line.data.colorIndex
 */

/**
 * A reserved subspace to store options and values for customized functionality.
 * Here you can add additional data for your own event callbacks and formatter
 * callbacks.
 *
 * @type      {Highcharts.Dictionary<*>}
 * @apioption series.line.data.custom
 */

/**
 * Individual data label for each point. The options are the same as
 * the ones for [plotOptions.series.dataLabels](
 * #plotOptions.series.dataLabels).
 *
 * @sample highcharts/point/datalabels/
 *         Show a label for the last value
 *
 * @declare   Highcharts.DataLabelsOptionsObject
 * @extends   plotOptions.line.dataLabels
 * @product   highcharts highstock gantt
 * @apioption series.line.data.dataLabels
 */

/**
 * A description of the point to add to the screen reader information
 * about the point.
 *
 * @type      {string}
 * @since     5.0.0
 * @requires  modules/accessibility
 * @apioption series.line.data.description
 */

/**
 * An id for the point. This can be used after render time to get a
 * pointer to the point object through `chart.get()`.
 *
 * @sample {highcharts} highcharts/point/id/
 *         Remove an id'd point
 *
 * @type      {string}
 * @since     1.2.0
 * @product   highcharts highstock gantt
 * @apioption series.line.data.id
 */

/**
 * The rank for this point's data label in case of collision. If two
 * data labels are about to overlap, only the one with the highest `labelrank`
 * will be drawn.
 *
 * @type      {number}
 * @apioption series.line.data.labelrank
 */

/**
 * The name of the point as shown in the legend, tooltip, dataLabels, etc.
 *
 * @see [xAxis.uniqueNames](#xAxis.uniqueNames)
 *
 * @sample {highcharts} highcharts/series/data-array-of-objects/
 *         Point names
 *
 * @type      {string}
 * @apioption series.line.data.name
 */

/**
 * Whether the data point is selected initially.
 *
 * @type      {boolean}
 * @default   false
 * @product   highcharts highstock gantt
 * @apioption series.line.data.selected
 */

/**
 * The x value of the point. For datetime axes, the X value is the timestamp
 * in milliseconds since 1970.
 *
 * @type      {number}
 * @product   highcharts highstock
 * @apioption series.line.data.x
 */

/**
 * The y value of the point.
 *
 * @type      {number|null}
 * @product   highcharts highstock
 * @apioption series.line.data.y
 */

/**
 * The individual point events.
 *
 * @extends   plotOptions.series.point.events
 * @product   highcharts highstock gantt
 * @apioption series.line.data.events
 */

/**
 * Options for the point markers of line-like series.
 *
 * @declare   Highcharts.PointMarkerOptionsObject
 * @extends   plotOptions.series.marker
 * @product   highcharts highstock
 * @apioption series.line.data.marker
 */

''; // include precedent doclets in transpilat<|MERGE_RESOLUTION|>--- conflicted
+++ resolved
@@ -701,11 +701,8 @@
     defined,
     erase,
     extend,
-<<<<<<< HEAD
+    fireEvent,
     getPropertyValue,
-=======
-    fireEvent,
->>>>>>> 3b6485e0
     isArray,
     isNumber,
     isString,
