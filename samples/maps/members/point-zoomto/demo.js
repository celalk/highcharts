--- conflicted
+++ resolved
@@ -8,11 +8,7 @@
         });
 
         // Initiate the chart
-<<<<<<< HEAD
-        Highcharts.mapChart('container', {
-=======
         var chart = Highcharts.mapChart('container', {
->>>>>>> 042a8aa1
 
             title: {
                 text: 'Zoom to point'
