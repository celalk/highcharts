$(function () {

    var chart = Highcharts.stockChart('container', {
        rangeSelector: {
            selected: 1
        },
        series: [{
            name: 'USD to EUR',
            data: usdeur
        }]
    });
    $('#resizer').resizable({
        // On resize, set the chart size to that of the
        // resizer minus padding. If your chart has a lot of data or other
        // content, the redrawing might be slow. In that case, we recommend
        // that you use the 'stop' event instead of 'resize'.
        resize: function () {
            chart.setSize(
                this.offsetWidth - 20,
                this.offsetHeight - 20,
                false
            );
        }
    });
<<<<<<< HEAD

    Highcharts.stockChart('container', {
        rangeSelector: {
            selected: 1
        },
        series: [{
            name: 'USD to EUR',
            data: usdeur
        }]
    });
    chart = $('#container').highcharts();

=======
>>>>>>> 042a8aa1
});<|MERGE_RESOLUTION|>--- conflicted
+++ resolved
@@ -22,19 +22,4 @@
             );
         }
     });
-<<<<<<< HEAD
-
-    Highcharts.stockChart('container', {
-        rangeSelector: {
-            selected: 1
-        },
-        series: [{
-            name: 'USD to EUR',
-            data: usdeur
-        }]
-    });
-    chart = $('#container').highcharts();
-
-=======
->>>>>>> 042a8aa1
 });