.chart {
  width: 100%;
  float: left;
  height: 400px;
}

.highcharts-stocktools-wrapper {
  width: 40px;
  height: 400px;
  position: absolute;
  z-index: 10;
}

.highcharts-stocktools-popup {
  width: 100%;
}

.highcharts-popup.highcharts-annotation-toolbar {
  right: 10%;
  left: auto;
  height: 40px;
  padding-right: 40px;
  width: auto;
}

<<<<<<< HEAD
.stocktools-wrapper:-webkit-full-screen {
  width: 100%;
  height: 100%;
  margin: 0;
}

.stocktools-wrapper:-moz-full-screen {
  margin: 0;
}

.stocktools-wrapper:-ms-fullscreen {
  margin: 0;
}

.stocktools-wrapper:fullscreen {
  margin: 0;
}

.stocktools-wrapper:-webkit-full-screen .chart {
  height:100%;
}

.stocktools-wrapper:-moz-full-screen .chart {
  height:100%;
}

.stocktools-wrapper:-ms-fullscreen .chart {
  height:100%;
}

.stocktools-wrapper:fullscreen .chart {
  height:100%;
}



.menu-wrapper {
=======
.highcharts-popup.highcharts-annotation-toolbar > span {
  display:block;
  float:left;
  padding: 12px;
}

.highcharts-menu-wrapper {
>>>>>>> 78e3552a
  float: left;
  width: 40px;
  height: calc(100% - 30px);
  overflow: hidden;
  position: absolute;
  left: 0px;
  top: 0px;
}

.highcharts-stocktools-wrapper .highcharts-submenu-wrapper {
  display: none;
  position: absolute;
  z-index: 10;
  left: 0px;
  top: 0px;
  background: #fff;
  width: 40px;
}

.highcharts-stocktools-wrapper .highcharts-arrow-wrapper {
  text-align: center;
  width: 40px;
  position: absolute;
  left: 0%;
  bottom: 2px;
  font-size: 1.5em;
}

.highcharts-stocktools-wrapper .highcharts-arrow-wrapper > div {
  cursor: pointer;
}

.highcharts-stocktools-wrapper .highcharts-arrow-down {
  background-image: url(http://utils.highcharts.local/samples/graphics/arrow-right.svg);
  background-size: cover;
  /* Safari */
  -webkit-transform: rotate(90deg);
  /* Firefox */
  -moz-transform: rotate(90deg);
  /* IE */
  -ms-transform: rotate(90deg);
  /* Opera */
  -o-transform: rotate(90deg);
  /* Internet Explorer */
  filter: progid:DXImageTransform.Microsoft.BasicImage(rotation=1);
  transform: rotate(90deg);
}
.highcharts-stocktools-wrapper .highcharts-arrow-up {
  background-image: url(http://utils.highcharts.local/samples/graphics/arrow-right.svg);
  background-size: cover;
  outline: none;
  display: inline-block;
  width: 25px;
  cursor: pointer;
  -webkit-user-select: none;
  /* Chrome/Safari */
  -moz-user-select: none;
  /* Firefox */
  -ms-user-select: none;
  /* IE10+ */
  /* Rules below not implemented in browsers yet */
  -o-user-select: none;
  user-select: none;
  /* Safari */
  -webkit-transform: rotate(-90deg);
  /* Firefox */
  -moz-transform: rotate(-90deg);
  /* IE */
  -ms-transform: rotate(-90deg);
  /* Opera */
  -o-transform: rotate(-90deg);
  /* Internet Explorer */
  filter: progid:DXImageTransform.Microsoft.BasicImage(rotation=3);
  transform: rotate(-90deg);
}

.highcharts-stocktools-wrapper .highcharts-arrow-right {
  background: url(http://utils.highcharts.local/samples/graphics/arrow-bottom.svg) no-repeat right bottom;
  background-size: contain;
}

.highcharts-stocktools-wrapper .highcharts-arrow-left.highcharts-arrow-right {
   /* Safari */
  -webkit-transform: rotate(0deg);
  /* Firefox */
  -moz-transform: rotate(0deg);
  /* IE */
  -ms-transform: rotate(0deg);
  /* Opera */
  -o-transform: rotate(0deg);
  /* Internet Explorer */
  filter: progid:DXImageTransform.Microsoft.BasicImage(rotation=2);
  transform: rotate(0deg);
}

.highcharts-stocktools-wrapper .highcharts-arrow-left {
  background-image: url(http://utils.highcharts.local/samples/graphics/arrow-right.svg);
  /* Safari */
  -webkit-transform: rotate(180deg);
  /* Firefox */
  -moz-transform: rotate(180deg);
  /* IE */
  -ms-transform: rotate(180deg);
  /* Opera */
  -o-transform: rotate(180deg);
  /* Internet Explorer */
  filter: progid:DXImageTransform.Microsoft.BasicImage(rotation=2);
  transform: rotate(180deg);
}

.highcharts-stocktools-wrapper ul {
  width: 40px;
  /* 30px spacing for arrows to scroll */
  margin: 0px;
  padding: 0px;
  float: left;
}

.highcharts-stocktools-wrapper>ul {
  width: 40px;
  position: relative;
}

.highcharts-stocktools-wrapper .highcharts-stocktools-toolbar li {
  list-style: none;
  margin-bottom: 3px;
  padding: 0px;
  clear: both;
  width: 100%;
  height: 40px;
  cursor: pointer;
  position: relative;
  background-color: #f7f7f7;
}

.highcharts-stocktools-wrapper li>span.highcharts-menu-item-btn {
  display: block;
  float: left;
  width: 100%;
  height: 100%;
  background-repeat: no-repeat;
  background-position: 50% 50%;
}

.highcharts-submenu-wrapper li>span.highcharts-menu-item-btn {
  width: 40px;
}

.highcharts-stocktools-wrapper li>span.highcharts-submenu-item-arrow {
  float: left;
  width: 10px;
  height: 100%;
  cursor: pointer;
  position: absolute;
  bottom: 0px;
  right: 0px;
}

.highcharts-stocktools-wrapper li.highcharts-separator {
  height: 15px;
  background-color: transparent;
  width: 36px;
  pointer-events: none;
}

.highcharts-stocktools-wrapper li.highcharts-separator>span.highcharts-menu-item-btn {
  width: 100%;
}

.highcharts-stocktools-wrapper li.highcharts-active>span.highcharts-menu-item-btn,
.highcharts-stocktools-wrapper li>span.highcharts-menu-item-btn:hover,
.highcharts-stocktools-wrapper .highcharts-arrow-wrapper > div:hover,
.highcharts-stocktools-wrapper li.highcharts-active,
.highcharts-toggle-toolbar:hover {
  background-color: #e6ebf5;
}

.highcharts-toggle-toolbar {
  position: absolute;
  cursor: pointer;
  width: 10px;
  height: 10px;
  left: 40px;
  background-color: #f7f7f7;
  background-image: url(http://utils.highcharts.local/samples/graphics/arrow-right.svg);
  background-size: cover;
}

.highcharts-hide {
  display: none;
}
/* CHROME BUG
.highcharts-stocktools-wrapper li:hover, .highcharts-submenu-item-arrow:hover {
  background-color: #e6e6e6;
}
*/
.highcharts-stocktools-wrapper .highcharts-arrow-down, .highcharts-stocktools-wrapper .highcharts-arrow-up {
  width: 50%;
  height: 20px;
  float: left;
}

.highcharts-popup {
  background-color: #fff;
  color: #666;
  display: none;
  font-size: 0.876em;
  height: 70%;
  top: 15%;
  left: 25%;
  position: absolute;
  width: 50%;
  z-index: 100;
  -webkit-box-shadow: 0px 0px 8px 0px rgba(61,61,61,0.3);
  -moz-box-shadow: 0px 0px 8px 0px rgba(61,61,61,0.3);
  box-shadow: 0px 0px 8px 0px rgba(61,61,61,0.3);
}

.highcharts-popup input, .highcharts-popup label, .highcharts-popup select {
  clear: both;
  float: left;
  width: 100%;
  margin-bottom: 10px;
}

.highcharts-popup input {
  border: 1px solid #e6e6e6;
  padding: 5px;
  width: calc(100% - 12px);
}

.highcharts-popup-lhs-col, .highcharts-popup-rhs-col {
  padding: 20px;
  height: calc(100% - 84px); /* 44px - padding, 40px - tabs*/
  float: left;
}

.highcharts-popup-lhs-col.highcharts-popup-lhs-full { 
  width: calc(100% - 40px);
  overflow: scroll;
  height: calc(100% - 100px);
  border: none;
}

.highcharts-popup-lhs-col {
  clear: both;
  width: calc(30% - 44px);
  border-right: 1px solid #e6e6e6;
}

.highcharts-popup-bottom-row {
  float: left;
  padding: 0px 20px;
  width: calc(100% - 40px);
}

.highcharts-popup-rhs-col {
  width: calc(70% - 40px);
}

.highcharts-popup-rhs-col-wrapper {
  float: left;
  width: 100%;
  height: calc(100% - 40px);
  overflow: scroll;
}

.highcharts-stocktools-wrapper ul.highcharts-indicator-list,
.highcharts-indicator-list {
  float: left;
  color: #666;
  height: 100%;
  width: 100%;
  overflow: scroll;
  margin: 0px;
  padding: 0px;
}

.highcharts-indicator-list li {
  cursor: pointer;
  padding: 0px 0px 5px 0px;
  margin: 0px;
  width: 100%;
  height: auto;
}
/* CHROME BUG
.highcharts-stocktools-wrapper .highcharts-indicator-list li:hover {
  background-color: #ffffff;
}*/

.highcharts-tab-item {
  background-color: #f7f7f7;
  cursor: pointer;
  display: block;
  float:left;
  padding: 10px;
  height: 20px;
}

.highcharts-tab-item.highcharts-tab-item-active {
  background-color: #e6ebf5;
}

.highcharts-tab-item-content {
  display: none; 
  float: left;
  height: 100%;
  overflow: hidden;
  width: 100%;
  border-top: 1px solid #e6e6e6;
}

.highcharts-tab-item-show {
  display: block;
}

.highcharts-popup-close {
  background:url(http://utils.highcharts.local/samples/graphics/close.svg) no-repeat 50% 50%;
  width: 20px;
  height: 20px;
  cursor: pointer;
  position: absolute;
  padding: 10px;
  top: 0%;
  right: 0%;
  color: #333333;
}

.highcharts-popup-close:hover,
.highcharts-popup button:hover,
.highcharts-popup button.highcharts-annotation-edit-button:hover,
.highcharts-popup button.highcharts-annotation-remove-button:hover {
  background-color: #e6ebf5;
}

.highcharts-popup button {
  float: right;
  border: none;
  background: #f7f7f7;
  color: #666;
  margin-left:5px;
}

.highcharts-tab-disabled {
  color: #ccc;
}

/* annotation edit small popup */
.highcharts-popup button.highcharts-annotation-edit-button,
.highcharts-popup button.highcharts-annotation-remove-button {
  width: 20px;
  height: 40px;
  padding: 20px;
}

.highcharts-popup button.highcharts-annotation-edit-button {
  background:url(http://utils.highcharts.local/samples/graphics/edit.svg) no-repeat 50% 50% transparent;
  text-indent: -9999px;
}

.highcharts-popup button.highcharts-annotation-remove-button {
  background:url(http://utils.highcharts.local/samples/graphics/destroy.svg) no-repeat 50% 50% transparent;
  text-indent: -9999px;
}

.highcharts-popup .highcharts-annotation-title {
  display: block;
  float: left;
  font-size: 1.3em;
  font-weight: bold;
  margin-bottom: 15px;
  width: 100%;
}






<|MERGE_RESOLUTION|>--- conflicted
+++ resolved
@@ -23,7 +23,6 @@
   width: auto;
 }
 
-<<<<<<< HEAD
 .stocktools-wrapper:-webkit-full-screen {
   width: 100%;
   height: 100%;
@@ -58,10 +57,6 @@
   height:100%;
 }
 
-
-
-.menu-wrapper {
-=======
 .highcharts-popup.highcharts-annotation-toolbar > span {
   display:block;
   float:left;
@@ -69,7 +64,6 @@
 }
 
 .highcharts-menu-wrapper {
->>>>>>> 78e3552a
   float: left;
   width: 40px;
   height: calc(100% - 30px);
