--- conflicted
+++ resolved
@@ -247,7 +247,6 @@
     }
 );
 
-<<<<<<< HEAD
 // Highcharts 4.0.4, Issue #3500
 // Monthly X axis ticks are wrong with timezoneOffset
 QUnit.test('Monthly ticks (#3500)', function (assert) {
@@ -325,7 +324,7 @@
     );
     // Reset
     Highcharts.setOptions(resetTo);
-=======
+});
 // Highcharts v4.0.3, Issue #3202
 // tickInterval for categorized axis
 QUnit.test('Tickinterval categories (#3202)', function (assert) {
@@ -466,5 +465,4 @@
         listOfGridNodes.length > 0,
         "Grid lines is not visible"
     );
->>>>>>> a9d77d8d
 });