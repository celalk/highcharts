<<<<<<< HEAD
(function () {
    function sizeof(obj) {
        var size = 0,
            key;
        for (key in obj) {
            if (obj.hasOwnProperty(key)) {
                size++;
            }
        }
        return size;
    }
=======
QUnit.test("Errors on stacked area with log axis and odd series length(#4594)", function (assert) {
    var chart = $('#container').highcharts({
        chart: {
            type: 'area'
        },

        plotOptions: {
            area: {
                stacking: 'normal'
            }
        },

        yAxis: {
            type: 'logarithmic'
        },

        series: [
            {
                data: [1, 1, 1]
            },
            {
                data: [1, 1]
            }
        ]

    }).highcharts();

    assert.strictEqual(
        chart.series[1].area.attr('d').indexOf('Infinity'),
        -1,
        'Valid path'
    );

});

// Highcharts 3.0.10, Issue #2813
// stack's labels lives their own lives when you dynamically change type of stack normal <=> percent
QUnit.test('stacklabels update #2813', function (assert) {
>>>>>>> 78eb03ff

    QUnit.test('Stack memory build-up(#4320)', function (assert) {
        var chart = $('#container').highcharts({
            plotOptions: {
                area: {
                    stacking: 'normal'
                }
            },
            series: [{
                type: 'area',
                data: [1, 1, 1, 1, 1]
            }, {
                type: 'area',
                data: [2, 2, 2, 2, 2]
            }]
        }).highcharts();

        assert.strictEqual(
            sizeof(chart.yAxis[0].stacks.area),
            5,
            'Stack is 5'
        );

        // Now add and shift a few times
        for (var i = 0; i < 100; i++) {
            chart.series[0].addPoint(i, false, true);
            chart.series[1].addPoint(i, false, true);
        }
        chart.redraw();

        // Check that stacks have been removed.
        // Note: the size of the stacks is now 10, while we would ideally have 5.
        // It seems like the initial 5 are not removed at all.
        assert.strictEqual(
            sizeof(chart.yAxis[0].stacks.area) < 11,
            true,
            'Stacks have been removed'
        );

    });

    // Highcharts 3.0.10, Issue #2813
    // stack's labels lives their own lives when you dynamically change type of stack normal <=> percent
    QUnit.test('stacklabels update #2813', function (assert) {

        var chart = Highcharts.chart('container', {
                chart: {
                    type: 'column',
                    marginTop: 70
                },
                credits: {
                    enabled: false
                },
                title: {
                    text: 'Chart1',
                    align: 'left'
                },
                xAxis: {
                    categories: ['Room1'],
                    title: {
                        text: 'Rooms'
                    }
                },
                yAxis: {
                    title: {
                        text: 'Numbers'
                    },
                    stackLabels: {
                        enabled: true,
                        crop: false,
                        style: {
                            fontWeight: 'bold',
                            color: '#6E6E6E'
                        },
                        formatter: function () {
                            return this.stack;
                        }
                    }
                },
                tooltip: {
                    enabled: false,
                    pointFormat: '<span style="color:{series.color}">{series.name}</span>: <b>{point.y}</b><br/>',
                    shared: false
                },
                plotOptions: {
                    series: {
                        stacking: 'normal',
                        dataLabels: {
                            enabled: true,
                            color: '#210B61',
                            align: 'center',
                            style: {
                                fontSize: '9px',
                                fontFamily: 'Verdana, sans-serif'
                            },
                            formatter: function () {
                                return this.y;
                            }
                        },
                        groupPadding: 0
                    }
                },
                series: [{
                    name: "Baseline Fail",
                    data: [31],
                    stack: "Baseline Gary",
                    id: "Baseline FailGary",
                    color: "#BDBDBD"
                }, {
                    name: "Baseline Fail",
                    data: [17],
                    stack: "Baseline Marty",
                    color: "#BDBDBD",
                    linkedTo: "Baseline FailGary"
                }, {
                    name: "Baseline Fail",
                    data: [28],
                    stack: "Baseline TonyG",
                    color: "#BDBDBD",
                    linkedTo: "Baseline FailGary"
                }, {
                    name: "Baseline Fail",
                    data: [58],
                    stack: "Baseline piernot",
                    color: "#BDBDBD",
                    linkedTo: "Baseline FailGary"
                }, {
                    name: "Baseline",
                    data: [49],
                    stack: "Baseline Gary",
                    id: "BaselineGary",
                    color: "#DF7401"
                }, {
                    name: "Baseline",
                    data: [63],
                    stack: "Baseline Marty",
                    color: "#DF7401",
                    linkedTo: "BaselineGary"
                }, {
                    name: "Baseline",
                    data: [52],
                    stack: "Baseline TonyG",
                    color: "#DF7401",
                    linkedTo: "BaselineGary"
                }, {
                    name: "Baseline",
                    data: [22],
                    stack: "Baseline piernot",
                    color: "#DF7401",
                    linkedTo: "BaselineGary"
                }]
            }),
            percent = false;

        assert.strictEqual(
            chart.series.length,
            8,
            'There should be 8 series.'
        );

        function changeStackingType() {

            var oldTranslateX,
                oldTranslateY,
                newTranslateX,
                newTranslateY;

            Highcharts.each(chart.series, function (series) {

                oldTranslateX = series.data[0].dataLabel.translateX;
                oldTranslateY = series.data[0].dataLabel.translateY;

                series.update({
                    stacking: percent ? 'normal' : 'percent'
                });

                newTranslateX = series.data[0].dataLabel.translateX;
                newTranslateY = series.data[0].dataLabel.translateY;

                assert.strictEqual(
                    newTranslateX,
                    oldTranslateX,
                    'The x position should be equal.'
                );

                assert.ok(
                    (percent ? oldTranslateY < newTranslateY : oldTranslateY > newTranslateY),
                    'The y position should be lower.'
                );

            });

            percent = !percent;

        }

        changeStackingType();
        changeStackingType();
        changeStackingType();

    });

    QUnit.test('#6546 - stacking with gapSize', function (assert) {
        var chart = Highcharts.stockChart('container', {
                chart: {
                    type: 'area'
                },
                rangeSelector: {
                    selected: 1
                },
                plotOptions: {
                    series: {
                        gapSize: 1,
                        stacking: 'normal'
                    }
                },
                series: [{
                    name: 'USD to EUR',
                    data: [
                        [0, 1],
                        [1, 1],
                        [2, 1],
                        [3, 1],
                        [4, 1],
                        [7, 1],
                        [8, 1],
                        [9, 1],
                        [10, 1],
                        [11, 1]
                    ]
                }]
            }),
            path = chart.series[0].graphPath;

        path.splice(0, 1);

        assert.strictEqual(
            Highcharts.inArray('M', path) > -1,
            true,
            'Line is broken'
        );
    });

    QUnit.test('Updating to null value (#7493)', function (assert) {
        var chart = Highcharts.chart('container', {
            series: [{
                type: 'area',
                stacking: 'normal',
                data: [1, 2, 3, 4, 5]
            }]
        });

        assert.strictEqual(
            chart.series[0].graph.element.getAttribute('d').lastIndexOf('M'),
            0,
            'Graph should not be broken initially'
        );

        chart.series[0].setData([4, 3, null, 2, 1]);
        assert.notEqual(
            chart.series[0].graph.element.getAttribute('d').lastIndexOf('M'),
            0,
            'Graph should be broken after update with null'
        );

        chart.update({
            chart: {
                type: "column"
            },
            xAxis: {
                type: "category"
            },
            plotOptions: {
                series: {
                    stacking: "normal"
                }
            },
            series: [{
                data: [{
                    name: "name1",
                    y: 27.06
                }]
            }, {
                data: [{
                    name: "name1",
                    y: 17.77
                }, {
                    name: "name2",
                    y: 20.66
                }, null]
            }]
        }, true, true, false);

        assert.ok(true, 'Stacking the same column series with null values (#10160)');

        chart.series[1].setData([
            [0, null],
            [0, 1],
            [0, 1]
        ]);

        assert.strictEqual(
            chart.series[1].points[1].shapeArgs.y,
            chart.series[1].points[2].shapeArgs.y +
                chart.series[1].points[2].shapeArgs.height,
            'Stacking the same points starting from null value' +
                'should not overlap other points (#10941)'
        );
    });

    QUnit.test("StackLabels position with multiple yAxis (#7798)", function (assert) {
        var chart = Highcharts.chart('container', {
            chart: {
                type: 'column'
            },
            plotOptions: {
                series: {
                    stacking: 'normal'
                }
            },
            yAxis: [{
                top: '0%',
                height: '30%',
                stackLabels: {
                    enabled: true,
                    allowOverlap: true
                }
            }, {
                top: '30%',
                height: '70%',
                stackLabels: {
                    enabled: true,
                    allowOverlap: true
                }
            }],
            series: [{
                data: [1, 2]
            }, {
                data: [2, 2]
            }, {
                data: [3, 1],
                yAxis: 1
            }]
        });

        assert.strictEqual(
            chart.yAxis[0].stacks.column[0].label.alignAttr.y <
            chart.series[1].points[0].plotY,
            true,
            'Stack labels should be above the stack'
        );
    });

    QUnit.test("Stack Labels position in bar chart (#8187)", function (assert) {
        var chart = Highcharts.chart('container', {
            chart: {
                type: 'bar',
                marginLeft: 200
            },
            plotOptions: {
                series: {
                    stacking: 'normal'
                }
            },
            yAxis: {
                stackLabels: {
                    enabled: true,
                    allowOverlap: true
                }
            },
            series: [{
                data: [1, 1]
            }, {
                data: [1, 1]
            }]
        });

        var labelPos = chart.yAxis[0].stacks.bar[0].label.getBBox(true);
        assert.close(
            chart.xAxis[0].toPixels(0, true),
            labelPos.y + (labelPos.height / 2),
            1.2,
            'Stack labels should be properly positioned'
        );
    });
}());<|MERGE_RESOLUTION|>--- conflicted
+++ resolved
@@ -1,4 +1,3 @@
-<<<<<<< HEAD
 (function () {
     function sizeof(obj) {
         var size = 0,
@@ -10,46 +9,42 @@
         }
         return size;
     }
-=======
-QUnit.test("Errors on stacked area with log axis and odd series length(#4594)", function (assert) {
-    var chart = $('#container').highcharts({
-        chart: {
-            type: 'area'
-        },
-
-        plotOptions: {
-            area: {
-                stacking: 'normal'
-            }
-        },
-
-        yAxis: {
-            type: 'logarithmic'
-        },
-
-        series: [
-            {
-                data: [1, 1, 1]
-            },
-            {
-                data: [1, 1]
-            }
-        ]
-
-    }).highcharts();
-
-    assert.strictEqual(
-        chart.series[1].area.attr('d').indexOf('Infinity'),
-        -1,
-        'Valid path'
-    );
-
-});
-
-// Highcharts 3.0.10, Issue #2813
-// stack's labels lives their own lives when you dynamically change type of stack normal <=> percent
-QUnit.test('stacklabels update #2813', function (assert) {
->>>>>>> 78eb03ff
+
+    QUnit.test("Errors on stacked area with log axis and odd series length(#4594)", function (assert) {
+        var chart = $('#container').highcharts({
+            chart: {
+                type: 'area'
+            },
+
+            plotOptions: {
+                area: {
+                    stacking: 'normal'
+                }
+            },
+
+            yAxis: {
+                type: 'logarithmic'
+            },
+
+            series: [
+                {
+                    data: [1, 1, 1]
+                },
+                {
+                    data: [1, 1]
+                }
+            ]
+
+        }).highcharts();
+
+        assert.strictEqual(
+            chart.series[1].area.attr('d').indexOf('Infinity'),
+            -1,
+            'Valid path'
+        );
+
+    });
+
 
     QUnit.test('Stack memory build-up(#4320)', function (assert) {
         var chart = $('#container').highcharts({
