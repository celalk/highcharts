--- conflicted
+++ resolved
@@ -624,248 +624,4 @@
         1,
         'Combination chart: Only one point hovered when hovered series has noSharedTooltip'
     );
-<<<<<<< HEAD
-});
-
-QUnit.test('Pointer.updateHoverData', function (assert) {
-    var updateHoverData = Highcharts.Pointer.prototype.updateHoverData,
-        mockPoint = function (series) {
-            var point = {
-                firePointEvent: function (type) {
-                    pushEvent(type, this.series, this);
-                },
-                index: series.points.length,
-                series: series,
-                setState: function (type) {
-                    var prev = this.state,
-                        str;
-                    this.state = (type || 'normal');
-                    str = 'state(' + prev + '->' + this.state + ')';
-                    pushEvent(str, this.series, this);
-                },
-                state: 'normal'
-            };
-            series.points.push(point);
-            return point;
-        },
-        mockSeries = function (chart) {
-            var cb = function (event) {
-                    pushEvent(event.type, this);
-                },
-                series = {
-                    chart: chart,
-                    hcEvents: {
-                        mouseOver: [cb],
-                        mouseOut: [cb]
-                    },
-                    index: chart.series.length,
-                    options: {
-                        events: {
-                            mouseOver: true
-                        }
-                    },
-                    points: [],
-                    setState: function (type) {
-                        var prev = this.state,
-                            str;
-                        this.state = (type || 'normal');
-                        str = 'state(' + prev + '->' + this.state + ')';
-                        pushEvent(str, this);
-                    },
-                    state: 'normal'
-                };
-            chart.series.push(series);
-            return series;
-        },
-        chart = {
-            hoverSeries: undefined,
-            hoverPoints: undefined,
-            hoverPoint: undefined,
-            series: []
-        },
-        S1 = mockSeries(chart),
-        P1 = mockPoint(S1),
-        P2 = mockPoint(S1),
-        hoverSeries,
-        hoverPoint,
-        hoverPoints;
-
-    events = [];
-    updateHoverData(chart);
-    assert.strictEqual(
-        events.length,
-        0,
-        'No update: no unexpected events.'
-    );
-    assert.strictEqual(
-        chart.hoverSeries,
-        undefined,
-        'No update: chart.hoverSeries is undefined.'
-    );
-    assert.strictEqual(
-        chart.hoverPoint,
-        undefined,
-        'No update: chart.hoverPoint is undefined.'
-    );
-    assert.strictEqual(
-        chart.hoverPoints,
-        undefined,
-        'No update: chart.hoverPoints is undefined.'
-    );
-
-    hoverSeries = S1;
-    hoverPoint = P1;
-    hoverPoints = [P1];
-    updateHoverData(chart, hoverSeries, hoverPoint, hoverPoints);
-    assert.strictEqual(
-        events.shift(),
-        'state(normal->hover).0.-',
-        'mouseOver 0.0: state(normal->hover).0.-.'
-    );
-    assert.strictEqual(
-        events.shift(),
-        'mouseOver.0.-',
-        'mouseOver 0.0: mouseOver.0.-.'
-    );
-    assert.strictEqual(
-        events.shift(),
-        'state(normal->hover).0.0',
-        'mouseOver 0.0: state(normal->hover).0.0.'
-    );
-    assert.strictEqual(
-        events.shift(),
-        'mouseOver.0.0',
-        'mouseOver 0.0: mouseOver.0.0.'
-    );
-    assert.strictEqual(
-        events.length,
-        0,
-        'mouseOver 0.0: no unexpected events.'
-    );
-    assert.strictEqual(
-        chart.hoverSeries,
-        hoverSeries,
-        'mouseOver 0.0: chart.hoverSeries is correct.'
-    );
-    assert.strictEqual(
-        chart.hoverPoint,
-        hoverPoint,
-        'mouseOver 0.0: chart.hoverPoint is correct.'
-    );
-    assert.strictEqual(
-        chart.hoverPoints,
-        hoverPoints,
-        'mouseOver 0.0: chart.hoverPoints is correct.'
-    );
-
-    // Same input twice in the row should not do any changes
-    updateHoverData(chart, hoverSeries, hoverPoint, hoverPoints);
-    assert.strictEqual(
-        events.length,
-        0,
-        'No update: no unexpected events.'
-    );
-    assert.strictEqual(
-        chart.hoverSeries,
-        hoverSeries,
-        'No update: chart.hoverSeries is undefined.'
-    );
-    assert.strictEqual(
-        chart.hoverPoint,
-        hoverPoint,
-        'No update: chart.hoverPoint is undefined.'
-    );
-    assert.strictEqual(
-        chart.hoverPoints,
-        hoverPoints,
-        'No update: chart.hoverPoints is undefined.'
-    );
-
-    hoverPoint = P2;
-    hoverPoints = [P2];
-    updateHoverData(chart, hoverSeries, hoverPoint, hoverPoints);
-    assert.strictEqual(
-        events.shift(),
-        'state(hover->normal).0.0',
-        'mouseOver 0.1: state(hover->normal).0.0.'
-    );
-    assert.strictEqual(
-        events.shift(),
-        'mouseOut.0.0',
-        'mouseOver 0.1: mouseOut.0.0'
-    );
-    assert.strictEqual(
-        events.shift(),
-        'state(normal->hover).0.1',
-        'mouseOver 0.1: state(normal->hover).0.1.'
-    );
-    assert.strictEqual(
-        events.shift(),
-        'mouseOver.0.1',
-        'mouseOver 0.1: mouseOut.0.1'
-    );
-    assert.strictEqual(
-        events.length,
-        0,
-        'mouseOver 0.1: no unexpected events.'
-    );
-    assert.strictEqual(
-        chart.hoverSeries,
-        hoverSeries,
-        'mouseOver 0.1: chart.hoverSeries is correct.'
-    );
-    assert.strictEqual(
-        chart.hoverPoint,
-        hoverPoint,
-        'mouseOver 0.1: chart.hoverPoint is correct.'
-    );
-    assert.strictEqual(
-        chart.hoverPoints,
-        hoverPoints,
-        'mouseOver 0.1: chart.hoverPoints is correct.'
-    );
-
-    updateHoverData(chart);
-    assert.strictEqual(
-        events.shift(),
-        'state(hover->normal).0.1',
-        'mouseOut: state(hover->normal).0.1.'
-    );
-    assert.strictEqual(
-        events.shift(),
-        'mouseOut.0.1',
-        'mouseOut: mouseOut.0.1'
-    );
-    assert.strictEqual(
-        events.shift(),
-        'state(hover->normal).0.-',
-        'mouseOut: state(hover->normal).0.-.'
-    );
-    assert.strictEqual(
-        events.shift(),
-        'mouseOut.0.-',
-        'mouseOut: mouseOut.0.-'
-    );
-    assert.strictEqual(
-        events.length,
-        0,
-        'mouseOut: no unexpected events.'
-    );
-    assert.strictEqual(
-        chart.hoverSeries,
-        undefined,
-        'mouseOut: chart.hoverSeries is correct.'
-    );
-    assert.strictEqual(
-        chart.hoverPoint,
-        undefined,
-        'mouseOut: chart.hoverPoint is correct.'
-    );
-    assert.strictEqual(
-        chart.hoverPoints,
-        undefined,
-        'mouseOut: chart.hoverPoints is correct.'
-    );
-=======
->>>>>>> 0a8c1bcb
 });