--- conflicted
+++ resolved
@@ -160,25 +160,9 @@
         },
         nodeMap: {
             '': {},
-<<<<<<< HEAD
-            A: { parent: '' }
-        },
-        drillUpButton: {
-            name: undefined,
-            destroy: function () {
-                this.name = undefined;
-                return this;
-            }
-        },
-        rootNode: '',
-        showDrillUpButton: function (name) {
-            this.drillUpButton.name = name;
-        }
-=======
             A: { parent: '', name: 'A' }
         },
         rootNode: ''
->>>>>>> 8d62703e
     };
 
     QUnit.test('should set property rootNode on the series.', assert => {
@@ -190,14 +174,6 @@
             'Drill to A: Root node updated'
         );
         assert.strictEqual(
-<<<<<<< HEAD
-            series.drillUpButton.name,
-            'A',
-            'Drill to A: drill up button displayed'
-        );
-        assert.strictEqual(
-=======
->>>>>>> 8d62703e
             series.chart.redrawed,
             true,
             'Drill to A: do redraw by default'
@@ -211,14 +187,6 @@
             'Drill to \'\': Root node updated'
         );
         assert.strictEqual(
-<<<<<<< HEAD
-            series.drillUpButton.name,
-            undefined,
-            'Drill to \'\': drill up button destroyed'
-        );
-        assert.strictEqual(
-=======
->>>>>>> 8d62703e
             series.chart.redrawed,
             undefined,
             'Drill to \'\': Redraw false'
