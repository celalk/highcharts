<?xml version="1.0" encoding="utf-8"?>
<!-- Highcharts build file -->
<project name="build" default="Usage">

    <!-- Describes the usage of the build file by invoking -projecthelp. -->
    <target name="Usage">
        <java classname="org.apache.tools.ant.Main">
           <arg value="-projecthelp"/>
           <arg value="-quiet"/>
        </java>
    </target>

    <!-- Sets various properties needed during the build. -->
    <target name="set.properties">
        <!-- Read the release names and versions for our products. -->
        <property file="build.properties"/>
        <filterset id="highcharts.filter">
            <filter token="product.name" value="${highcharts.product.name}"/>
            <filter token="product.version" value="${highcharts.product.version}"/>
            <filter token="product.date" value="${highcharts.product.date}"/>
        </filterset>
        <filterset id="highstock.filter">
            <filter token="product.name" value="${highstock.product.name}"/>
            <filter token="product.version" value="${highstock.product.version}"/>
            <filter token="product.date" value="${highstock.product.date}"/>
        </filterset>

        <!-- folder names -->
        <property name="tools.dir" value="${basedir}/tools"/>
        <property name="build.dir" value="${basedir}/build"/>
        <property name="dist.dir" value="${build.dir}/dist"/>
        <property name="testoutput.dir" value="${build.dir}/tests"/>
        <property name="coveragereport.dir" value="${build.dir}/coverage-report"/>
        <property name="themes.dir" value="${basedir}/js/themes"/>
        <property name="package.dir" value="${basedir}/../highcharts.com.site/downloads/package"/>

        <!-- highcharts/highstock src -->
        <property name="highcharts.parts.dir" location="${basedir}/js/parts"/>

        <property name="highcharts.src.name" value="highcharts.src.js"/>
        <property name="highcharts.src.file" value="${basedir}/js/${highcharts.src.name}"/>
        <property name="highcharts.minified.name" value="highcharts.js"/>
        <property name="highstock.src.name" value="highstock.src.js"/>
        <property name="highstock.src.file" value="${basedir}/js/${highstock.src.name}"/>
        <property name="highstock.minified.name" value="highstock.js"/>
        <property name="mootools.src.name" value="mootools-adapter.src.js"/>
        <property name="prototype.src.name" value="prototype-adapter.src.js"/>
        <property name="exporting.src.name" value="exporting.src.js"/>
        <property name="mootools.minified.name" value="mootools-adapter.js"/>
        <property name="prototype.minified.name" value="prototype-adapter.js"/>
        <property name="exporting.minified.name" value="exporting.js"/>
        <property name="mootools.src.file" value="${basedir}/js/adapters/${mootools.src.name}"/>
        <property name="prototype.src.file" value="${basedir}/js/adapters/${prototype.src.name}"/>
        <property name="exporting.src.file" value="${basedir}/js/modules/${exporting.src.name}"/>

        <!-- jsLint -->
        <property name="jslint4java.dir" value="${tools.dir}/jslint4java"/>
        <property name="jslint4java.jar" value="${jslint4java.dir}/jslint4java-2.0.0.jar"/>
        <taskdef name="jslint"
            classname="com.googlecode.jslint4java.ant.JSLintTask"
            classpath="${jslint4java.jar}"/>

        <!-- google closure compiler -->
        <property name="gcc.dir" value="${tools.dir}/google-closure-compiler"/>
        <property name="gcc.jar" location="${gcc.dir}/compiler.jar"/>

        <!-- YUI compressor -->
        <property name="yuicomp.dir" value="${tools.dir}/yui-compressor"/>
        <property name="yuicomp.jar" location="${yuicomp.dir}/yuicompressor-2.4.6.jar"/>
        <property name="yuicomp.output.name" value="highcharts.min-yui.js"/>

        <!-- google js-test-driver -->
        <property name="jstestdriver.dir" value="${tools.dir}/js-test-driver"/>
        <property name="jstestdriver.jar" location="${jstestdriver.dir}/JsTestDriver-1.3.2.jar"/>

        <!-- This is the list of files for highcharts -->
        <filelist id="highcharts.files" dir="${highcharts.parts.dir}">
            <file name="Intro.js"/>
            <file name="Globals.js"/>
            <file name="Utilities.js"/>
            <file name="Adapters.js"/>
            <file name="PathAnimation.js"/>
            <file name="Options.js"/>
            <file name="Color.js"/>
            <file name="SvgRenderer.js"/>
            <file name="VmlRenderer.js"/>
            <file name="Chart.js"/>
            <file name="Series.js"/>
            <file name="LineSeries.js"/>
            <file name="AreaSeries.js"/>
            <file name="SplineSeries.js"/>
            <file name="AreaSplineSeries.js"/>
            <file name="ColumnSeries.js"/>
            <file name="BarSeries.js"/>
            <file name="ScatterSeries.js"/>
            <file name="PieSeries.js"/>
            <file name="Outro.js"/>
        </filelist>

        <!-- This is the list of files for highstock -->
        <filelist id="highstock.files" dir="${highcharts.parts.dir}">
            <file name="Intro.js"/>
            <file name="Globals.js"/>
            <file name="Utilities.js"/>
            <file name="Adapters.js"/>
            <file name="PathAnimation.js"/>
            <file name="Options.js"/>
            <file name="Color.js"/>
            <file name="SvgRenderer.js"/>
            <file name="VmlRenderer.js"/>
            <file name="Chart.js"/>
            <file name="Series.js"/>
            <file name="LineSeries.js"/>
            <file name="AreaSeries.js"/>
            <file name="SplineSeries.js"/>
            <file name="AreaSplineSeries.js"/>
            <file name="ColumnSeries.js"/>
            <file name="BarSeries.js"/>
			<file name="DataGrouping.js"/>
			<file name="OHLCSeries.js"/>
			<file name="CandlestickSeries.js"/>
			<file name="FlagsSeries.js"/>
			<file name="StockNavigation.js"/>
			<file name="StockChart.js"/>
            <file name="Outro.js"/>
        </filelist>
    </target>

    <!-- Set up a clean build folder. -->
    <target name="clean" depends="set.properties">
        <mkdir dir="${build.dir}"/>
        <delete includeemptydirs="true">
            <fileset dir="${build.dir}" includes="**/*"/>
        </delete>

        <mkdir dir="${dist.dir}/js/adapters"/>
        <mkdir dir="${dist.dir}/js/modules"/>
        <mkdir dir="${dist.dir}/highcharts/js/adapters"/>
        <mkdir dir="${dist.dir}/highcharts/js/modules"/>
        <mkdir dir="${dist.dir}/highstock/js/adapters"/>
        <mkdir dir="${dist.dir}/highstock/js/modules"/>
        <mkdir dir="${testoutput.dir}"/>
        <mkdir dir="${coveragereport.dir}"/>

        <delete file="${basedir}/jsTestDriver.conf" failonerror="false"/>
        <delete file="${basedir}/jsTestDriverCoverage.conf" failonerror="false"/>
    </target>

    <!-- Assembles the source parts into one file. -->
    <target name="assemble" depends="clean">
        <!-- Concat highcharts src and replace the product name and version -->
        <concat destfile="${highcharts.src.file}">
            <filelist refid="highcharts.files"/>
            <filterchain>
                <replacetokens>
                    <token key="product.name" value="${highcharts.product.name}"/>
                    <token key="product.version" value="${highcharts.product.version}"/>
                    <token key="product.date" value="${highcharts.product.date}"/>
                </replacetokens>
            </filterchain>
        </concat>

        <!-- Concat highstock src and replace the product name and version -->
        <concat destfile="${highstock.src.file}">
            <filelist refid="highstock.files"/>
            <filterchain>
                <replacetokens>
                    <token key="product.name" value="${highstock.product.name}"/>
                    <token key="product.version" value="${highstock.product.version}"/>
                    <token key="product.date" value="${highstock.product.date}"/>
                </replacetokens>
            </filterchain>
        </concat>
    </target>

    <!-- Runs jslint on source code. -->
    <target name="lint" depends="assemble">
        <jslint haltOnFailure="false" options="sloppy, forin, confusion, plusplus, nomen, vars, regexp, newcap, browser, undef">
            <formatter type="plain"/>
            <!-- TODO: Replace the line below with highstock.src.file when the branch is merged. -->
            <fileset file="${highcharts.src.file}"/>
            <fileset file="${mootools.src.file}"/>
            <fileset file="${prototype.src.file}"/>
            <fileset file="${exporting.src.file}"/>
            <fileset dir="${themes.dir}"/>
        </jslint>
    </target>

    <!-- Runs google closure compiler and yui compressor on src. -->
    <target name="compile">
        <echo message="Minifying ${param.src}"/>
        <java jar="${gcc.jar}" fork="true">
            <arg value="--compilation_level"/>
            <arg value="SIMPLE_OPTIMIZATIONS"/>
            <arg value="--js"/>
            <arg value="${param.src}"/>
            <arg value="--js_output_file"/>
            <arg value="${param.out}"/>
        </java>
        <java jar="${yuicomp.jar}" fork="true">
            <arg value="--type"/>
            <arg value="js"/>
            <arg value="-o"/>
            <arg value="${param.out}.yui-min.js"/>
            <arg value="${param.src}"/>
        </java>
        <length file="${param.src}" property="input.length"/>
        <length file="${param.out}" property="gcc.output.length"/>
        <length file="${param.out}.yui-min.js" property="yuicomp.output.length"/>
        <!-- We are not distributing this file, its only used to make sure compilation works. -->
        <delete file="${param.out}.yui-min.js" quiet="true"/>
        <echo message="Google Closure compiler: ${input.length} bytes -> ${gcc.output.length} bytes."/>
        <echo message="Yahoo YUI Compressor:    ${input.length} bytes -> ${yuicomp.output.length} bytes."/>
    </target>

    <!-- Runs minifiers on source code. -->
    <target name="minify" depends="assemble">
        <antcall target="compile">
            <param name="param.src" value="${highcharts.src.file}"/>
            <param name="param.out" value="${dist.dir}/highcharts/js/${highcharts.minified.name}"/>
        </antcall>

        <antcall target="compile">
            <param name="param.src" value="${highstock.src.file}"/>
            <param name="param.out" value="${dist.dir}/highstock/js/${highstock.minified.name}"/>
        </antcall>

        <antcall target="compile">
            <param name="param.src" value="${mootools.src.file}"/>
            <param name="param.out" value="${dist.dir}/js/adapters/${mootools.minified.name}"/>
        </antcall>

        <antcall target="compile">
            <param name="param.src" value="${prototype.src.file}"/>
            <param name="param.out" value="${dist.dir}/js/adapters/${prototype.minified.name}"/>
        </antcall>

        <antcall target="compile">
            <param name="param.src" value="${exporting.src.file}"/>
            <param name="param.out" value="${dist.dir}/js/modules/${exporting.minified.name}"/>
        </antcall>
    </target>

    <!-- Builds the source and runts lint and minify. -->
    <target name="build" depends="lint, minify" description="Builds the source and runs jsLint and minify.">
    </target>

    <!-- Builds the source and assembles a distribution package. -->
    <target name="dist" depends="build" description="Builds the source and assembles distribution packages.">
        <echo message=""/>
        <echo message="--- Building distribution packages for ---"/>
        <echo message=""/>
        <echo message="    ${highcharts.product.name} - ${highcharts.product.version} (${highcharts.product.date})"/>
        <echo message="    ${highstock.product.name} - ${highstock.product.version} (${highstock.product.date})"/>
        <echo message=""/>

        <!-- 1. Check for any console statements -->
        <fail message="Source contains console or alert statements">
            <condition>
                <or>
                    <resourcecontains resource="${highcharts.src.file}" substring="console."/>
                    <resourcecontains resource="${highstock.src.file}" substring="console."/>
                    <resourcecontains resource="${mootools.src.file}" substring="console."/>
                    <resourcecontains resource="${prototype.src.file}" substring="console."/>
                    <resourcecontains resource="${exporting.src.file}" substring="console."/>
                    <resourcecontains resource="${highcharts.src.file}" substring="alert("/>
                    <resourcecontains resource="${highstock.src.file}" substring="alert("/>
                    <resourcecontains resource="${mootools.src.file}" substring="alert("/>
                    <resourcecontains resource="${prototype.src.file}" substring="alert("/>
                    <resourcecontains resource="${exporting.src.file}" substring="alert("/>
                </or>
            </condition>
        </fail>

        <!-- 2. Copy highcharts source and minified versions, adapters, modules, themes. Replace product and version at the same time -->
        <copy file="${highcharts.src.file}" todir="${dist.dir}/highcharts/js"><filterset refid="highcharts.filter"/></copy>
        <copy file="${highstock.src.file}" todir="${dist.dir}/highstock/js"><filterset refid="highstock.filter"/></copy>

        <copy file="${mootools.src.file}" todir="${dist.dir}/highcharts/js/adapters"><filterset refid="highcharts.filter"/></copy>
        <copy file="${dist.dir}/js/adapters/${mootools.minified.name}" todir="${dist.dir}/highcharts/js/adapters"><filterset refid="highcharts.filter"/></copy>
        <copy file="${mootools.src.file}" todir="${dist.dir}/highstock/js/adapters"><filterset refid="highstock.filter"/></copy>
        <copy file="${dist.dir}/js/adapters/${mootools.minified.name}" todir="${dist.dir}/highstock/js/adapters"><filterset refid="highstock.filter"/></copy>

        <copy file="${prototype.src.file}" todir="${dist.dir}/highcharts/js/adapters"><filterset refid="highcharts.filter"/></copy>
        <copy file="${dist.dir}/js/adapters/${prototype.minified.name}" todir="${dist.dir}/highcharts/js/adapters"><filterset refid="highcharts.filter"/></copy>
        <copy file="${prototype.src.file}" todir="${dist.dir}/highstock/js/adapters"><filterset refid="highstock.filter"/></copy>
        <copy file="${dist.dir}/js/adapters/${prototype.minified.name}" todir="${dist.dir}/highstock/js/adapters"><filterset refid="highstock.filter"/></copy>

        <copy file="${exporting.src.file}" todir="${dist.dir}/highcharts/js/modules"><filterset refid="highcharts.filter"/></copy>
        <copy file="${dist.dir}/js/modules/${exporting.minified.name}" todir="${dist.dir}/highcharts/js/modules"><filterset refid="highcharts.filter"/></copy>
        <copy file="${exporting.src.file}" todir="${dist.dir}/highstock/js/modules"><filterset refid="highstock.filter"/></copy>
        <copy file="${dist.dir}/js/modules/${exporting.minified.name}" todir="${dist.dir}/highstock/js/modules"><filterset refid="highstock.filter"/></copy>

        <copy todir="${dist.dir}/highcharts/js/themes">
            <fileset dir="${themes.dir}"/>
        </copy>
        <copy todir="${dist.dir}/highstock/js/themes">
            <fileset dir="${themes.dir}"/>
        </copy>

        <!-- 3. Copy examples -->
        <copy todir="${dist.dir}/highcharts/examples">
            <fileset dir="${package.dir}/examples"/>
        </copy>
        <copy file="${package.dir}/index.htm" todir="${dist.dir}/highcharts"/>
        <copy todir="${dist.dir}/highstock/examples">
            <fileset dir="${package.dir}/examples"/>
        </copy>
        <copy file="${package.dir}/index.htm" todir="${dist.dir}/highstock"/>

        <!-- 4. Copy graphics -->
        <copy todir="${dist.dir}/highcharts/graphics">
            <fileset dir="${package.dir}/graphics"/>
        </copy>
        <copy todir="${dist.dir}/highstock/graphics">
            <fileset dir="${package.dir}/graphics"/>
        </copy>

        <!-- 5. Copy php export server -->
        <copy todir="${dist.dir}/highcharts/exporting-server">
            <fileset dir="${package.dir}/exporting-server"/>
        </copy>
        <copy todir="${dist.dir}/highstock/exporting-server">
            <fileset dir="${package.dir}/exporting-server"/>
        </copy>

        <!-- 6. Create a zip files -->
        <zip destfile="${dist.dir}/${highcharts.product.name}-${highcharts.product.version}.zip" basedir="${dist.dir}/highcharts"/>
        <zip destfile="${dist.dir}/${highstock.product.name}-${highstock.product.version}.zip" basedir="${dist.dir}/highstock"/>
    </target>

    <!-- Starts the test driver server. -->
    <target name="server" depends="set.properties" description="Starts the unit test server on localhost:4224.">
        <exec executable="cmd" dir="${basedir}" >
            <arg value="/k start java -jar ${jstestdriver.jar} --port 4224"/>
        </exec>
        <echo message="Test server started at localhost:4224"/>
        <echo message="Before running tests, remember to capture one or more browsers."/>
        <echo message="Exit the server by pressing Control-C in the java window."/>
    </target>

    <target name="test-all" description="Runs the unit tests on all adapters. The server must be running (i.e. 'server').">
        <!-- Param "testrun.name" used in echo output and to build a folder name where test result goes. -->
        <!-- Param "required.lib" specifies wich third-party lib is used while testing. -->
        <!-- Param "required.adapter" specifies the corresponding adapter that matches the lib. Leave unset for the built-in jquery support. -->

        <!-- jquery versions -->
        <antcall target="test-specific-lib">
            <param name="testrun.name" value="jquery-1.6.2"/>
            <param name="required.lib" value="jquery-1.6.2.js"/>
        </antcall>
        <antcall target="test-specific-lib">
<<<<<<< HEAD
            <param name="testrun.name" value="jquery-1.5.2"/>
            <param name="required.lib" value="jquery-1.5.2.js"/>
        </antcall>
        <antcall target="test-specific-lib">
            <param name="testrun.name" value="jquery-1.4.4"/>
            <param name="required.lib" value="jquery-1.4.4.js"/>
        </antcall>
        <antcall target="test-specific-lib">
            <param name="testrun.name" value="jquery-1.3.2"/>
            <param name="required.lib" value="jquery-1.3.2.js"/>
=======
            <param name="testrun.name" value="jquery-1.6.1"/>
            <param name="required.lib" value="jquery-1.6.1.js"/>
        </antcall>
        <antcall target="test-specific-lib">
            <param name="testrun.name" value="jquery-1.5.2"/>
            <param name="required.lib" value="jquery-1.5.2.js"/>
>>>>>>> 677e3a02
        </antcall>

        <!-- mootools versions -->
        <antcall target="test-specific-lib">
            <param name="testrun.name" value="mootools-1.3.2"/>
            <param name="required.lib" value="mootools-core-1.3.2-full-compat.js"/>
            <param name="required.adapter" value="js/adapters/mootools-adapter.src.js"/>
        </antcall>
<<<<<<< HEAD
        <antcall target="test-specific-lib">
            <param name="testrun.name" value="mootools-1.2.5"/>
            <param name="required.lib" value="mootools-1.2.5-core-nc.js"/>
            <param name="required.adapter" value="js/adapters/mootools-adapter.src.js"/>
        </antcall>
=======
>>>>>>> 677e3a02

        <!-- prototype versions -->
        <antcall target="test-specific-lib">
            <param name="testrun.name" value="prototype-1.7.0.0"/>
            <param name="required.lib" value="prototype-1.7.0.0.js"/>
            <param name="required.adapter" value="js/adapters/prototype-adapter.src.js"/>
        </antcall>
    </target>

    <target name="test" description="Runs the unit tests latest jquery. The server must be running (i.e. 'server').">
        <antcall target="test-specific-lib">
            <param name="testrun.name" value="jquery-1.6.2"/>
            <param name="required.lib" value="jquery-1.6.2.js"/>
        </antcall>
    </target>

    <!-- Replace the lib with the specified ones, if set. -->
    <target name="replace-lib" if="required.lib">
        <replace file="jsTestDriver.conf" token="#required.lib" value="  - lib/${required.lib}"/>
    </target>

    <!-- Replace the adapter with the specified ones, if set. -->
    <target name="replace-adapter" if="required.adapter">
        <replace file="jsTestDriver.conf" token="#required.adapter" value="  - ${required.adapter}"/>
    </target>

    <target name="test-specific-lib" depends="set.properties">
<<<<<<< HEAD
=======
        <echo message="-----------------------------------------------"/>
        <echo message=" Running tests using: ${testrun.name}"/>
        <echo message="-----------------------------------------------"/>

>>>>>>> 677e3a02
        <!-- Copy the templated jsTestDriver configuration to root. -->
        <copy file="test/jsTestDriver.conf" todir="${basedir}" overwrite="true"/>

        <!-- Expand the tokens to valid js files. -->
        <antcall target="replace-lib"/>
        <antcall target="replace-adapter"/>

        <!-- Create the folder where the report is stored. -->
        <mkdir dir="${testoutput.dir}/${testrun.name}"/>

        <!-- Run the tests -->
        <antcall target="run-test"/>
    </target>

    <!-- Runs the tests without coverage. This is much faster than with coverage enabled. -->
    <target name="run-test" depends="set.properties">
<<<<<<< HEAD
        <echo message="/------------------------------------------------------------"/>
        <echo message="  Running tests using: ${testrun.name}"/>
        <echo message=""/>
        <echo message=""/>
=======
>>>>>>> 677e3a02
        <java jar="${jstestdriver.jar}" fork="true">
            <arg value="--config"/>
            <arg value="jsTestDriver.conf"/>
            <arg value="--testOutput"/>
            <arg value="${testoutput.dir}/${testrun.name}"/>
            <arg value="--tests"/>
            <arg value="all"/>
            <arg value="--reset"/>
        </java>
        <echo message=""/>
        <echo message=""/>
        <echo message="\------------------------------------------------------------"/>
    </target>

    <!-- Starts the test driver server with coverage enabled. -->
    <!-- This must be done on a separate port to the test-server. -->
    <target name="server-coverage" depends="set.properties" description="Starts the unit test server with coverage enabled on localhost:5225.">
        <!-- Copy the jsTestDriverCoverage configuration to root. -->
        <copy file="test/jsTestDriverCoverage.conf" todir="${basedir}" overwrite="true"/>

        <exec executable="cmd" dir="${basedir}" >
            <arg value="/k start java -jar ${jstestdriver.jar} --config jsTestDriverCoverage.conf --port 5225"/>
        </exec>
        <echo message="Coverage test server started at localhost:5225"/>
        <echo message="Before running tests, remember to capture one or more browsers."/>
        <echo message="Exit the server by pressing Control-C in the java window."/>
    </target>

    <!-- Runs coverage analysis for the tests. -->
    <target name="test-coverage" depends="set.properties" description="Runs the unit tests together with code coverage. The server must be running (i.e. 'server-coverage')">
        <!-- Copy the jsTestDriverCoverage configuration to root. -->
        <copy file="test/jsTestDriverCoverage.conf" todir="${basedir}" overwrite="true"/>

        <!-- Run the tests with coverage enabled. -->
        <java jar="${jstestdriver.jar}" fork="true">
            <arg value="--config"/>
            <arg value="jsTestDriverCoverage.conf"/>
            <arg value="--testOutput"/>
            <arg value="${testoutput.dir}"/>
            <arg value="--tests"/>
            <arg value="all"/>
            <arg value="--verbose"/>
        </java>
    </target>

    <!-- Generates a code-coverage report based on the output from the 'test-coverage' task. -->
    <target name="test-report" depends="set.properties" description="Generates a code-coverage report based on the output from the 'test-coverage' task.">
        <!-- When running on windows, the output from coverage is windows-style, but the report requires unix-style paths. -->
        <!-- Replace dos-drive 'C:' with unix style '/C'. -->
        <replace file="${testoutput.dir}/jsTestDriver.conf-coverage.dat" token="SF:C:" value="SF:/C" summary="true"/>
        <!-- Replace dos-paths '\' with unix style '/'. -->
        <replace file="${testoutput.dir}/jsTestDriver.conf-coverage.dat" token="\" value="/" summary="true"/>

        <!-- Run perl and the genhtml script to create the report. -->
        <exec executable="perl" dir="${basedir}">
            <arg value="-w"/>
            <arg value="tools/lcov-1.9/bin/genhtml"/>
            <arg line="-o ${coveragereport.dir} --no-branch-coverage --no-function-coverage --legend --title 'Highcharts test coverage' build/tests/jsTestDriver.conf-coverage.dat"/>
        </exec>

        <!-- Point the browser to the report. -->
        <property name="browser" location="C:/Program Files (x86)/Mozilla Firefox/firefox.exe"/>
        <property name="file" location="${coveragereport.dir}/index.html"/>
        <exec executable="${browser}" spawn="true">
            <arg value="${file}"/>
        </exec>
    </target>
</project><|MERGE_RESOLUTION|>--- conflicted
+++ resolved
@@ -350,25 +350,12 @@
             <param name="required.lib" value="jquery-1.6.2.js"/>
         </antcall>
         <antcall target="test-specific-lib">
-<<<<<<< HEAD
+            <param name="testrun.name" value="jquery-1.6.1"/>
+            <param name="required.lib" value="jquery-1.6.1.js"/>
+        </antcall>
+        <antcall target="test-specific-lib">
             <param name="testrun.name" value="jquery-1.5.2"/>
             <param name="required.lib" value="jquery-1.5.2.js"/>
-        </antcall>
-        <antcall target="test-specific-lib">
-            <param name="testrun.name" value="jquery-1.4.4"/>
-            <param name="required.lib" value="jquery-1.4.4.js"/>
-        </antcall>
-        <antcall target="test-specific-lib">
-            <param name="testrun.name" value="jquery-1.3.2"/>
-            <param name="required.lib" value="jquery-1.3.2.js"/>
-=======
-            <param name="testrun.name" value="jquery-1.6.1"/>
-            <param name="required.lib" value="jquery-1.6.1.js"/>
-        </antcall>
-        <antcall target="test-specific-lib">
-            <param name="testrun.name" value="jquery-1.5.2"/>
-            <param name="required.lib" value="jquery-1.5.2.js"/>
->>>>>>> 677e3a02
         </antcall>
 
         <!-- mootools versions -->
@@ -377,14 +364,6 @@
             <param name="required.lib" value="mootools-core-1.3.2-full-compat.js"/>
             <param name="required.adapter" value="js/adapters/mootools-adapter.src.js"/>
         </antcall>
-<<<<<<< HEAD
-        <antcall target="test-specific-lib">
-            <param name="testrun.name" value="mootools-1.2.5"/>
-            <param name="required.lib" value="mootools-1.2.5-core-nc.js"/>
-            <param name="required.adapter" value="js/adapters/mootools-adapter.src.js"/>
-        </antcall>
-=======
->>>>>>> 677e3a02
 
         <!-- prototype versions -->
         <antcall target="test-specific-lib">
@@ -412,13 +391,10 @@
     </target>
 
     <target name="test-specific-lib" depends="set.properties">
-<<<<<<< HEAD
-=======
         <echo message="-----------------------------------------------"/>
         <echo message=" Running tests using: ${testrun.name}"/>
         <echo message="-----------------------------------------------"/>
 
->>>>>>> 677e3a02
         <!-- Copy the templated jsTestDriver configuration to root. -->
         <copy file="test/jsTestDriver.conf" todir="${basedir}" overwrite="true"/>
 
@@ -435,13 +411,6 @@
 
     <!-- Runs the tests without coverage. This is much faster than with coverage enabled. -->
     <target name="run-test" depends="set.properties">
-<<<<<<< HEAD
-        <echo message="/------------------------------------------------------------"/>
-        <echo message="  Running tests using: ${testrun.name}"/>
-        <echo message=""/>
-        <echo message=""/>
-=======
->>>>>>> 677e3a02
         <java jar="${jstestdriver.jar}" fork="true">
             <arg value="--config"/>
             <arg value="jsTestDriver.conf"/>
