Boost module
===

Boost is a stripped-down renderer-in-a-module for Highcharts and Highstock. It bypasses some of the standard Highcharts features (such as animation), and focuses on pushing as many points as possible as quickly as possible.

This document will guide you through your first steps with the Highcharts boost module.

Including boost in your project
-------------------------------

The boost module is a “renderer-in-a-module”. Including [modules/boost.js](https://code.highcharts.com/modules/boost.js) will, by default, activate boost for all series that support it (line series, column, bar, treemap, heatmap, scatter, bubble, area).

If needed, boost can be disabled on a chart-by-chart basis by setting `boost.enabled` to `false` in the chart configuration.

**Note**: Boost should be the last module included. This is because it overrides both standard Highcharts functionality, and functionality in certain modules (namely treemap, heatmap, bubble, and scatter).

Configuration Options
---------------------

The main boost configuration is set in the `boost property in the chart options.`

|Option|Description|
|--- |--- |
|boost.enabled|If set to true, boost is enabled for the chart. Defaults to true.|
|boost.useGPUTranslations|Perform value to pixel translations in the shader, rather than on the GPU. This may have adverse effects on some datasets (especially those where floating point precision may be an issue, such as timestamps with small intervals).|
|boost.usePreallocated|If set to true, a native Float32Array buffer will be used directly for adding series points to the internal vertex buffers. This speeds up series processing significantly. It’s well-suited for bubble, scatter, column, and bar charts.|
|boost.allowForce|If set to true, the whole chart will be boosted if all of its series are supported by the boost module, and if at least one series crosses its boost threshold.|
|boost.useAlpha|Enable or disable alpha blending (opacity). Defaults to true.|
|boost.debug|An object containing options for enabling timing information, and debug output.|
|boost.debug.timeSetup|Enable output of how long the WebGL setup took.|
|boost.debug.timeSeriesProcessing|Enable output of how how long the series processing took.|
|boost.debug.timeBufferCopy|Enable output of how long the copy of the render target to the SVG-embeddable image took.|
|boost.debug.timeKDTree|Enable output of how long it took to build the K-d tree.|
|boost.debug.showSkipSummary|Enable output of how many points where culled away by the proximity culler. The proximity culler skips a point if the last point drawn was closer than 1 pixel along both X and Y to the current point.|
|boost.seriesThreshold|A number that specifies how many series the chart must contain before it enters boost mode. Defaults to 50.|
|series|plotOptions.series.boostThreshold|The number of points that needs to be in the series for the boost to kick in. Defaults to 5000.|
    
    {
        boost: {
            useGPUTranslations: true
        },
    
        title: {
            text: 'Highcharts Boost'
        },
    
        series: [{
    	    boostThreshold: 1,  // Boost when there are more than 1
                                // point in the chart.
<<<<<<< HEAD
            data: [[0, 1], [1, 2], [2, 3]],
=======
            data: [ [0, 1], [1, 2], [2, 3] ]
>>>>>>> fee966df
        }]
    };
    

_Configuration for a boosted line chart._

Configuration Data Options
---------------------

In boost mode, [turbo mode](https://api.highcharts.com/highcharts/plotOptions.series.turboThreshold) is always turned on. That means all data points should be configured as an array of numbers (e.g. `[1, 2, 3]`) or a two dimensional array of numbers (e.g. `[ [1, 2], [2, 3], [3, 4] ]`).

Series boosting versus chart boosting
-------------------------------------

There are two different ways of boosting charts - on a series-by-series level (`series.boostThreshold`), and on the chart as a whole (`boost.seriesThreshold`).

The former works well in most cases, whereas the latter is meant for charts with large amounts of series (such as monitoring server clusters).

When boosting on the chart level, all boostable series are rendered to the same target, whereas on the series boosting level, each series have their own, final, render target. As such, combination charts that combine both boostable and non-boostable series types should always be boosted on the series-level so that the draw order is as expected.

The two different modes each has their own threshold value. For chart-level boosting, the threshold is the number of series that must be present in the chart for the boost to “kick in”. For series-level boosting, the threshold is the number of points in the series that must be present for that particular series to enter boost mode.

Caveats
-------

The boost module is a stripped down version of the SVG renderer. As such, certain features are not available for boosted charts. Most of these features deals with interactivity, such as animation support. But there are a few that relates to visuals as well.

The largest caveat is that rectangles for column and bar charts are always drawn as a single 1 pixel wide line. This will likely not be the desired outcome when zoomed in to the level where each column/bar is visible as an individual entity. Thus, column and bar charts are more suited to series-level boosting.

In addition to that, area lines are not drawn, and marker shapes, apart from circles, are not supported. It also not possible to set dash style for lines. Zones, stacking, and negative colors are also not supported.

The intended way of using the module, is to set thresholds in such a way that the SVG-renderer “takes over” rendering when zooming in. This approach gives the expected interactivity when the points are less dense, coupled with high performance when the point density is high.

Getting timing information
--------------------------

The boost module has built-in timing measurements for seeing how different aspects of the boost renderer perform. `console.time` and `console.endTime` are used to probe execution time. The result is outputted in the developer console.

There are five different probes that can be activated:

*   WebGL initialization (`timeSetup`)
*   Series processing (`timeSeriesProcessing`)
*   K-d tree processing (`timeKDTree`)
*   Buffer copy (`timeBufferCopy`)

All of the above settings are booleans set in the `debug` object on the `boost` property.

Note that the K-d tree is build async, which means that it will not lock up the UI thread in the browser while in progress. It also happens after the chart is rendered. Because of this, there is a small delay after the chart is rendered before the hover tooltips are activated.

Samples
-------

*   [Area chart](https://jsfiddle.net/gh/get/jquery/1.7.2/highslide-software/highcharts.com/tree/master/samples/highcharts/boost/area/) – 500,000 points
*   [Stacked area chart](https://jsfiddle.net/gh/get/jquery/1.7.2/highslide-software/highcharts.com/tree/master/samples/highcharts/boost/area-stacked) – 50,000 points
*   [Area range chart](https://jsfiddle.net/gh/get/jquery/1.7.2/highslide-software/highcharts.com/tree/master/samples/highcharts/boost/arearange) – 500,000 points
*   [Bubble chart](http://jsfiddle.net/gh/get/library/pure/highcharts/highcharts/tree/master/samples/highcharts/boost/bubble/) - 50,000 points
*   [Column chart](https://jsfiddle.net/gh/get/jquery/1.7.2/highslide-software/highcharts.com/tree/master/samples/highcharts/boost/column) – 500,000 points
*   [Heatmap](http://jsfiddle.net/gh/get/library/pure/highcharts/highcharts/tree/master/samples/highcharts/boost/heatmap/)
*   [Line chart](https://jsfiddle.net/gh/get/jquery/1.7.2/highslide-software/highcharts.com/tree/master/samples/highcharts/boost/line/) – 1,000,000 points
*   [Series-heavy line chart](http://jsfiddle.net/gh/get/library/pure/highcharts/highcharts/tree/master/samples/highcharts/boost/line-series-heavy/) - 600 series, 600,000 points
*   [Series-heavy stock chart](http://jsfiddle.net/gh/get/library/pure/highcharts/highcharts/tree/master/samples/highcharts/boost/line-series-heavy-stock/) \- 600 series, 72,000 points
*   [Dynamic series-heavy stock chart](http://jsfiddle.net/gh/get/library/pure/highcharts/highcharts/tree/master/samples/highcharts/boost/line-series-heavy-dynamic/) - 600 series, 12,000 initial points; adds 1 point to all series every second
*   [Scatter chart](https://jsfiddle.net/gh/get/jquery/1.7.2/highslide-software/highcharts.com/tree/master/samples/highcharts/boost/scatter) – 1,000,000 points
*   [Treemap](http://jsfiddle.net/gh/get/library/pure/highcharts/highcharts/tree/master/samples/highcharts/boost/treemap/)<|MERGE_RESOLUTION|>--- conflicted
+++ resolved
@@ -45,13 +45,9 @@
         },
     
         series: [{
-    	    boostThreshold: 1,  // Boost when there are more than 1
+    	      boostThreshold: 1,  // Boost when there are more than 1
                                 // point in the chart.
-<<<<<<< HEAD
-            data: [[0, 1], [1, 2], [2, 3]],
-=======
             data: [ [0, 1], [1, 2], [2, 3] ]
->>>>>>> fee966df
         }]
     };
     
