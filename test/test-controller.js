/* eslint valid-jsdoc: 0 */
/* global Highcharts, document, window */
/**
 * The test controller makes it easy to emulate mouse and touch stuff on the
 * chart.
 *
 * @example
 * // Instanciate
 * var controller = TestController(chart);
 *
 * // Simulate a panning operation
 * controller.pan([200, 100], [150, 100], { shiftKey: true });
 */
window.TestController = function (chart) {

    var controller,
        MSPointer = window.MSPointerEvent,
        Pointer = window.PointerEvent;

    /**
     * Mock a TochList element
     *
     * @param  {Array} arr
     *         The list of touches.
     *
     * @return {Array}
     *         Array of touches including required internal methods.
     */
    function createTouchList(arr) {
        arr.item = function (i) {
            return this[i];
        };
        return arr;
    }

    /**
     * Get the element from a point on the chart.
     *
     * @param  {number} chartX
     *         X relative to the chart.
     *
     * @param  {number} chartY
     *         Y relative to the chart.
     *
     * @return {Highcharts.HTMLDOMElement|Highcharts.SVGDOMElement}
     *         HTML or SVG DOM element.
     */
    function elementFromPoint(chartX, chartY) {

        var chartOffset = Highcharts.offset(chart.container),
            element,
            clipPaths = {
                elements: [],
                values: []
            };

        // Edge and IE are unable to get elementFromPoint when the group has a
        // clip path. It reports the first underlying element with no clip path.
        if (/(Trident|Edge)/.test(window.navigator.userAgent)) {
            [].slice.call(document.querySelectorAll('[clip-path],[CLIP-PATH]'))
                .forEach(
                    function (elemCP) {
                        clipPaths.elements.push(elemCP);
                        clipPaths.values.push(elemCP.getAttribute('clip-path'));
                        elemCP.removeAttribute('clip-path');
                    }
                );
        }

        element = document.elementFromPoint(
            (chartOffset.left + chartX),
            (chartOffset.top + chartY)
        );

        // Reset clip paths for Edge and IE
        clipPaths.elements.forEach(function (elemCP, i) {
            elemCP.setAttribute('clip-path', clipPaths.values[i]);
        });

        return element;
    }

    /**
     * Returns all points between a movement.
     *
     * @param  {Array<number>} a
     *         First point as [x, y].
     *
     * @param  {Array<number>} b
     *         Second point as [x, y].

     * @param  {number} interval
     *         The distance between points.
     *
     * @return {Array<Array<number>>}
     *         Array of points as [x, y].
     */
    function getPointsBetween(a, b, interval) {

        var points = [],
            complete = false,
            x1 = a[0],
            y1 = a[1],
            x2 = b[0],
            y2 = b[1],
            deltaX,
            deltaY,
            distance,
            ratio,
            moveX,
            moveY;

        points.push([x1, y1]);

        while (!complete) {

            deltaX = x2 - x1;
            deltaY = y2 - y1;
            distance = Math.sqrt((deltaX * deltaX) + (deltaY * deltaY));

            if (distance > interval) {
                ratio = interval / distance;
                moveX = ratio * deltaX;
                moveY = ratio * deltaY;
                x1 += moveX;
                y1 += moveY;
                points.push([x1, y1]);
            } else {
                points.push([b[0], b[1]]);
                complete = true;
            }
        }

        return points;
    }


    controller = {
        positionX: null,
        positionY: null,
        relatedTarget: null,
        /**
         * Move the cursor position to a new position, without fire events.
         *
         * @param  {number} chartX
         *         New x position on the chart.
         *
         * @param  {number} chartY
         *         New y position on the chart.
         *
         * @return {void}
         *         Pure setter.
         */
        setPosition: function (chartX, chartY) {
            this.positionX = chartX;
            this.positionY = chartY;
            this.relatedTarget = elementFromPoint(chartX, chartY);
        },
        /**
         * Get the current position of the cursor.
         *
         * @return {Dictionary}
         *         Object containing x, y and relatedTarget.
         */
        getPosition: function () {
            return {
                x: this.positionX,
                y: this.positionY,
                relatedTarget: this.relatedTarget
            };
        },
        /**
         * Move the cursor from current position to a new one. Fire a series of
         * mousemoves, also mouseout and mouseover if new targets are found.
         *
         * @param  {number} chartX
         *         New x position on the chart.
         *
         * @param  {number} chartY
         *         New y position on the chart.
         *
         * @param  {Dictionary|undefined} [extra]
         *         Extra properties for the event arguments, for example
         *         `{ shiftKey: true }` to emulate that the shift key has been
         *         pressed in a mouse event.
         *
         * @param  {boolean|undefined} [debug]
         *         Add marks where the event was triggered. Should not be
         *         enabled in production, as it slows down the test and also
         *         leaves an element that might catch events and mess up the
         *         test result.
         *
         * @return {void}
         */
        moveTo: function (chartX, chartY, extra, debug) {

            var self = this,
                fromPosition = self.getPosition(),
                from = [ fromPosition.x, fromPosition.y ],
                to = [ chartX, chartY ],
                interval = 1,
                relatedTarget = fromPosition.relatedTarget,
                points = getPointsBetween(from, to, interval);

            Highcharts.each(points, function (p) {

                var x1 = p[0],
                    y1 = p[1],
                    target = elementFromPoint(x1, y1);

                if (target !== relatedTarget) {
                    // First trigger a mouseout on the old target.
                    self.triggerEvent(
                        'mouseout',
                        x1, y1,
                        Highcharts.merge({
                            currentTarget: relatedTarget,
                            relatedTarget: target
                        }, extra),
                        debug
                    );
                }

                self.triggerEvent('mousemove', x1, y1, extra, debug);

                if (target !== relatedTarget) {
                    // Then trigger a mouseover on the new target.
                    if (target) {
                        self.triggerEvent(
                            'mouseover',
                            x1, y1,
                            Highcharts.merge({
                                relatedTarget: target
                            }, extra),
                            debug
                        );
                    }
                    relatedTarget = target;
                }
            });

            // Update controller positions and relatedTarget.
            self.setPosition(chartX, chartY);
        },
        /**
         * Simulates a mouse click.
         *
         * @param  {number|undefined} [chartX]
         *         X position on the chart.
         *
         * @param  {number|undefined} [chartY]
         *         Y position on the chart.
         *
         * @param  {Dictionary|undefined} [extra]
         *         Extra properties for the event arguments, for example
         *         `{ shiftKey: true }` to emulate that the shift key has been
         *         pressed in a mouse event.
         *
         * @param  {boolean|undefined} [debug]
         *         Draw a position circle for debugging purposes.
         *
         * @return {void}
         */
        click: function (chartX, chartY, extra, debug) {

            chartX = (chartX || this.positionX);
            chartY = (chartY || this.positionY);

            this.mouseDown(chartX, chartY, extra, debug);
            this.mouseUp(chartX, chartY, extra, debug);
            this.triggerEvent('click', chartX, chartY, extra, debug);
        },
        /**
         * Simulates a mouse pan action between two points.
         *
         * @param  {Array<number>} [startPoint]
         *         Starting point with x and y values relative to the chart.
         *
         * @param  {Array<number>} [endPoint]
         *         Ending point with x any y values relative to the chart.
         *
         * @param  {Dictionary|undefined} [extra]
         *         Extra properties for the event arguments, for example
         *         `{ shiftKey: true }` to emulate that the shift key has been
         *         pressed in a mouse event.
         *
         * @param  {boolean|undefined} [debug]
         *         Add marks where the event was triggered. Should not be
         *         enabled in production, as it slows down the test and also
         *         leaves an element that might catch events and mess up the
         *         test result.
         *
         * @return {void}
         */
        pan: function (startPoint, endPoint, extra, debug) {
            this.setPosition(startPoint[0], startPoint[1]);
            this.mouseDown(startPoint[0], startPoint[1], extra, debug);
            this.moveTo(endPoint[0], endPoint[1], extra, debug);
            this.mouseUp(endPoint[0], endPoint[1], extra, debug);
        },

        /**
         * Simulates a pinch gesture.
         *
         * @param  {number} chartX
         *         X position on the chart.
         *
         * @param  {number} chartY
         *         Y position on the chart.
         *
         * @param  {number} distance
         *         Distance between the two fingers. Negative values indicate,
         *         that the fingers move to each other.
         *
         * @param  {boolean|undefined} [debug]
         *         Add marks where the event was triggered. Should not be
         *         enabled in production, as it slows down the test and also
         *         leaves an element that might catch events and mess up the
         *         test result.
         *
         * @return {void}
         */
        pinch: function (chartX, chartY, distance, debug) {

            var startPoint1,
                startPoint2,
                endPoint1,
                endPoint2;

            distance = Math.round(distance / 2);

            if (distance < 0) {
                distance = (-1 * distance);
                distance = (distance > 10 ? distance : 11);
                startPoint1 = [(chartX - distance), (chartY - distance)];
                startPoint2 = [(chartX + distance), (chartY + distance)];
                endPoint1 = [(chartX - 11), (chartY - 11)];
                endPoint2 = [(chartX + 11), (chartY + 11)];
            } else {
                distance = (distance > 10 ? distance : 11);
                startPoint1 = [(chartX - 11), (chartY - 11)];
                startPoint2 = [(chartX + 11), (chartY + 11)];
                endPoint1 = [(chartX - distance), (chartY - distance)];
                endPoint2 = [(chartX + distance), (chartY + distance)];
            }

            var extra,
                movePoint1,
                movePoints1 = getPointsBetween(startPoint1, endPoint1, 1),
                movePoint2,
                movePoints2 = getPointsBetween(startPoint2, endPoint2, 1),
                target = elementFromPoint(chartX, chartY);

            for (var i = 0, ie = (movePoints1.length - 1); i <= ie; ++i) {

                movePoint1 = movePoints1[i];
                movePoint2 = movePoints2[i];
                extra = {
                    relatedTarget: target,
                    touches: createTouchList([
                        { pageX: movePoint1[0], pageY: movePoint1[1] },
                        { pageX: movePoint2[0], pageY: movePoint2[1] }
                    ])
                };

                if (i === 0) {
                    this.touchStart(chartX, chartY, undefined, extra, debug);
                }

                this.touchMove(chartX, chartY, undefined, extra, debug);

                if (i === ie) {
                    this.touchEnd(chartX, chartY, undefined, extra, debug);
                }
            }
        },
        /**
         * Simulates a slide gesture between two points.
         *
         * @param  {Array<number>} startPoint
         *         Starting point on the chart with x and y value.
         *
         * @param  {Array<number>} endPoint
         *         Ending point on the chart with x any y value.
         *
         * @param  {boolean|undefined} [twoFingers]
         *         Whether to use one or two fingers for the gesture.
         *
         * @param  {boolean|undefined} [debug]
         *         Add marks where the event was triggered. Should not be
         *         enabled in production, as it slows down the test and also
         *         leaves an element that might catch events and mess up the
         *         test result.
         *
         * @return {void}
         */
        slide: function (startPoint, endPoint, twoFingers, debug) {

            var interval = 1,
                movePoint,
                movePoints = getPointsBetween(startPoint, endPoint, interval);

            this.touchStart(
                startPoint[0], startPoint[1], twoFingers, undefined, debug
            );

            for (var i = 0, ie = movePoints.length; i < ie; ++i) {
                movePoint = movePoints[i];
                this.touchMove(
                    movePoint[0], movePoint[1], twoFingers, undefined, debug
                );
            }

            this.touchEnd(
                endPoint[0], endPoint[1], twoFingers, undefined, debug
            );
        },
        /**
         * Simulates a tab action with a finger.
         *
         * @param  {number} chartX
         *         X position to tab on.
         *
         * @param  {number} chartY
         *         Y position to tab on.
         *
         * @param  {boolean|undefined} [twoFingers]
         *         Whether to use one or two fingers for the gesture.
         *
         * @param  {boolean|undefined} [debug]
         *         Add marks where the event was triggered. Should not be
         *         enabled in production, as it slows down the test and also
         *         leaves an element that might catch events and mess up the
         *         test result.
         *
         * @return {void}
         */
        tap: function (chartX, chartY, twoFingers, debug) {
            this.touchStart(chartX, chartY, twoFingers, undefined, debug);
            this.touchEnd(chartX, chartY, twoFingers, undefined, debug);
        },
        /**
         * Triggers touch ends events.
         *
         * @param  {number} chartX
         *         X position on the chart.
         *
         * @param  {number} chartY
         *         Y position on the chart.
         *
         * @param  {boolean|undefined} [twoFingers]
         *         Whether to use one or two fingers for the gesture.
         *
         * @param  {Dictionary|undefined} [extra]
         *         Extra properties for the event arguments.
         *
         * @param  {boolean|undefined} [debug]
         *         Add marks where the event was triggered. Should not be
         *         enabled in production, as it slows down the test and also
         *         leaves an element that might catch events and mess up the
         *         test result.
         *
         * @return {void}
         */
        touchEnd: function (chartX, chartY, twoFingers, extra, debug) {

            var target = elementFromPoint(chartX, chartY);

            extra = (extra || {});
            extra.preventDefault = (extra.preventDefault || function () {});
            extra.relatedTarget = (extra.relatedTarget || target);

            if (twoFingers === true) {
                extra.touches = (extra.touches || createTouchList([
                    { pageX: (chartX - 11), pageY: (chartY - 11) },
                    { pageX: (chartX + 11), pageY: (chartY + 11) }
                ]));
            } else {
                extra.touches = (extra.touches || createTouchList([
                    { pageX: chartX, pageY: chartY }
                ]));
            }

            this.triggerEvent('touchend', chartX, chartY, extra, debug);
            if (Pointer) {
                this.triggerEvent('pointerup', chartX, chartY, extra, target);
            } else if (MSPointer) {
                this.triggerEvent('MSPointerUp', chartX, chartY, extra, target);
            }
        },
        /**
         * Triggers touch move events.
         *
         * @param  {number} chartX
         *         X position on the chart.
         *
         * @param  {number} chartY
         *         Y position on the chart.
         *
         * @param  {boolean|undefined} [twoFingers]
         *         Whether to use one or two fingers for the gesture.
         *
         * @param  {Dictionary|undefined} [extra]
         *         Extra properties for the event arguments.
         *
         * @param  {boolean|undefined} [debug]
         *         Add marks where the event was triggered. Should not be
         *         enabled in production, as it slows down the test and also
         *         leaves an element that might catch events and mess up the
         *         test result.
         *
         * @return {void}
         */
        touchMove: function (chartX, chartY, twoFingers, extra, debug) {

            var target = elementFromPoint(chartX, chartY);

            extra = (extra || {});
            extra.preventDefault = (extra.preventDefault || function () {});
            extra.relatedTarget = (extra.relatedTarget || target);

            if (twoFingers === true) {
                extra.touches = (extra.touches || createTouchList([
                    { pageX: (chartX - 11), pageY: (chartY - 11) },
                    { pageX: (chartX + 11), pageY: (chartY + 11) }
                ]));
            } else {
                extra.touches = (extra.touches || createTouchList([
                    { pageX: chartX, pageY: chartY }
                ]));
            }

            if (Pointer) {
                this.triggerEvent('pointermove', chartX, chartY, extra, debug);
            } else if (MSPointer) {
                this.triggerEvent('MSPointerMove', chartX, chartY, extra, debug);
            }
            this.triggerEvent('touchmove', chartX, chartY, extra, debug);
        },
        /**
         * Triggers touch starts events.
         *
         * @param  {number} chartX
         *         X position on the chart.
         *
         * @param  {number} chartY
         *         Y position on the chart.
         *
         * @param  {boolean|undefined} [twoFingers]
         *         Whether to use one or two fingers for the gesture.
         *
         * @param  {Dictionary|undefined} [extra]
         *         Extra properties for the event arguments.
         *
         * @param  {boolean|undefined} [debug]
         *         Add marks where the event was triggered. Should not be
         *         enabled in production, as it slows down the test and also
         *         leaves an element that might catch events and mess up the
         *         test result.
         *
         * @return {void}
         */
        touchStart: function (chartX, chartY, twoFingers, extra, debug) {

            var target = elementFromPoint(chartX, chartY);

            extra = (extra || {});
            extra.preventDefault = (extra.preventDefault || function () {});
            extra.relatedTarget = (extra.relatedTarget || target);

            if (twoFingers === true) {
                extra.touches = (extra.touches || createTouchList([
                    { pageX: (chartX - 11), pageY: (chartY - 11) },
                    { pageX: (chartX + 11), pageY: (chartY + 11) }
                ]));
            } else {
                extra.touches = (extra.touches || createTouchList([
                    { pageX: chartX, pageY: chartY }
                ]));
            }

            this.triggerEvent('touchstart', chartX, chartY, extra, debug);
            if (Pointer) {
                this.triggerEvent('pointerdown', chartX, chartY, extra, debug);
            } else if (MSPointer) {
                this.triggerEvent('MSPointerDown', chartX, chartY, extra, debug);
            }
        },
<<<<<<< HEAD
        // Pure functions without states
        triggerEvent: triggerEvent,
        triggerOnChart: triggerOnChart,
        triggerOnElement: triggerOnElement,
        getOffset: getOffset,
        getPointsBeetween: getPointsBeetween
=======
        /**
         * Trigger an event. The target element will be found based on the chart
         * coordinates. This function is called behind the shorthand functions like
         * .click() and .mousemove().
         *
         * @param  {string} type
         *         Event type.
         *
         * @param  {number|undefined} [chartX]
         *         X relative to the chart.
         *
         * @param  {number|undefined} [chartY]
         *         Y relative to the chart.
         *
         * @param  {Dictionary|undefined} [extra]
         *         Extra properties for the event arguments, for example
         *         `{ shiftKey: true }` to emulate that the shift key has been
         *         pressed in a mouse event.
         *
         * @param  {boolean|undefined} [debug]
         *         Add marks where the event was triggered. Should not be enabled in
         *         production, as it slows down the test and also leaves an element
         *         that might catch events and mess up the test result.
         *
         * @return {void}
         */
        triggerEvent: function (type, chartX, chartY, extra, debug) {

            chartX = (chartX || 0);
            chartY = (chartY || 0);

            var chartOffset = Highcharts.offset(chart.container),
                element,
                evt = document.createEvent('Events');

            evt.initEvent(type, true, true);
            evt.pageX = (chartOffset.left + chartX);
            evt.pageY = (chartOffset.top + chartY);

            if (extra) {
                Object.keys(extra).forEach(function (key) {
                    evt[key] = extra[key];
                });
            }

            // Leave marks for debugging
            if (debug &&
                typeof evt.pageX === 'number' &&
                typeof evt.pageY === 'number'
            ) {
                chart.renderer.circle(
                    chartX,
                    chartY,
                    {
                        mousedown: 3,
                        mousemove: 2
                    }[type] || 3
                ).attr({
                    'fill': 'white',
                    'stroke': {
                        mousedown: 'green',
                        mousemove: 'blue'
                    }[type] || 'red',
                    'stroke-width': {
                        mousedown: 2,
                        mousemove: 1
                    }[type] || 2,
                    'zIndex': 100
                }).css({
                    'pointer-events': 'none'
                }).add();
            }

            // Find an element related to the coordinates and fire event.
            element = (
                (extra && extra.currentTarget) ||
                elementFromPoint(chartX, chartY)
            );
            if (element) {
                element.dispatchEvent(evt);
            }
        }
>>>>>>> 245a4bae
    };
    // Shorthand functions. Calls trigger, except the type.
    [
        'mouseDown',
        'mouseMove',
        'mouseUp',
        'mouseOut',
        'mouseOver'
    ].forEach(function (type) {
        var typeLC = type.toLowerCase();
        /**
         * Triggers an event.
         *
         * @param  {number|undefined} [chartX]
         *         X position on the chart.
         *
         * @param  {number|undefined} [chartY]
         *         Y position on the chart.
         *
         * @param  {Dictionary|undefined} [extra]
         *         Extra properties for the event arguments, for example
         *         `{ shiftKey: true }` to emulate that the shift key has been
         *         pressed in a mouse event.
         *
         * @param  {boolean|undefined} [debug]
         *         Draw a position circle for debugging purposes.
         *
         * @return {void}
         */
        controller[type] = function (chartX, chartY, extra, debug) {
            controller.triggerEvent(
                typeLC,
                (chartX || controller.positionX),
                (chartY || controller.positionY),
                extra,
                debug
            );
        };
    });
    controller.setPosition(0, 0);
    return controller;
};<|MERGE_RESOLUTION|>--- conflicted
+++ resolved
@@ -586,14 +586,6 @@
                 this.triggerEvent('MSPointerDown', chartX, chartY, extra, debug);
             }
         },
-<<<<<<< HEAD
-        // Pure functions without states
-        triggerEvent: triggerEvent,
-        triggerOnChart: triggerOnChart,
-        triggerOnElement: triggerOnElement,
-        getOffset: getOffset,
-        getPointsBeetween: getPointsBeetween
-=======
         /**
          * Trigger an event. The target element will be found based on the chart
          * coordinates. This function is called behind the shorthand functions like
@@ -676,7 +668,6 @@
                 element.dispatchEvent(evt);
             }
         }
->>>>>>> 245a4bae
     };
     // Shorthand functions. Calls trigger, except the type.
     [
