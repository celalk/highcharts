--- conflicted
+++ resolved
@@ -441,8 +441,8 @@
     stroke-width: 1px;
 }
 .highcharts-button {
-    fill: $button-fill;
-    stroke: $button-stroke;
+    fill: $neutral-color-3;
+    stroke: $neutral-color-20;
     cursor: default;
     stroke-width: 1px;
     transition: fill 250ms;
@@ -452,31 +452,13 @@
 }
 .highcharts-button-hover {
     transition: fill 0ms;
-<<<<<<< HEAD
-}
-.highcharts-button-pressed {
-    font-weight: bold;
-}
-.highcharts-button-box {
-    fill: $neutral-color-3;
-    stroke: $neutral-color-20;
-}
-.highcharts-button-hover .highcharts-button-box {
     fill: $neutral-color-10;
     stroke: $neutral-color-80;
 }
-.highcharts-button-pressed .highcharts-button-box {
+.highcharts-button-pressed {
+    font-weight: bold;
     fill: $highlight-color-10;
     stroke: $highlight-color-80;
-=======
-    fill: $button-hover-fill;
-    stroke: $button-hover-stroke;
-}
-.highcharts-button-pressed {
-    font-weight: bold;
-    fill: $button-pressed-fill;
-    stroke: $button-hover-stroke;
->>>>>>> 2b003ae1
 }
 .highcharts-button-disabled text {
     fill: $neutral-color-20;
